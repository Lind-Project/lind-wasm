# Lind

## Welcome to Lind!

Lind is a single-process sandbox that provides an option to safely execute programs. Lind executes applications using software fault isolation and a kernel microvisor to limit the potential of reaching bugs or security flaws in the application.

In Old Norse, Old High German and Old English a “lind” is a shield constructed with two layers of linden wood. Linden wood shields are lightweight, and do not split easily, an appropriate metaphor for a sandboxing system which employs two technologies.

# lind-wasm

`lind-wasm` is a WebAssembly-focused extension of the Lind project. It integrates multiple components—both in-house and third-party—to enable execution of POSIX-like applications in WebAssembly runtimes, such as Wasmtime.


## Getting started

Check out the [Getting started](https://lind-project.github.io/lind-wasm/getting-started/)
guide and [docs on our website](https://lind-project.github.io/lind-wasm/)
to learn more about Lind!
<<<<<<< HEAD

=======



## Repository Structure and Components

This monorepo combines various subprojects and dependencies that work together to support Lind's goals. Below is an overview of the major components:

### In-House Projects

| Component     | Location          | Description                                                                 |
|---------------|-------------------|-----------------------------------------------------------------------------|
| `fdtables`    | `src/fdtables`    | Provides file descriptor table management, used to emulate POSIX semantics |
| `RawPOSIX`    | `src/RawPOSIX`    | Implementation of raw POSIX syscall wrappers used internally by Lind       |
| `sysdefs`     | `src/sysdefs`     | Shared system call definitions and constants for cross-platform support    |

### Third-Party Projects (Source)

| Project       | Location          | Description                                                                 |
|---------------|-------------------|-----------------------------------------------------------------------------|
| `glibc`       | `third_party/glibc` | Modified version of glibc to support WebAssembly and Lind interfaces       |
| `wasmtime`    | `src/wasmtime`    | Embedded Wasmtime runtime for running and debugging Lind-Wasm modules      |

### Third-Party Binaries

| Tool          | Location           | Description                                                                |
|---------------|--------------------|----------------------------------------------------------------------------|
| `binaryen`    | `tools/binaryen`   | Provides `wasm-opt` and other utilities used for optimizing wasm binaries |
>>>>>>> e832a234

---
<|MERGE_RESOLUTION|>--- conflicted
+++ resolved
@@ -16,9 +16,6 @@
 Check out the [Getting started](https://lind-project.github.io/lind-wasm/getting-started/)
 guide and [docs on our website](https://lind-project.github.io/lind-wasm/)
 to learn more about Lind!
-<<<<<<< HEAD
-
-=======
 
 
 
@@ -46,6 +43,5 @@
 | Tool          | Location           | Description                                                                |
 |---------------|--------------------|----------------------------------------------------------------------------|
 | `binaryen`    | `tools/binaryen`   | Provides `wasm-opt` and other utilities used for optimizing wasm binaries |
->>>>>>> e832a234
 
 ---
