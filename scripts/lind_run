--- conflicted
+++ resolved
@@ -37,9 +37,6 @@
   exit 2
 fi
 
-<<<<<<< HEAD
-WASMTIME_BIN="${REPO_ROOT}/src/wasmtime/target/debug/wasmtime"
-=======
 WASMTIME_PROFILE="${WASMTIME_PROFILE:-release}"
 WASMTIME_BIN="${REPO_ROOT}/src/wasmtime/target/${WASMTIME_PROFILE}/wasmtime"
 # Fallback to release if selected profile isn't built yet
@@ -47,7 +44,6 @@
   ALT="${REPO_ROOT}/src/wasmtime/target/release/wasmtime"
   [[ -x "${ALT}" ]] && WASMTIME_BIN="${ALT}"
 fi
->>>>>>> cd5e1b2d
 [[ -x "${WASMTIME_BIN}" ]] || { echo "error: wasmtime not found at ${WASMTIME_BIN}" >&2; exit 2; }
 
 run_cmd exec "${WASMTIME_BIN}" run --allow-precompiled --wasi threads=y --wasi preview2=n "$@"