#!/usr/bin/env python3

# Usage
#   "./wasmtestreport" to run with default settings(5 second timeout and all tests inside unit-tests folder)
#   "./wasmtestreport.py --skip-folders config_tests file_tests" to skip the test cases in those folders
#   "./wasmtestreport.py --run-folders config_tests file_tests" to run test cases in folder1 and folder2 only
#   "./wasmtestreport.py --timeout 10" to run with a timeout of 10 seconds 
#   "./wasmtestreport.py --output newresult" to change the output file(The new file will be newresult.json)
#   "./wasmtestreport.py --generate-html" to generate the html file
#   The arguments can be stacked eg: "./wasmtestreport.py --generate-html --skip-folders config_tests file_tests --timeout 10"
#
#   "./wasmtestreport.py --pre-test-only" to copy the testfiles to lind fs root(does not run tests)
#   "./wasmtestreport.py --clean-testfiles" to delete the testfiles from lind fs root(does not run tests)
#   NOTE: without the last two testfiles arguments, we will always copy the test cases and then run the tests
import json
import os
import subprocess
from pathlib import Path
from typing import Dict
import argparse
import shutil
import logging
import tempfile

# Configure logger
logger = logging.getLogger("wasmtestreport")
logger.setLevel(logging.DEBUG)  # default to DEBUG, we will be overriding with CLI args

# Console handler
ch = logging.StreamHandler()
formatter = logging.Formatter("[%(levelname)s] %(message)s")
ch.setFormatter(formatter)
logger.addHandler(ch)

DEFAULT_TIMEOUT = 10 # in seconds

JSON_OUTPUT = "results.json"
HTML_OUTPUT = "report.html"
SKIP_FOLDERS = [] # Add folders to be skipped, the test cases inside these will not run
RUN_FOLDERS = [] # Add folders to be run, only test cases in these folders will run

SCRIPT_DIR = Path(__file__).resolve().parent
REPO_ROOT = SCRIPT_DIR.parent
LIND_WASM_BASE = Path(os.environ.get("LIND_WASM_BASE", REPO_ROOT)).resolve()
<<<<<<< HEAD
LIND_ROOT = Path(os.environ.get("LIND_ROOT", LIND_WASM_BASE / "src/tmp")).resolve()
=======
LIND_FS_ROOT = Path(os.environ.get("LIND_FS_ROOT", LIND_WASM_BASE / "src/RawPOSIX/tmp")).resolve()
CC = os.environ.get("CC", "gcc")  # C compiler, defaults to gcc
>>>>>>> 6492c3ec

LIND_TOOL_PATH = LIND_WASM_BASE / "scripts"
TEST_FILE_BASE = LIND_WASM_BASE / "tests" / "unit-tests"
TESTFILES_SRC = LIND_WASM_BASE / "tests" / "testfiles"
TESTFILES_DST = LIND_ROOT / "testfiles"
DETERMINISTIC_PARENT_NAME = "deterministic"
NON_DETERMINISTIC_PARENT_NAME = "non-deterministic"
EXPECTED_DIRECTORY = Path("./expected")
SKIP_TESTS_FILE = "skip_test_cases.txt"


error_types = {
    "Failure_native_compiling": "Compilation Failure Native",
    "Failure_native_running": "Runtime Failure Native",
    "Native_Segmentation_Fault": "Segmentation Fault Native",
    "Native_Timeout": "Timeout During Native",
    "Lind_wasm_compiling": "Lind Wasm Compile Failure",
    "Lind_wasm_runtime": "Lind Wasm Runtime Failure",
    "Lind_wasm_Segmentation_Fault": "Lind Wasm Segmentation Failure",
    "Lind_wasm_Timeout": "Timeout During Lind Wasm run",
    "Unknown_Failure": "Unknown Failure",
    "Output_mismatch": "C Compiler and Wasm Output mismatch"
    }

# ----------------------------------------------------------------------
# Function: is_segmentation_fault
#
# Purpose:
#   Checks if a given return code corresponds to a segmentation fault
#
# Variables:
# - Input: The return code
# - Output: Returns True if the return code is 139 or 134 which corresponds to a Segmentation fault
# ----------------------------------------------------------------------
def is_segmentation_fault(returncode):
    return returncode in (134, 139)
# ----------------------------------------------------------------------

# Function: get_empty_result
#
# Purpose:
#   Creates and returns a dictionary to store results about 
#   test outcomes (e.g., successes, failures, timeouts).
#
# Variables:
# - Input: None
# - Output: Returns a dictionary with various counters and lists for test results.
#
# Note:
#   This is used for initializing a empty "results" dictionary for storing test stats.
# ----------------------------------------------------------------------
def get_empty_result():
    result = {
        "total_test_cases": 0,
        "number_of_success": 0,
        "success": [],
        "number_of_failures": 0,
        "failures": [],
        "test_cases": {}
    }
    
    for err in error_types.keys():
        result[f"number_of_{err}"] = 0
        result[err] = []
    
    return result


# ----------------------------------------------------------------------
# Function: add_test_result
#
# Purpose:
#   Updates the given results dictionary for a test case with its outcome.
#   Handles counters for successes/failures/timeouts/segfaults.
#
# Variables:
# - Input: 
#    result (dict): The results structure to update.
#    file_path (str): The path (or name) of the test file.
#    status (str): "Success" or "Failure" for the test result.
#    error_type (str or None): The type of error if failure occurred.
#    output (str): Any relevant output from the test.
# - Output: Modifies 'result' variable, no return
#
# ----------------------------------------------------------------------
def add_test_result(result, file_path, status, error_type, output):
    result["total_test_cases"] += 1
    result["test_cases"][file_path] = {
        "status": status,
        "error_type": error_type,
        "output": output
    }

    if status.lower() == "success":
        result["number_of_success"] += 1
        result["success"].append(file_path)
        logger.info("SUCCESS")
    else:
        result["number_of_failures"] += 1
        result["failures"].append(file_path)
        
        error_message = error_types.get(error_type, "Undefined Failure")

        logger.error(f"FAILURE: {error_message}")
        if error_type in error_types:
            result[f"number_of_{error_type}"] += 1
            result[error_type].append(file_path)
        else:
            result["number_of_Unknown_Failure"] += 1
            result["Unknown_Failure"].append(file_path)


# ----------------------------------------------------------------------
# Class: TestResultHandler
#
# Purpose:
#   Centralized handler for test result patterns
#
# Variables:
# - Input: 
#   result_dict (dict) : the results dictionary.
#   source_file (str): the test file path

# - Output: Provides methods to add different types of test results; returns True/False
# ----------------------------------------------------------------------
class TestResultHandler:
    """Centralized handler for test result patterns"""
    
    def __init__(self, result_dict, source_file):
        self.result = result_dict
        self.source_file = str(source_file)
    
    def add_success(self, output=""):
        add_test_result(self.result, self.source_file, "Success", None, output)
    
    def add_compile_failure(self, error_msg, is_native=False):
        error_type = "Failure_native_compiling" if is_native else "Lind_wasm_compiling"
        add_test_result(self.result, self.source_file, "Failure", error_type, error_msg)
    
    def add_runtime_failure(self, error_msg, is_native=False):
        error_type = "Failure_native_running" if is_native else "Lind_wasm_runtime"
        add_test_result(self.result, self.source_file, "Failure", error_type, error_msg)
    
    def add_timeout(self, output, is_native=False):
        error_type = "Native_Timeout" if is_native else "Lind_wasm_Timeout"
        add_test_result(self.result, self.source_file, "Failure", error_type, output)
    
    def add_segfault(self, output, is_native=False):
        error_type = "Native_Segmentation_Fault" if is_native else "Lind_wasm_Segmentation_Fault"
        add_test_result(self.result, self.source_file, "Failure", error_type, output)
    
    def handle_return_code(self, returncode, output, is_native=False):
        """Handle return code patterns consistently"""
        if returncode == 0:
            return True  # Success case, let caller handle
        elif returncode == "timeout":
            self.add_timeout(output, is_native)
        elif returncode == "unknown_error":
            self.add_runtime_failure(output, is_native)
        elif is_segmentation_fault(returncode):
            self.add_segfault(output, is_native)
        else:
            add_test_result(self.result, self.source_file, "Failure", "Unknown_Failure", output)
        return False


# ----------------------------------------------------------------------
# Function: compile_and_run_native
#
# Purpose:
#   Compile and run native version of a test
#
# Variables:
# - Input: source_file - path to the .c file, timeout_sec - timeout for execution
# - Output: (success, output, returncode, error_type) tuple
# ----------------------------------------------------------------------
def compile_and_run_native(source_file, timeout_sec=DEFAULT_TIMEOUT):
    """Compile and run native version, return (success, output, returncode, error_type)"""
    source_file = Path(source_file)
    native_output = source_file.parent / f"{source_file.stem}.o"
    
    # Prepare any executable dependencies required by this test (like execv targets)
    executable_backups: Dict[Path, Path] = {}
    created_native_execs = set()
    native_dependencies = analyze_executable_dependencies([source_file])
    for exec_path, dependency_source in native_dependencies.items():
        dest_path = (LIND_FS_ROOT / exec_path).resolve()
        dest_path.parent.mkdir(parents=True, exist_ok=True)

        if dest_path.exists():
            fd, backup_path = tempfile.mkstemp(prefix=f"{dest_path.name}_orig_", dir=str(dest_path.parent))
            os.close(fd)
            shutil.copy2(str(dest_path), backup_path)
            executable_backups[dest_path] = Path(backup_path)

        dep_compile_cmd = [CC, str(dependency_source), "-o", str(dest_path)]
        try:
            dep_proc = run_subprocess(dep_compile_cmd, label="native dep compile", shell=False)
        except Exception as e:
            return False, f"Exception compiling dependency {dependency_source}: {e}", "compile_error", "Failure_native_compiling"

        if dep_proc.returncode != 0:
            error_output = dep_proc.stdout + dep_proc.stderr
            return False, f"Failed to compile dependency {dependency_source}: {error_output}", "compile_error", "Failure_native_compiling"

        created_native_execs.add(dest_path)

    # Ensure paths are absolute to prevent cwd confusion
    if not source_file.is_absolute():
        raise ValueError(f"Source file must be absolute path, got: {source_file}")
    if not native_output.is_absolute():
        raise ValueError(f"Native output path must be absolute, got: {native_output}")

    # Compile
    compile_cmd = [CC, str(source_file), "-o", str(native_output)]
    try:
<<<<<<< HEAD
        proc = run_subprocess(compile_cmd, label="gcc compile", cwd=LIND_ROOT, shell=False)
=======
        proc = run_subprocess(compile_cmd, label=f"{CC} compile", cwd=LIND_FS_ROOT, shell=False)
>>>>>>> 6492c3ec
        if proc.returncode != 0:
            return False, proc.stdout + proc.stderr, "compile_error", "Failure_native_compiling"
    except Exception as e:
        return False, f"Exception: {e}", "compile_error", "Failure_native_compiling"
    
    # Run
    try:
        proc = run_subprocess(["stdbuf", "-oL", str(native_output)], label="native run", cwd=LIND_ROOT, shell=False, timeout=timeout_sec)
        if proc.returncode == 0:
            return True, proc.stdout, 0, None
        else:
            return False, proc.stdout + proc.stderr, proc.returncode, "Failure_native_running"
    except subprocess.TimeoutExpired:
        return False, f"Timed Out (timeout: {timeout_sec}s)", "timeout", "Native_Timeout"
    except Exception as e:
        return False, f"Exception: {e}", "unknown_error", "Failure_native_running"
    finally:
        # Clean up native binary
        native_output.unlink(missing_ok=True)

        # Restore any executable dependencies that were swapped out
        for dest_path in created_native_execs:
            try:
                dest_path.unlink(missing_ok=True)
            except (FileNotFoundError, PermissionError) as cleanup_err:
                logger.debug(f"Failed to remove native dependency {dest_path}: {cleanup_err}")

        for dest_path, backup_path in executable_backups.items():
            try:
                if backup_path.exists():
                    shutil.move(str(backup_path), str(dest_path))
            except (FileNotFoundError, PermissionError) as restore_err:
                logger.warning(f"Failed to restore dependency {dest_path} from backup: {restore_err}")

# ----------------------------------------------------------------------
# Function: get_expected_output
#
# Purpose:
#   Get expected output from file or native execution
#
# Variables:
# - Input: source_file - path to the .c file
# - Output: (success, output, error_msg, error_type) tuple
# ----------------------------------------------------------------------
def get_expected_output(source_file):
    """Get expected output from file or native execution"""
    source_file = Path(source_file)
    expected_output_file = source_file.parent / EXPECTED_DIRECTORY / f"{source_file.stem}.output"
    
    if expected_output_file.is_file():
        try:
            with open(expected_output_file, 'r') as f:
                logger.info(f"Expected output found at {expected_output_file}")
                return True, f.read(), None, None
        except Exception as e:
            return False, None, f"Exception: {e}", "Failure_reading_expected_file"
    
    # Fall back to native execution
    # TODO: Add expected output support later
    # logger.info(f"No expected output found at {expected_output_file}")
    success, output, returncode, error_type = compile_and_run_native(source_file)
    return success, output, f"Native execution: {output}" if not success else None, error_type


# ----------------------------------------------------------------------
# Function: compile_c_to_wasm
#
# Purpose:
#   Given a path to a .c file, calls `lind_compile` to compile it into wasm.
#
# Variables:
# - Input: source_file - path to the .c file.
# - Output: (wasm_file, error_message).
#       If compilation succeeds, returns paths to the wasm and empty string for error_message.
#       On failure, returns (None, <error_message>).
#
# Exceptions:
#   Catches and returns exceptions as error strings
#
# Note:
#   Dependancy on the script `lind_compile`.
# ----------------------------------------------------------------------
def compile_c_to_wasm(source_file):
    source_file = Path(source_file)
    testcase = str(source_file.with_suffix(''))
    compile_cmd = [os.path.join(LIND_TOOL_PATH, "lind_compile"), source_file]
    
    logger.debug(f"Running command: {' '.join(map(str, compile_cmd))}") 
    if os.path.isfile(os.path.join(LIND_TOOL_PATH, "lind_compile")):
        logger.debug("File exists and is a regular file!")
    else:
        logger.debug("File not found or it's a directory!")


    try:
        result = run_subprocess(compile_cmd, label="wasm compile", shell = False)
        if result.returncode != 0:
            return (None, result.stdout + "\n" + result.stderr)
        else:
            wasm_file = Path(testcase + ".cwasm")
            return (wasm_file, "")
    except Exception as e:
        return (None, f"Exception during compilation: {str(e)}")

# ----------------------------------------------------------------------
# Function: run_compiled_wasm
#
# Purpose:
#   Executes the compiled wasm file using an external bash script 
#   and returns the result code and filtered output.
#
# Variables:
# - Input:
#    wasm_file (Path): path to the .wasm 
#    timeout_sec (int): time limit in seconds for the run
# - Output:
#   A tuple (returncode, output_string). Returncode can be an integer,
#   "timeout" for timeouts, or "unknown_error" for exceptions.
#
# Exceptions:
#   Catches TimeoutExpired and other Exceptions.
#
# Note:
#   Dependancy on the script "lind_run"
#   Since the script outputs the command being run, we ignore 
#   the first line in stdout by the script which is the command itself
# ----------------------------------------------------------------------
def run_compiled_wasm(wasm_file, timeout_sec=DEFAULT_TIMEOUT):
    run_cmd = [os.path.join(LIND_TOOL_PATH, "lind_run"), wasm_file]
    
    logger.debug(f"Running command: {' '.join(map(str, run_cmd))}") 
    if os.path.isfile(os.path.join(LIND_TOOL_PATH, "lind_run")):
        logger.debug("File exists and is a regular file!")
    else:
        logger.debug("File not found or it's a directory!")


    try:
        proc = run_subprocess(run_cmd,label="wasm run",timeout=timeout_sec, cwd=None, shell = False)
        full_output = proc.stdout + proc.stderr
        
        #removing the first line in output as it is the command being run by the bash script
        lines = full_output.splitlines()
        filtered_lines = lines[1:]
        filtered_output = "\n".join(filtered_lines)

        return (proc.returncode, full_output)

    except subprocess.TimeoutExpired as e:
        return ("timeout", f"Timed Out (timeout: {timeout_sec}s)")
    except Exception as e:
        return ("unknown_error", f"Exception during wasm run: {str(e)}")

# ----------------------------------------------------------------------
# Function: test_single_file_non_deterministic
#
# Purpose:
#   Compiles and runs a single test the given test case is compiled into wasm and run. 
#   
#   Logs results (success/failure/timeouts/seg faults)
#
# Variables:
# - Input
#   source_file : The test case file path.
#   result : The results dictionary.
#   timeout_sec : Timeout for the run in seconds.
# - Output
#   Updates 'result' dictionary.
#
# Exceptions:
#   Recorded into 'result'.
#
# Note:
#   Cleans up generated files(wasm/cwasm)
#   Segmentation Fault is identified by return code of 134/139
# ----------------------------------------------------------------------
# TODO: Currently for non deterministic cases, we are only compiling and running the test case, success means the compiled test case ran, need to add more specific tests
# 
def test_single_file_unified(source_file, result, timeout_sec=DEFAULT_TIMEOUT, test_mode="deterministic"):
    """Unified test function for both deterministic and non-deterministic tests"""
    source_file = Path(source_file)
    handler = TestResultHandler(result, source_file)
    
    # For deterministic tests, get expected output
    expected_output = None
    if test_mode == "deterministic":
        success, expected_output, error_msg, error_type = get_expected_output(source_file)
        if not success:
            add_test_result(result, str(source_file), "Failure", error_type, error_msg)
            return
    
    # Compile and run WASM
    wasm_file, compile_err = compile_c_to_wasm(source_file)
    if wasm_file is None:
        handler.add_compile_failure(compile_err)
        return
    
    try:
        retcode, wasm_output = run_compiled_wasm(wasm_file, timeout_sec)
        
        # Handle WASM execution result
        if handler.handle_return_code(retcode, wasm_output, is_native=False):
            # Success case - check output for deterministic tests
            if test_mode == "deterministic" and expected_output is not None:
                if wasm_output.strip() == expected_output.strip():
                    handler.add_success(wasm_output)
                else:
                    mismatch_info = (
                        "=== Expected Output ===\n"
                        f"{expected_output.strip()}\n\n"
                        "=== WASM Output ===\n"
                        f"{wasm_output.strip()}\n"
                    )
                    add_test_result(result, str(source_file), "Failure", "Output_mismatch", mismatch_info)
            else:
                # Non-deterministic test - just check it ran successfully
                handler.add_success(wasm_output)
    
    finally:
        # Always clean up WASM file
        if wasm_file and wasm_file.exists():
            wasm_file.unlink()

# Wrapper functions for deterministic and non-deterministic tests
def test_single_file_deterministic(source_file, result, timeout_sec=DEFAULT_TIMEOUT):
    test_single_file_unified(source_file, result, timeout_sec, "deterministic")

def test_single_file_non_deterministic(source_file, result, timeout_sec=DEFAULT_TIMEOUT):
    test_single_file_unified(source_file, result, timeout_sec, "non_deterministic")

# ----------------------------------------------------------------------
# Function: analyze_testfile_dependencies
#
# Purpose:
#   Analyzes test files to determine which testfiles they need
#
# Variables:
# - Input:
#   tests_to_run: List of test files to analyze
# - Output:
#   Set of testfile names that tests actually reference
# ----------------------------------------------------------------------
def analyze_testfile_dependencies(tests_to_run):
    import re
    
    # Always include essential files for readlink tests
    all_dependencies = {'readlinkfile.txt'}
    
    # Analyze all tests to find their testfile dependencies
    for test_file in tests_to_run:
        try:
            with open(test_file, 'r') as f:
                content = f.read()
            
            # Look for any "testfiles/..." string literals in the code
            testfile_pattern = r'"testfiles/([^"]+)"'
            matches = re.findall(testfile_pattern, content, re.IGNORECASE)
            all_dependencies.update(matches)
            
            if matches:
                logger.debug(f"Found testfile dependencies in {test_file.name}: {matches}")
                
        except Exception as e:
            logger.debug(f"Could not analyze dependencies for {test_file}: {e}")
    
    return all_dependencies

# ----------------------------------------------------------------------
# Function: analyze_executable_dependencies
#
# Purpose:
#   Analyzes test files to determine which executables they need
#
# Variables:
# - Input:
#   tests_to_run: List of test files to analyze
# - Output:
#   Dictionary mapping executable paths to their source file paths
#   e.g., {'automated_tests/hello-arg': Path('hello-arg.c')}
# ----------------------------------------------------------------------
def analyze_executable_dependencies(tests_to_run):
    import re
    
    executable_deps: Dict[str, Path] = {}
    
    for test_file in tests_to_run:
        try:
            with open(test_file, 'r') as f:
                content = f.read()
            
            # Look for execv/execve/execl calls with string literal paths
            # NOTE: This intentionally only matches simple string literals like execv("path", ...)
            # It does NOT match variable references like execv(argv[0], ...) or macro expansions
            # This is a deliberate limitation to keep the dependency analysis simple and predictable
            # Pattern matches: execv("path/to/executable", ...), execl("/bin/ls", ...), etc.
            exec_pattern = r'exec[vle]+\s*\(\s*"([^"]+)"'
            matches = re.findall(exec_pattern, content, re.IGNORECASE)
            
            for exec_path in matches:
                exec_name = Path(exec_path).name

                candidate_sources = [
                    test_file.parent / f"{exec_name}.c",
                    test_file.resolve().parent / f"{exec_name}.c"
                ]

                selected_source = None
                for candidate in candidate_sources:
                    if candidate.exists():
                        selected_source = candidate
                        break

                if selected_source:
                    executable_deps[exec_path] = selected_source
                    logger.debug(f"Found executable dependency in {test_file.name}: {exec_path} -> {selected_source.name}")
                else:
                    logger.debug(
                        f"Executable {exec_path} referenced but no matching source found near {test_file}"
                    )
                
        except Exception as e:
            logger.debug(f"Could not analyze executable dependencies for {test_file}: {e}")
    
    return executable_deps

# ----------------------------------------------------------------------
# Function: create_required_executables
#
# Purpose:
#   Compiles required executables and places them in LIND_FS_ROOT
#
# Variables:
# - Input:
#   executable_deps: Dictionary mapping executable paths to source files
# - Output:
#   None (creates executables in LIND_FS_ROOT)
# ----------------------------------------------------------------------
def create_required_executables(executable_deps):
    if not executable_deps:
        return
    
    logger.info(f"Creating {len(executable_deps)} required executable(s)")
    
    for exec_path, source_file in executable_deps.items():
        try:
            # Compile the source file to WASM
            wasm_file, compile_err = compile_c_to_wasm(source_file)
            
            if wasm_file is None:
                logger.error(f"Failed to compile {source_file}: {compile_err}")
                continue
            
            # Create destination directory in LIND_FS_ROOT
            dest_path = LIND_FS_ROOT / exec_path
            dest_path.parent.mkdir(parents=True, exist_ok=True)
            
            # Copy the compiled WASM to the destination (preserves source for potential reuse)
            shutil.copy2(str(wasm_file), str(dest_path))
            logger.info(f"Created executable: {dest_path}")
            
        except Exception as e:
            logger.error(f"Failed to create executable {exec_path}: {e}")

# ----------------------------------------------------------------------
# Function: pre_test
#
# Purpose:
#   Creates /src/tmp/testfiles directory, 
#   Creates readlinkfile.txt file and a soft link to it as readlinkfile(for the purpose of readlinkfile tests)
#   Copies the required test files from TESTFILES_SRC to TESTFILES_DST defined above
#
# Variables:
# - Input:
#   tests_to_run: Optional list of test files to analyze for dependencies
# - Output:
#   None
# ----------------------------------------------------------------------
def pre_test(tests_to_run=None):
    # Ensure LIND_FS_ROOT exists (For CI Environment)
    os.makedirs(LIND_FS_ROOT, exist_ok=True)
    
    # If tests_to_run is provided, use selective copying
    if tests_to_run:
        all_dependencies = analyze_testfile_dependencies(tests_to_run)
        
        # Create destination directory
        os.makedirs(TESTFILES_DST, exist_ok=True)
        
        # Copy only required files
        copied_count = 0
        missing_files = []
        
        for filename in all_dependencies:
            src_file = TESTFILES_SRC / filename
            dst_file = TESTFILES_DST / filename
            
            if src_file.exists():
                try:
                    # Create parent directories if needed
                    dst_file.parent.mkdir(parents=True, exist_ok=True)
                    shutil.copy2(src_file, dst_file)
                    copied_count += 1
                    logger.debug(f"Copied testfile: {filename}")
                except Exception as e:
                    logger.warning(f"Failed to copy {filename}: {e}")
            else:
                missing_files.append(filename)
                logger.debug(f"Referenced file not found in testfiles: {filename}")
        
        logger.info(f"Selective copy: {copied_count} files copied, {len(missing_files)} missing")
        
    else:
        # Fallback to copying all files if no tests provided
        logger.info("No test list provided, copying all testfiles")
        os.makedirs(TESTFILES_DST, exist_ok=True)
        shutil.copytree(TESTFILES_SRC, TESTFILES_DST, dirs_exist_ok=True)
    
    # Always create the readlinkfile symlink
    readlinkfile_path = TESTFILES_DST / "readlinkfile.txt"
    symlink_path = TESTFILES_DST / "readlinkfile"
    open(readlinkfile_path, 'a').close()
    if not symlink_path.exists():
        try:
            os.symlink(readlinkfile_path, symlink_path)
        except OSError:
            # Fallback to copying in case symlink creation fails
            shutil.copy2(readlinkfile_path, symlink_path)
    
    # Create required executables
    if tests_to_run:
        executable_deps = analyze_executable_dependencies(tests_to_run)
        create_required_executables(executable_deps)

# ----------------------------------------------------------------------
# Function: generate_html_report
#
# Purpose:
#   Generates the HTML report from the results object
#
# Variables:
# - Input:
#   result: The results dictionary
# - Output:
#   html_content: The contents of the HTML file as a string
#
# ----------------------------------------------------------------------
def generate_html_report(report):
    html_content = []

    html_header = """<!DOCTYPE html>
    <html>
    <head>
        <meta charset="UTF-8">
    </head>
    <style>
        body {
            color: black;
            font-family: Arial, sans-serif;
            margin: 20px;
            background-color: white;
        }
        table, th, td {
            border: 1px solid black;
            border-collapse: collapse;
            padding: 8px;
        }
        th {
            background-color: #f2f2f2;
            font-weight: bold;
        }
        .test-section {
            margin: 30px 0;
            border: 2px solid #333;
            border-radius: 8px;
            padding: 20px;
        }
        .test-section h2 {
            margin-top: 0;
            color: #2c3e50;
            border-bottom: 2px solid #3498db;
            padding-bottom: 10px;
        }
        .summary-table {
            width: 100%;
            margin-bottom: 20px;
        }
        .test-results-table {
            width: 100%;
        }
        .success-row {
            background-color: #d4edda;
            color: black;
        }
        .failure-row {
            background-color: #f8d7da;
            color: black;
        }
        .timeout-row {
            background-color: #fff3cd;
            color: black;
        }
        .test-type-header {
            background-color: #e9ecef;
            text-align: center;
            font-weight: bold;
            font-size: 1.1em;
            padding: 12px;
        }
    </style>
    <body>
    <h1>Test Report</h1>
    """

    html_content.append(html_header)

    # Generate sections for Deterministic/Non-Deterministic test type
    for test_type, test_result in report.items():
        html_content.append(f'<div class="test-section">')
        html_content.append(f'<h2>{test_type.replace("_", " ").title()} Tests</h2>')
        
        # Summary table
        html_content.append('<h3>Summary</h3>')
        html_content.append('<table class="summary-table">')
        html_content.append('<tr><th>Metric</th><th>Count</th></tr>')
        html_content.append(f'<tr><td>Total Test Cases</td><td>{test_result.get("total_test_cases", 0)}</td></tr>')
        html_content.append(f'<tr><td>Number of Successes</td><td>{test_result.get("number_of_success", 0)}</td></tr>')
        html_content.append(f'<tr><td>Number of Failures</td><td>{test_result.get("number_of_failures", 0)}</td></tr>')
        for error_type in error_types:
            html_content.append(f'<tr><td>Number of {error_types[error_type]}</td><td>{test_result.get(f"number_of_{error_type}", 0)}</td></tr>')
        html_content.append('</table>')
        
        # Test cases organized by test type (process, file, memory, etc.)
        test_cases = test_result.get("test_cases", {})
        if test_cases:
            html_content.append('<h3>Test Results by Category</h3>')
            
            # Group test cases by their category
            test_categories = {}
            for test_path, result in test_cases.items():
                # Extract category from path
                path_parts = test_path.split('/')
                # Category defaults to unknown
                category = "unknown"
                for part in path_parts:
                    if part.endswith('_tests'):
                        category = part
                        break
                
                if category not in test_categories:
                    test_categories[category] = []
                test_categories[category].append((test_path, result))
            
            # Generate table with category headers
            html_content.append('<table class="test-results-table">')
            html_content.append('<tr><th>Test Case</th><th>Status</th><th>Error Type</th><th>Output</th></tr>')
            
            # Sort categories for consistent output
            for category in sorted(test_categories.keys()):
                # Add category header row
                category_display = category.replace('_', ' ').title()
                html_content.append(f'<tr class="test-type-header"><td colspan="4">{category_display}</td></tr>')
                
                # Sort tests within category
                test_cases_in_category = sorted(test_categories[category], key=lambda x: x[0])
                
                for test_path, result in test_cases_in_category:
                    # Determine row class based on status
                    if result['status'].lower() == "success":
                        row_class = "success-row"
                    elif result['status'].lower() == "timeout":
                        row_class = "timeout-row"
                    else:
                        row_class = "failure-row"
                    
                    # Extract just the test file name for display
                    test_name = test_path.split('/')[-1]
                    
                    # For successful tests, just show "Success" instead of full output
                    # For failures, show the full output for debugging
                    output_display = "Success" if result['status'].lower() == "success" else result["output"]
                    
                    html_content.append(
                        f'<tr class="{row_class}"><td>{test_name}</td>'
                        f'<td>{result["status"]}</td><td>{result["error_type"]}</td>'
                        f'<td><pre>{output_display}</pre></td></tr>'
                    )
            
            html_content.append('</table>')
        html_content.append('</div>') 

    html_content.append("</body>\n</html>")
    html_content.append("\n")
    html_content = "\n".join(html_content)
    return html_content


# ----------------------------------------------------------------------
# Function: is_file_in_folder
#
# Purpose:
#   Helper function to check if a given file path is inside any of the given folders.
#
# Variables:
# - Input:
#   file_path : The file to check.
#   folder_list : List of folder paths to check against.
# - Output:
#   Returns True if the file resides in (or is the same as) any folder
#   in 'folder_list'; otherwise, returns False.
# ----------------------------------------------------------------------
def is_file_in_folder(file_path, folder_list):
    resolved_file = file_path.resolve()
    for folder in folder_list:
        folder = TEST_FILE_BASE / f"{folder}"
        resolved_folder = folder.resolve()
        if resolved_file == resolved_folder:
            return True
        if resolved_file.is_relative_to(resolved_folder):
            return True
    return False

# ----------------------------------------------------------------------
# Function: should_run_file
#
# Purpose:
#   Determines if a given test file should be executed, based on 
#   included 'run_folders' and 'skip_folders'
#
# Variables:
# - Input:
#   file_path : The file to test.
#   run_folders : Array of folders we do want to run.
#   skip_folders : Array of folders we dont want to run.
# - Output:
#   Returns False if 'skip_folders' are provided and the file is 
#   in one of them;
#   Returns True if no 'run_folders' are specified or if the file is 
#   in one of them; 
#   Otherwise False;
# ----------------------------------------------------------------------
def should_run_file(file_path, run_folders, skip_folders, skip_test_cases):
    if file_path in skip_test_cases:
        logger.info(f"Skipping {file_path}")
        return False

    if skip_folders and is_file_in_folder(file_path, skip_folders):
        return False

    if not run_folders or is_file_in_folder(file_path, run_folders):
        return True

    return False

# ----------------------------------------------------------------------
# Function: check_timeout
#
# Purpose:
#   Determines if the given timeout is a positive integer
# Variables:
# - Input:
#   value: The value to be checked
# - Output:
#   Returns the value if it is a positive integer
#   Otherwise raise ArgumentTypeError
# ----------------------------------------------------------------------
def check_timeout(value):
    ivalue = int(value)
    if ivalue <= 0:
        raise argparse.ArgumentTypeError("Timeout should be an integer greater than 0")
    return ivalue

# ----------------------------------------------------------------------
# Function: parse_arguments
#
# Purpose:
#   Parse the arguments given by user in the command.
#
# Variables:
# - Input:
#   None
# - Output:
#   Returns a dictionary with the parsed arguments
# ----------------------------------------------------------------------
def parse_arguments():
    parser = argparse.ArgumentParser(description="Specify folders to skip or run.")
    parser.add_argument("--skip", nargs="*", default=SKIP_FOLDERS, help="List of folders to be skipped")
    parser.add_argument("--run", nargs="*", default=RUN_FOLDERS, help="List of folders to be run")
    parser.add_argument("--timeout", type=check_timeout, default=DEFAULT_TIMEOUT, help="Timeout in seconds")
    parser.add_argument("--output", default=JSON_OUTPUT, help="Name of the output file")
    parser.add_argument("--report", default=HTML_OUTPUT, help="Name of the report HTML file")
    parser.add_argument("--generate-html", action="store_true", help="Flag to generate HTML file")
    parser.add_argument("--pre-test-only", action="store_true", help="Flag to run only the copying of required testfiles")
    parser.add_argument("--clean-testfiles", action="store_true", help="Flag to remove the testfiles")
    parser.add_argument("--clean-results", action="store_true", help="Flag to clean up result files")
    parser.add_argument("--testfiles", type=Path, nargs = "+", help="Run one or more specific test files")
    parser.add_argument("--debug", action="store_true", help="Enable detailed stdout/stderr output for subprocesses")
    parser.add_argument("--artifacts-dir", type=Path, help="Directory to store build artifacts (default: temp dir)")
    parser.add_argument("--keep-artifacts", action="store_true", help="Keep artifacts directory after run for troubleshooting")

    args = parser.parse_args()
    return args

def compare_test_results(file1, file2):
    with open(file1, 'r') as f1, open(file2, 'r') as f2:
        main_report = json.load(f1)
        curr_report = json.load(f2)
    
    new_failures = []
    status = True
    
    for test_type in main_report:
        prev_failures = set(main_report[test_type].get("failure", []))
        curr_failures = set(curr_report[test_type].get("failure", []))

        new_fails = curr_failures - prev_failures
        if new_fails:
            status = False
            new_failures.extend(new_fails)
    
    return (status, new_failures)

# ----------------------------------------------------------------------
# Function: run_subprocess
#
# Purpose:
#   Wrapper for subprocess.run with debug logging. 
#   Improves visibility during unit test execution, and replaces unsafe os.chdir usage by allowing a cwd argument.
#
# Variables:
# - Input:
#   cmd     : Command to execute (e.g., ["gcc", "main.c"]).
#   label   : Label used to tag debug log outputs.
#   cwd     : Working directory for the command.
#   shell   : Whether to run the command in a shell.
#   timeout : Timeout for command execution.
#
# - Output:
#   The result of subprocess.run()
#
# Raises:
#   ValueError - When cmd type is inconsistent with the shell mode
#   subprocess.TimeoutExpired - If the command exceeds the timeout.
#   Exception - For all other unexpected execution errors.
# ----------------------------------------------------------------------
def run_subprocess(cmd, label="", cwd=None, shell=False, timeout=None):
    """
    Wrapper for subprocess.run with optional debug logging.
    """
    # Guardrails: check cmd type consistency with shell mode
    if shell and not isinstance(cmd, str):
        raise ValueError("When shell=True, 'cmd' must be a string.")
    if not shell and not isinstance(cmd, (list, tuple)):
        raise ValueError("When shell=False, 'cmd' must be a list or tuple of args.")

    try:
        proc = subprocess.run(
            cmd,
            capture_output=True,
            text=True,
            cwd=cwd,
            shell=shell,
            timeout=timeout
        )

        
        logger.debug(f">>> {label.upper()} CMD: {' '.join(map(str, cmd))}")
        if proc.stdout.strip():
            logger.debug(f"[{label} STDOUT]\n{proc.stdout.strip()}")
        if proc.stderr.strip():
            logger.debug(f"[{label} STDERR]\n{proc.stderr.strip()}")
        return proc
    except subprocess.TimeoutExpired as e:
        logger.error(f"[{label}] TIMEOUT after {timeout}s")
        raise
    except Exception as e:
        logger.error(f"[{label}] EXCEPTION: {str(e)}")
        raise

# ----------------------------------------------------------------------
# Function: setup_test_environment
#
# Purpose:
#   Setup test environment and return configuration, centralizing test setup logic
#
# Variables:
# - Input: args - parsed command line arguments
# - Output: config dictionary with test setup information
# ----------------------------------------------------------------------
def setup_test_environment(args):
    """Setup test environment and return configuration"""
    config = {
        'skip_folders_paths': [Path(sf) for sf in args.skip],
        'run_folders_paths': [Path(rf) for rf in args.run],
        'skip_test_cases': set(),
        'tests_to_run': []
    }
    
    # Load skip test cases
    try:
        with open(SKIP_TESTS_FILE, "r") as f:
            config['skip_test_cases'] = {TEST_FILE_BASE / line.strip() for line in f if line.strip()}
    except FileNotFoundError:
        logger.debug(f"{SKIP_TESTS_FILE} not found")
    
    # Determine tests to run
    if args.testfiles:
        config['tests_to_run'] = [Path(f).resolve() for f in args.testfiles]
    else:
        test_cases = list(TEST_FILE_BASE.rglob("*.c"))
        config['tests_to_run'] = [
            test_case for test_case in test_cases
            if should_run_file(test_case, config['run_folders_paths'], 
                               config['skip_folders_paths'], config['skip_test_cases'])
        ]
    
    return config

# ----------------------------------------------------------------------
# Function: setup_test_file_in_artifacts
#
# Purpose:
#   Setup a test file in the artifacts directory, centralizing file setup logic
#
# Variables:
# - Input: original_source - path to original test file, artifacts_root - artifacts directory
# - Output: dest_source - path to test file in artifacts directory
# ----------------------------------------------------------------------
def setup_test_file_in_artifacts(original_source, artifacts_root):
    """Setup a test file in the artifacts directory"""
    try:
        rel_path = original_source.relative_to(TEST_FILE_BASE)
    except ValueError:
        rel_path = Path(original_source.name)
    
    dest_dir = artifacts_root / rel_path.parent
    dest_dir.mkdir(parents=True, exist_ok=True)
    dest_source = dest_dir / original_source.name
    
    # Create symlink or copy file
    if not dest_source.exists():
        try:
            dest_source.symlink_to(original_source)
        except OSError:
            shutil.copy2(original_source, dest_source)
    
    # Copy expected outputs directory if present
    expected_dir_src = original_source.parent / EXPECTED_DIRECTORY
    if expected_dir_src.is_dir():
        expected_dir_dst = dest_dir / EXPECTED_DIRECTORY
        if not expected_dir_dst.exists():
            shutil.copytree(expected_dir_src, expected_dir_dst)
    
    return dest_source

# ----------------------------------------------------------------------
# Function: run_tests
#
# Purpose:
#   Execute all tests, centralizing test execution logic
#
# Variables:
# - Input: config - test configuration, artifacts_root - artifacts directory, 
#          results - results dictionary, timeout_sec - timeout for tests
# - Output: None (modifies results dictionary)
# ----------------------------------------------------------------------
def run_tests(config, artifacts_root, results, timeout_sec):
    """Execute all tests"""
    total_count = len(config['tests_to_run'])
    
    for i, original_source in enumerate(config['tests_to_run']):
        logger.info(f"[{i+1}/{total_count}] {original_source}")
        
        dest_source = setup_test_file_in_artifacts(original_source, artifacts_root)
        
        # Determine test type and run appropriate test
        parent_name = original_source.parent.name
        if parent_name == DETERMINISTIC_PARENT_NAME:
            test_single_file_deterministic(dest_source, results["deterministic"], timeout_sec)
        elif parent_name == NON_DETERMINISTIC_PARENT_NAME:
            test_single_file_non_deterministic(dest_source, results["non_deterministic"], timeout_sec)
        else:
            # Log warning for tests not in deterministic/non-deterministic folders
            logger.warning(f"Test file {original_source} is not in a deterministic or non-deterministic folder - skipping")

def main():
    os.chdir(LIND_WASM_BASE)
    args = parse_arguments()
    skip_folders = args.skip
    run_folders = args.run
    timeout_sec = args.timeout
    output_file = str(Path(args.output).with_suffix('.json'))
    output_html_file = str(Path(args.report).with_suffix('.html'))
    should_generate_html = True
    pre_test_only = args.pre_test_only
    clean_testfiles = args.clean_testfiles
    clean_results = args.clean_results
    artifacts_dir_arg = args.artifacts_dir
    keep_artifacts = args.keep_artifacts

    if args.debug:
        logger.setLevel(logging.DEBUG)
    else:
        logger.setLevel(logging.INFO)
    
    # Prevent contradictory flags
    if clean_results and keep_artifacts:
        logger.error("Error: Cannot use --clean-results with --keep-artifacts")
        logger.error("--clean-results exits before running any tests")
        logger.error("--keep-artifacts only applies after tests have generated artifacts")
        return
    
    if clean_results:
        if os.path.isfile(output_file):
            os.remove(output_file)
        if os.path.isfile(output_html_file):
            os.remove(output_html_file)
        logger.debug(Path(LIND_ROOT))
        for file in Path(LIND_ROOT).iterdir():
            file.unlink()
        return

    results = {
        "deterministic": get_empty_result(),
        "non_deterministic": get_empty_result()
    }

    # Prepare artifacts root
    created_temp_dir = False
    if artifacts_dir_arg:
        artifacts_root = artifacts_dir_arg.resolve()
        try:
            artifacts_root.mkdir(parents=True, exist_ok=True)
            # Test writability using tempfile
            with tempfile.NamedTemporaryFile(dir=artifacts_root, delete=True):
                pass  # Successfully created and auto-deleted
        except (OSError, PermissionError) as e:
            logger.error(f"Cannot write to artifacts directory {artifacts_root}: {e}")
            return
    else:
        try:
            artifacts_root = Path(tempfile.mkdtemp(prefix="wasmtest_artifacts_"))
            created_temp_dir = True
        except OSError as e:
            logger.error(f"Cannot create temporary artifacts directory: {e}")
            return
    logger.debug(f"Artifacts root: {artifacts_root}")

    try:
        # All the main execution logic goes here
        try:
            shutil.rmtree(TESTFILES_DST)
            logger.info(f"Testfiles at {LIND_ROOT} deleted")
        except FileNotFoundError as e:
            logger.error(f"Testfiles not present at {LIND_ROOT}")
        
        if clean_testfiles:
            return

        # Setup test environment first to get tests list
        config = setup_test_environment(args)
        
        if not config['tests_to_run']:
            logger.warning("No tests found")
            return

        # Use selective testfile copying based on test dependencies
        pre_test(config['tests_to_run'])
        if pre_test_only:
            logger.info(f"Testfiles copied to {LIND_ROOT}")
            return

        # Run all tests
        run_tests(config, artifacts_root, results, timeout_sec)

        os.chdir(LIND_WASM_BASE)
        with open(output_file, "w") as fp:
            json.dump(results, fp, indent=4)

        if should_generate_html:
            report_html = generate_html_report(results)
            with open(output_html_file, "w", encoding="utf-8") as out:
                out.write(report_html)
            logger.info(f"'{os.path.abspath(output_html_file)}' generated.")	

        logger.info(f"'{os.path.abspath(output_file)}' generated.")
        if keep_artifacts:
            logger.info("Artifacts kept for troubleshooting.")

    finally:
        # ALWAYS clean up, regardless of success/failure/interruption
        try:
            shutil.rmtree(TESTFILES_DST)
        except FileNotFoundError:
            pass
            
        # Remove artifacts directory if it was temp and not requested to keep
        if created_temp_dir and not keep_artifacts:
            try:
                shutil.rmtree(artifacts_root, ignore_errors=True)
                logger.debug(f"Cleaned up temporary artifacts directory: {artifacts_root}")
            except Exception as e:
                logger.warning(f"Failed to clean up temporary artifacts directory {artifacts_root}: {e}")
        else:
            logger.info(f"Artifacts retained at: {artifacts_root}")

if __name__ == "__main__":
    main()
<|MERGE_RESOLUTION|>--- conflicted
+++ resolved
@@ -42,12 +42,8 @@
 SCRIPT_DIR = Path(__file__).resolve().parent
 REPO_ROOT = SCRIPT_DIR.parent
 LIND_WASM_BASE = Path(os.environ.get("LIND_WASM_BASE", REPO_ROOT)).resolve()
-<<<<<<< HEAD
 LIND_ROOT = Path(os.environ.get("LIND_ROOT", LIND_WASM_BASE / "src/tmp")).resolve()
-=======
-LIND_FS_ROOT = Path(os.environ.get("LIND_FS_ROOT", LIND_WASM_BASE / "src/RawPOSIX/tmp")).resolve()
 CC = os.environ.get("CC", "gcc")  # C compiler, defaults to gcc
->>>>>>> 6492c3ec
 
 LIND_TOOL_PATH = LIND_WASM_BASE / "scripts"
 TEST_FILE_BASE = LIND_WASM_BASE / "tests" / "unit-tests"
@@ -234,7 +230,7 @@
     created_native_execs = set()
     native_dependencies = analyze_executable_dependencies([source_file])
     for exec_path, dependency_source in native_dependencies.items():
-        dest_path = (LIND_FS_ROOT / exec_path).resolve()
+        dest_path = (LIND_ROOT / exec_path).resolve()
         dest_path.parent.mkdir(parents=True, exist_ok=True)
 
         if dest_path.exists():
@@ -264,11 +260,7 @@
     # Compile
     compile_cmd = [CC, str(source_file), "-o", str(native_output)]
     try:
-<<<<<<< HEAD
-        proc = run_subprocess(compile_cmd, label="gcc compile", cwd=LIND_ROOT, shell=False)
-=======
-        proc = run_subprocess(compile_cmd, label=f"{CC} compile", cwd=LIND_FS_ROOT, shell=False)
->>>>>>> 6492c3ec
+        proc = run_subprocess(compile_cmd, label=f"{CC} compile", cwd=LIND_ROOT, shell=False)
         if proc.returncode != 0:
             return False, proc.stdout + proc.stderr, "compile_error", "Failure_native_compiling"
     except Exception as e:
@@ -598,13 +590,13 @@
 # Function: create_required_executables
 #
 # Purpose:
-#   Compiles required executables and places them in LIND_FS_ROOT
+#   Compiles required executables and places them in LIND_ROOT
 #
 # Variables:
 # - Input:
 #   executable_deps: Dictionary mapping executable paths to source files
 # - Output:
-#   None (creates executables in LIND_FS_ROOT)
+#   None (creates executables in LIND_ROOT)
 # ----------------------------------------------------------------------
 def create_required_executables(executable_deps):
     if not executable_deps:
@@ -621,8 +613,8 @@
                 logger.error(f"Failed to compile {source_file}: {compile_err}")
                 continue
             
-            # Create destination directory in LIND_FS_ROOT
-            dest_path = LIND_FS_ROOT / exec_path
+            # Create destination directory in LIND_ROOT
+            dest_path = LIND_ROOT / exec_path
             dest_path.parent.mkdir(parents=True, exist_ok=True)
             
             # Copy the compiled WASM to the destination (preserves source for potential reuse)
@@ -647,8 +639,8 @@
 #   None
 # ----------------------------------------------------------------------
 def pre_test(tests_to_run=None):
-    # Ensure LIND_FS_ROOT exists (For CI Environment)
-    os.makedirs(LIND_FS_ROOT, exist_ok=True)
+    # Ensure LIND_ROOT exists (For CI Environment)
+    os.makedirs(LIND_ROOT, exist_ok=True)
     
     # If tests_to_run is provided, use selective copying
     if tests_to_run:
