--- conflicted
+++ resolved
@@ -83,23 +83,15 @@
 
 // RESTORE (restore, __NR_sigreturn)
 
-<<<<<<< HEAD
-__attribute__((export_name("signal_callback")))
-void signal_callback(__sighandler_t callback, int signal) {
-=======
 // entry point of epoch callback in glibc, invoked by wasmtime
 __attribute__((export_name("signal_callback")))
 void signal_callback(__sighandler_t callback, int signal) {
   // directly call into user's custom signal handler
->>>>>>> 83fbc40a
   if(callback != 0)
     callback(signal);
 }
 
-<<<<<<< HEAD
-=======
 // rawposix sigaction struct
->>>>>>> 83fbc40a
 struct rawposix_sigaction {
   __sighandler_t handler;
   unsigned long long sa_mask;
@@ -109,21 +101,6 @@
 int
 __libc_sigaction (int sig, const struct sigaction *act, struct sigaction *oact)
 {
-<<<<<<< HEAD
-  struct rawposix_sigaction rawposix_act;
-  struct rawposix_sigaction rawposix_oact;
-  rawposix_act.handler = act->sa_handler;
-  rawposix_act.sa_mask = act->sa_mask.__val[0];
-  rawposix_act.sa_flags = act->sa_flags;
-  // for(int i = 0; i < sizeof(act->sa_mask) / sizeof(unsigned long int); ++i)
-  //   printf("%d ", act->sa_mask.__val[i]);
-  // printf("\n");
-  int retval = MAKE_SYSCALL(147, "syscall|sigaction", (uint64_t) sig, (uint64_t) &rawposix_act, (uint64_t) &rawposix_oact, NOTUSED, NOTUSED, NOTUSED);
-
-  oact->sa_handler = rawposix_oact.handler;
-  oact->sa_mask.__val[0] = rawposix_oact.sa_mask;
-  oact->sa_flags = rawposix_oact.sa_flags;
-=======
   // we do the manual translation between glibc sigaction struct and rawposix sigaction struct here
   struct rawposix_sigaction rawposix_act, rawposix_oact;
   // check for NULL pointer
@@ -142,7 +119,6 @@
     oact->sa_mask.__val[0] = rawposix_oact.sa_mask;
     oact->sa_flags = rawposix_oact.sa_flags;
   }
->>>>>>> 83fbc40a
 
   return retval;
 }
