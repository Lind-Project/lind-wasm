--- conflicted
+++ resolved
@@ -28,12 +28,9 @@
 __dup (int fd)
 {
    return MAKE_SYSCALL(DUP_SYSCALL, "syscall|dup", (uint64_t) fd, NOTUSED, NOTUSED, NOTUSED, NOTUSED, NOTUSED);
-<<<<<<< HEAD
-=======
 }
 
 int dup(int fd)
 {
    return MAKE_SYSCALL(DUP_SYSCALL, "syscall|dup", (uint64_t) fd, NOTUSED, NOTUSED, NOTUSED, NOTUSED, NOTUSED);
->>>>>>> e832a234
 }