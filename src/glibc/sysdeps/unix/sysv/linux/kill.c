--- conflicted
+++ resolved
@@ -26,13 +26,10 @@
 __kill (__pid_t a,  int b)
 {
    return MAKE_SYSCALL(KILL_SYSCALL, "syscall|kill", (uint64_t) a, (uint64_t) b, NOTUSED, NOTUSED, NOTUSED, NOTUSED);
-<<<<<<< HEAD
-=======
 }
 
 int
 kill (__pid_t a,  int b)
 {
    return MAKE_SYSCALL(KILL_SYSCALL, "syscall|kill", (uint64_t) a, (uint64_t) b, NOTUSED, NOTUSED, NOTUSED, NOTUSED);
->>>>>>> e832a234
 }