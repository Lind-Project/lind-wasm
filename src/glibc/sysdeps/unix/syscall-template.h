--- conflicted
+++ resolved
@@ -67,7 +67,8 @@
 lind_syscall(syscallnum, (unsigned long long)(callname), (unsigned long long)(NOTUSED), (unsigned long long)(NOTUSED), (unsigned long long)(NOTUSED), \
              (unsigned long long)(NOTUSED), (unsigned long long)(NOTUSED), (unsigned long long)(NOTUSED), RAW_SYSCALL)
 
-<<<<<<< HEAD
+#define MAKE_RAW_SYSCALL MAKE_RAW_SYSCALL6
+
 #define REGISTER_HANDLER_SYSCALL(targetcage, targetcallnum, handlefunc_index_in_this_grate, this_grate_id) \
     lind_register_syscall((uint64_t) targetcage, \
         (uint64_t) targetcallnum, \
@@ -82,7 +83,4 @@
         (uint64_t) destaddr, \
         (uint64_t) destcage, \
         (uint64_t) len, \
-        (uint64_t) copytype)
-=======
-#define MAKE_RAW_SYSCALL MAKE_RAW_SYSCALL6
->>>>>>> a9f5c4d6
+        (uint64_t) copytype)