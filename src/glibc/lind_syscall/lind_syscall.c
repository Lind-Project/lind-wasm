#include <errno.h>
#include <stdint.h> // For uint64_t definition
/* Indirect system call.  Linux generic implementation.
   Copyright (C) 1997-2024 Free Software Foundation, Inc.
   This file is part of the GNU C Library.

   The GNU C Library is free software; you can redistribute it and/or
   modify it under the terms of the GNU Lesser General Public
   License as published by the Free Software Foundation; either
   version 2.1 of the License, or (at your option) any later version.

   The GNU C Library is distributed in the hope that it will be useful,
   but WITHOUT ANY WARRANTY; without even the implied warranty of
   MERCHANTABILITY or FITNESS FOR A PARTICULAR PURPOSE.  See the GNU
   Lesser General Public License for more details.

   You should have received a copy of the GNU Lesser General Public
   License along with the GNU C Library.  If not, see
   <https://www.gnu.org/licenses/>.  */

// Entry point for wasmtime, lind_syscall is an imported function from wasmtime
int __imported_wasi_snapshot_preview1_lind_syscall(unsigned int callnumber, unsigned long long callname, unsigned long long arg1, unsigned long long arg2, unsigned long long arg3, unsigned long long arg4, unsigned long long arg5, unsigned long long arg6) __attribute__((
    __import_module__("lind"),
    __import_name__("lind-syscall")
));


// Part of Macro MAKE_SYSCALL, take in the number of the syscall and the name of the syscall and 6 argument.
// callnumber: is the syscall number used in rawposix/rustposix
// callname: a legacy argument, will be changed after 3i has integrated
// arg1-arg6: actual argument of the syscall, note that all the pointers passed here is 32-bit virtual wasm address
//            and should be handled appropriately. This might be changed later and the address translation might be
//            handled here instead
int lind_syscall (unsigned int callnumber, unsigned long long callname, unsigned long long arg1, unsigned long long arg2, unsigned long long arg3, unsigned long long arg4, unsigned long long arg5, unsigned long long arg6, int raw)
{
    int ret = __imported_wasi_snapshot_preview1_lind_syscall(callnumber, callname, arg1, arg2, arg3, arg4, arg5, arg6);
    // if raw is set, we do not do any further process to errno handling and directly return the result
    if(raw != 0) return ret;
    // handle the errno
    // in rawposix, we use -errno as the return value to indicate the error
    // but this may cause some issues for mmap syscall, because mmap syscall
    // is returning an 32-bit address, which may overflow the int type (i32)
    // luckily we can handle this easily because the return value of mmap is always
    // multiple of pages (typically 4096) even when overflow, therefore we can distinguish
    // the errno and mmap result by simply checking if the return value is
    // within the valid errno range
    if(ret < 0 && ret > -256)
    {
        errno = -ret;
        return -1;
    }
    else
    {
        errno = 0;
    }
    return ret;
}

// ---------------------------------------------------------------------------------------------------------------------

// Entry point for wasmtime, lind_syscall is an imported function from wasmtime
<<<<<<< HEAD
int __imported_wasi_snapshot_preview1_register_syscall(uint64_t targetcage, 
=======
int __imported_lind_3i_trampoline_register_syscall(uint64_t targetcage, 
>>>>>>> e832a234
    uint64_t targetcallnum, 
    uint64_t handlefunc_index_in_this_grate, 
    uint64_t this_grate_id) __attribute__((
    __import_module__("lind"),
    __import_name__("register-syscall")
));


<<<<<<< HEAD
// Part of Macro MAKE_SYSCALL, take in the number of the syscall and the name of the syscall and 6 argument.
// callnumber: is the syscall number used in rawposix/rustposix
// callname: a legacy argument, will be changed after 3i has integrated
// arg1-arg6: actual argument of the syscall, note that all the pointers passed here is 32-bit virtual wasm address
//            and should be handled appropriately. This might be changed later and the address translation might be
//            handled here instead
int lind_register_syscall (uint64_t targetcage, 
    uint64_t targetcallnum, 
    uint64_t handlefunc_index_in_this_grate, 
    uint64_t this_grate_id)
{
    int ret = __imported_wasi_snapshot_preview1_register_syscall(targetcage, targetcallnum, handlefunc_index_in_this_grate, this_grate_id);
    // handle the errno
    // in rawposix, we use -errno as the return value to indicate the error
    // but this may cause some issues for mmap syscall, because mmap syscall
    // is returning an 32-bit address, which may overflow the int type (i32)
    // luckily we can handle this easily because the return value of mmap is always
    // multiple of pages (typically 4096) even when overflow, therefore we can distinguish
    // the errno and mmap result by simply checking if the return value is
    // within the valid errno range
    if(ret < 0 && ret > -256)
    {
        errno = -ret;
        return -1;
    }
    else
    {
        errno = 0;
    }
=======
// Shim between the user-facing 3i API (e.g., register_handler) and the
// Wasmtime trampoline import (__imported_lind_3i_trampoline_register_syscall).
// The `lind_` prefix marks this as a Lind-Wasm–specific runtime shim rather 
// than a generic/app symbol.
//
// 3i function call to register or deregister a syscall handler in a target cage
// targetcage: the cage id where the syscall will be registered
// targetcallnum: the syscall number to be registered in the target cage
// this_grate_id: the grate id of the syscall jump ends
// register_flag: deregister(0) or register(non-0)
int lind_register_syscall (uint64_t targetcage, 
    uint64_t targetcallnum,
    uint64_t this_grate_id,
    uint64_t register_flag)
{
    int ret = __imported_lind_3i_trampoline_register_syscall(targetcage, targetcallnum, register_flag, this_grate_id);
    
>>>>>>> e832a234
    return ret;
}

// ---------------------------------------------------------------------------------------------------------------------
// Entry point for wasmtime, lind_cp_data is an imported function from wasmtime
<<<<<<< HEAD
int __imported_wasi_snapshot_preview1_cp_data(uint64_t thiscage, uint64_t targetcage, uint64_t srcaddr, uint64_t srccage, uint64_t destaddr, uint64_t destcage, uint64_t len, uint64_t copytype) __attribute__((
=======
int __imported_lind_3i_trampoline_cp_data(uint64_t thiscage, uint64_t targetcage, uint64_t srcaddr, uint64_t srccage, uint64_t destaddr, uint64_t destcage, uint64_t len, uint64_t copytype) __attribute__((
>>>>>>> e832a234
    __import_module__("lind"),
    __import_name__("cp-data-syscall")
));

<<<<<<< HEAD
int lind_cp_data(uint64_t thiscage, uint64_t targetcage, uint64_t srcaddr, uint64_t srccage, uint64_t destaddr, uint64_t destcage, uint64_t len, uint64_t copytype)
{
    int ret = __imported_wasi_snapshot_preview1_cp_data(thiscage, targetcage, srcaddr, srccage, destaddr, destcage, len, copytype);
    // handle the errno
    // in rawposix, we use -errno as the return value to indicate the error
    // but this may cause some issues for mmap syscall, because mmap syscall
    // is returning an 32-bit address, which may overflow the int type (i32)
    // luckily we can handle this easily because the return value of mmap is always
    // multiple of pages (typically 4096) even when overflow, therefore we can distinguish
    // the errno and mmap result by simply checking if the return value is
    // within the valid errno range
    if(ret < 0 && ret > -256)
    {
        errno = -ret;
        return -1;
    }
    else
    {
        errno = 0;
    }
=======
// Shim between the user-facing 3i API (e.g., register_handler) and the
// Wasmtime trampoline import (__imported_lind_3i_trampoline_register_syscall).
// The `lind_` prefix marks this as a Lind-Wasm–specific runtime shim rather 
// than a generic/app symbol.
//
// 3i function call to copy data between cages
// thiscage: the cage id of the caller cage
// targetcage: the cage id of the target cage
// srcaddr: the source address to copy from
// srccage: the cage id of the source address
// destaddr: the destination address to copy to
// destcage: the cage id of the destination address
// len: the length of data to copy
// copytype: the type of copy, 0 for normal copy, 1 for string copy
int lind_cp_data(uint64_t thiscage, uint64_t targetcage, uint64_t srcaddr, uint64_t srccage, uint64_t destaddr, uint64_t destcage, uint64_t len, uint64_t copytype)
{
    int ret = __imported_lind_3i_trampoline_cp_data(thiscage, targetcage, srcaddr, srccage, destaddr, destcage, len, copytype);
    
>>>>>>> e832a234
    return ret;
}<|MERGE_RESOLUTION|>--- conflicted
+++ resolved
@@ -59,11 +59,7 @@
 // ---------------------------------------------------------------------------------------------------------------------
 
 // Entry point for wasmtime, lind_syscall is an imported function from wasmtime
-<<<<<<< HEAD
-int __imported_wasi_snapshot_preview1_register_syscall(uint64_t targetcage, 
-=======
 int __imported_lind_3i_trampoline_register_syscall(uint64_t targetcage, 
->>>>>>> e832a234
     uint64_t targetcallnum, 
     uint64_t handlefunc_index_in_this_grate, 
     uint64_t this_grate_id) __attribute__((
@@ -72,37 +68,6 @@
 ));
 
 
-<<<<<<< HEAD
-// Part of Macro MAKE_SYSCALL, take in the number of the syscall and the name of the syscall and 6 argument.
-// callnumber: is the syscall number used in rawposix/rustposix
-// callname: a legacy argument, will be changed after 3i has integrated
-// arg1-arg6: actual argument of the syscall, note that all the pointers passed here is 32-bit virtual wasm address
-//            and should be handled appropriately. This might be changed later and the address translation might be
-//            handled here instead
-int lind_register_syscall (uint64_t targetcage, 
-    uint64_t targetcallnum, 
-    uint64_t handlefunc_index_in_this_grate, 
-    uint64_t this_grate_id)
-{
-    int ret = __imported_wasi_snapshot_preview1_register_syscall(targetcage, targetcallnum, handlefunc_index_in_this_grate, this_grate_id);
-    // handle the errno
-    // in rawposix, we use -errno as the return value to indicate the error
-    // but this may cause some issues for mmap syscall, because mmap syscall
-    // is returning an 32-bit address, which may overflow the int type (i32)
-    // luckily we can handle this easily because the return value of mmap is always
-    // multiple of pages (typically 4096) even when overflow, therefore we can distinguish
-    // the errno and mmap result by simply checking if the return value is
-    // within the valid errno range
-    if(ret < 0 && ret > -256)
-    {
-        errno = -ret;
-        return -1;
-    }
-    else
-    {
-        errno = 0;
-    }
-=======
 // Shim between the user-facing 3i API (e.g., register_handler) and the
 // Wasmtime trampoline import (__imported_lind_3i_trampoline_register_syscall).
 // The `lind_` prefix marks this as a Lind-Wasm–specific runtime shim rather 
@@ -120,43 +85,16 @@
 {
     int ret = __imported_lind_3i_trampoline_register_syscall(targetcage, targetcallnum, register_flag, this_grate_id);
     
->>>>>>> e832a234
     return ret;
 }
 
 // ---------------------------------------------------------------------------------------------------------------------
 // Entry point for wasmtime, lind_cp_data is an imported function from wasmtime
-<<<<<<< HEAD
-int __imported_wasi_snapshot_preview1_cp_data(uint64_t thiscage, uint64_t targetcage, uint64_t srcaddr, uint64_t srccage, uint64_t destaddr, uint64_t destcage, uint64_t len, uint64_t copytype) __attribute__((
-=======
 int __imported_lind_3i_trampoline_cp_data(uint64_t thiscage, uint64_t targetcage, uint64_t srcaddr, uint64_t srccage, uint64_t destaddr, uint64_t destcage, uint64_t len, uint64_t copytype) __attribute__((
->>>>>>> e832a234
     __import_module__("lind"),
     __import_name__("cp-data-syscall")
 ));
 
-<<<<<<< HEAD
-int lind_cp_data(uint64_t thiscage, uint64_t targetcage, uint64_t srcaddr, uint64_t srccage, uint64_t destaddr, uint64_t destcage, uint64_t len, uint64_t copytype)
-{
-    int ret = __imported_wasi_snapshot_preview1_cp_data(thiscage, targetcage, srcaddr, srccage, destaddr, destcage, len, copytype);
-    // handle the errno
-    // in rawposix, we use -errno as the return value to indicate the error
-    // but this may cause some issues for mmap syscall, because mmap syscall
-    // is returning an 32-bit address, which may overflow the int type (i32)
-    // luckily we can handle this easily because the return value of mmap is always
-    // multiple of pages (typically 4096) even when overflow, therefore we can distinguish
-    // the errno and mmap result by simply checking if the return value is
-    // within the valid errno range
-    if(ret < 0 && ret > -256)
-    {
-        errno = -ret;
-        return -1;
-    }
-    else
-    {
-        errno = 0;
-    }
-=======
 // Shim between the user-facing 3i API (e.g., register_handler) and the
 // Wasmtime trampoline import (__imported_lind_3i_trampoline_register_syscall).
 // The `lind_` prefix marks this as a Lind-Wasm–specific runtime shim rather 
@@ -175,6 +113,5 @@
 {
     int ret = __imported_lind_3i_trampoline_cp_data(thiscage, targetcage, srcaddr, srccage, destaddr, destcage, len, copytype);
     
->>>>>>> e832a234
     return ret;
 }