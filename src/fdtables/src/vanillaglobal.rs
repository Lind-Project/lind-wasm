use crate::threei;

use lazy_static::lazy_static;

use std::sync::Mutex;

use std::collections::HashMap;

// This is a basic fdtables library.  The purpose is to allow a cage to have
// a set of virtual fds which is translated into real fds.


// Get constants about the fd table sizes, etc.
pub use super::commonconstants::*;

// algorithm name.  Need not be listed in the docs.
#[doc(hidden)]
pub const ALGONAME: &str = "VanillaGlobal";

// It's fairly easy to check the fd count on a per-process basis (I just check
// when I would
// add a new fd).
//
// BUG: I will ignore the total limit for now.  I would ideally do this on
// every creation, close, fork, etc. but it's a PITA to track this.

// We will raise a panic anywhere we receive an unknown cageid.  This frankly
// should not be possible and indicates some sort of internal error in our
// code.  However, it is expected we could receive an invalid file descriptor
// when a cage makes a call.

// In order to store this information, I'm going to use a HashMap which
// has keys of (cageid:u64) and values that are another HashMap.  The second
// HashMap has keys of (virtualfd:64) and values of (realfd:u64,
// should_cloexec:bool, optionalinfo:u64).
//
// To speed up lookups, I could have used arrays instead of HashMaps.  In
// theory, that space is far too large, but likely each could be bounded to
// smaller values like 1024.  For simplicity I avoided this for now.
//
// I thought also about having different tables for the tuple of values
// since they aren't always used together, but this seemed needlessly complex
// (at least at first).
//

// This lets me initialize the code as a global.
lazy_static! {

    #[derive(Debug)]
    static ref GLOBALFDTABLE: Mutex<HashMap<u64, HashMap<u64,FDTableEntry>>> = {
        let mut m = HashMap::new();
        // Insert a cage so that I have something to fork / test later, if need
        // be. Otherwise, I'm not sure how I get this started. I think this
        // should be invalid from a 3i standpoint, etc. Could this mask an
        // error in the future?
        // m.insert(threei::TESTING_CAGEID,HashMap::new());
        Mutex::new(m)
    };
}

lazy_static! {
    // This is needed for close and similar functionality.  I need track the
    // number of times a realfd is open
    #[derive(Debug)]
    static ref GLOBALREALFDCOUNT: Mutex<HashMap<u64, u64>> = {
        Mutex::new(HashMap::new())
    };

}

// Internal helper to hold the close handlers...
struct CloseHandlers {
    intermediate_handler: fn(u64),
    final_handler: fn(u64),
    unreal_handler: fn(u64),
}

lazy_static! {
    // This holds the user registered handlers they want to have called when
    // a close occurs.  I did this rather than return messy data structures
    // from the close, exec, and exit handlers because it seemed cleaner...
    #[derive(Debug)]
    static ref CLOSEHANDLERTABLE: Mutex<CloseHandlers> = {
        let c = CloseHandlers {
            intermediate_handler:NULL_FUNC,
            final_handler:NULL_FUNC,
            unreal_handler:NULL_FUNC,
        };
        Mutex::new(c)
    };
}

#[doc = include_str!("../docs/init_empty_cage.md")]
pub fn init_empty_cage(cageid: u64) {

    let mut fdtable = GLOBALFDTABLE.lock().unwrap();

    if fdtable.contains_key(&cageid) {
        panic!("Known cageid in fdtable access");
    }

    fdtable.insert(cageid,HashMap::new());
}

#[doc = include_str!("../docs/translate_virtual_fd.md")]
pub fn translate_virtual_fd(cageid: u64, virtualfd: u64) -> Result<u64, threei::RetVal> {
    // Get the lock on the fdtable...  I'm not handling "poisoned locks" now
    // where a thread holding the lock died...
    let fdtable = GLOBALFDTABLE.lock().unwrap();

    // They should not be able to pass a new cage I don't know.  I should
    // always have a table for each cage because each new cage is added at fork
    // time
    if !fdtable.contains_key(&cageid) {
        panic!("Unknown cageid in fdtable access");
    }

    // Below condition checks if the virtualfd is out of bounds and if yes it throws an error
    // Note that this assumes that all virtualfd numbers returned < FD_PER_PROCESS_MAX 
    if virtualfd >= FD_PER_PROCESS_MAX {
        return Err(threei::Errno::EBADFD as u64);
    }

    return match fdtable.get(&cageid).unwrap().get(&virtualfd) {
        Some(tableentry) => Ok(tableentry.realfd),
        None => Err(threei::Errno::EBADFD as u64),
    };
}

// This is fairly slow if I just iterate sequentially through numbers.
// However there are not that many to choose from.  I could pop from a list
// or a set as well...  Likely the best solution is to keep a count of the
// largest fd handed out and to just use this until you wrap.  This will be
// super fast for a normal cage and will be correct in the weird case.
// Right now, I'll just implement the slow path and will speed this up
// later, if needed.
#[doc = include_str!("../docs/get_unused_virtual_fd.md")]
pub fn get_unused_virtual_fd(
    cageid: u64,
    realfd: u64,
    should_cloexec: bool,
    optionalinfo: u64,
) -> Result<u64, threei::RetVal> {
    let mut fdtable = GLOBALFDTABLE.lock().unwrap();

    if !fdtable.contains_key(&cageid) {
        panic!("Unknown cageid in fdtable access");
    }
    // Set up the entry so it has the right info...
    // Note, a HashMap stores its data on the heap!  No need to box it...
    // https://doc.rust-lang.org/book/ch08-03-hash-maps.html#creating-a-new-hash-map
    let myentry = FDTableEntry {
        realfd,
        should_cloexec,
        optionalinfo,
    };

    let myfdmap = fdtable.get_mut(&cageid).unwrap();

    // Check the fds in order.
    for fdcandidate in 0..FD_PER_PROCESS_MAX {
        // Get the entry if it's Vacant and assign it to e (so I can fill
        // it in).
        if let std::collections::hash_map::Entry::Vacant(e) = myfdmap.entry(fdcandidate) {
            e.insert(myentry);
            _increment_realfd(realfd);
            return Ok(fdcandidate);
        }
    }

    // I must have checked all fds and failed to find one open.  Fail!
    Err(threei::Errno::EMFILE as u64)
}

/// This is used to request an unused fd from specific starting position. This is 
/// similar to `get_unused_virtual_fd` except this function starts from a specific 
/// starting position mentioned by `arg` arguments. This will be used for `fcntl`.
#[doc = include_str!("../docs/get_unused_virtual_fd_from_startfd.md")]
pub fn get_unused_virtual_fd_from_startfd(
    cageid: u64,
    fdkind: u32,
    underfd: u64,
    should_cloexec: bool,
    perfdinfo: u64,
    arg: u64,
) -> Result<u64, threei::RetVal> {
    let mut fdtable = GLOBALFDTABLE.lock().unwrap();

    if !fdtable.contains_key(&cageid) {
        panic!("Unknown cageid in fdtable access");
    }
    // Set up the entry so it has the right info...
    // Note, a HashMap stores its data on the heap!  No need to box it...
    // https://doc.rust-lang.org/book/ch08-03-hash-maps.html#creating-a-new-hash-map
    let myentry = FDTableEntry {
        realfd,
        should_cloexec,
        optionalinfo,
    };

    let myfdmap = fdtable.get_mut(&cageid).unwrap();

    // Check the fds in order.
    for fdcandidate in arg..FD_PER_PROCESS_MAX {
        // Get the entry if it's Vacant and assign it to e (so I can fill
        // it in).
        if let std::collections::hash_map::Entry::Vacant(e) = myfdmap.entry(fdcandidate) {
            e.insert(myentry);
            _increment_realfd(realfd);
            return Ok(fdcandidate);
        }
    }

    // I must have checked all fds and failed to find one open.  Fail!
    Err(threei::Errno::EMFILE as u64)
}

// This is used for things like dup2, which need a specific fd...
// If the requested_virtualfd is used, I close it...
#[doc = include_str!("../docs/get_specific_virtual_fd.md")]
pub fn get_specific_virtual_fd(
    cageid: u64,
    requested_virtualfd: u64,
    realfd: u64,
    should_cloexec: bool,
    optionalinfo: u64,
) -> Result<(), threei::RetVal> {
    let mut fdtable = GLOBALFDTABLE.lock().unwrap();

    if !fdtable.contains_key(&cageid) {
        panic!("Unknown cageid in fdtable access");
    }

    // If you ask for a FD number that is too large, I'm going to reject it.
    // Note that, I need to use the FD_PER_PROCESS_MAX setting because this
    // is also how I'm tracking how many values you have open.  If this
    // changed, then these constants could be decoupled...
    if requested_virtualfd > FD_PER_PROCESS_MAX {
        return Err(threei::Errno::EBADF as u64);
    }

    // Set up the entry so it has the right info...
    // Note, a HashMap stores its data on the heap!  No need to box it...
    // https://doc.rust-lang.org/book/ch08-03-hash-maps.html#creating-a-new-hash-map
    let myentry = FDTableEntry {
        realfd,
        should_cloexec,
        optionalinfo,
    };

    // I moved this up so that if I decrement the same realfd, it calls
    // the intermediate handler instead of the final one.
    _increment_realfd(realfd);

    // always add the new entry.  insert returns the old entry.
    let myoptionentry = fdtable.get_mut(&cageid).unwrap().insert(requested_virtualfd,myentry);
    drop(fdtable);

    // Close the old entry, if I need to...
    if let Some(entry) = myoptionentry {
        if entry.realfd != NO_REAL_FD {
            _decrement_realfd(entry.realfd);
        }
        else {
            // Let their code know this has been closed...
            let unrealclosehandler = (*CLOSEHANDLERTABLE.lock().unwrap()).unreal_handler;
            (unrealclosehandler)(entry.optionalinfo);
        }
    }

    Ok(())
}

// We're just setting a flag here, so this should be pretty straightforward.
#[doc = include_str!("../docs/set_cloexec.md")]
pub fn set_cloexec(cageid: u64, virtualfd: u64, is_cloexec: bool) -> Result<(), threei::RetVal> {
    let mut fdtable = GLOBALFDTABLE.lock().unwrap();

    if !fdtable.contains_key(&cageid) {
        panic!("Unknown cageid in fdtable access");
    }

    // Set the is_cloexec flag or return EBADFD, if that's missing...
    return match fdtable.get_mut(&cageid).unwrap().get_mut(&virtualfd) {
        Some(tableentry) => {
            tableentry.should_cloexec = is_cloexec;
            Ok(())
        }
        None => Err(threei::Errno::EBADFD as u64),
    };
}

// Super easy, just return the optionalinfo field...
#[doc = include_str!("../docs/get_optionalinfo.md")]
pub fn get_optionalinfo(cageid: u64, virtualfd: u64) -> Result<u64, threei::RetVal> {
    let fdtable = GLOBALFDTABLE.lock().unwrap();
    if !fdtable.contains_key(&cageid) {
        panic!("Unknown cageid in fdtable access");
    }

    return match fdtable.get(&cageid).unwrap().get(&virtualfd) {
        Some(tableentry) => Ok(tableentry.optionalinfo),
        None => Err(threei::Errno::EBADFD as u64),
    };
}

// We're setting an opaque value here. This should be pretty straightforward.
#[doc = include_str!("../docs/set_optionalinfo.md")]
pub fn set_optionalinfo(
    cageid: u64,
    virtualfd: u64,
    optionalinfo: u64,
) -> Result<(), threei::RetVal> {
    let mut fdtable = GLOBALFDTABLE.lock().unwrap();

    if !fdtable.contains_key(&cageid) {
        panic!("Unknown cageid in fdtable access");
    }

    // Set optionalinfo or return EBADFD, if that's missing...
    return match fdtable.get_mut(&cageid).unwrap().get_mut(&virtualfd) {
        Some(tableentry) => {
            tableentry.optionalinfo = optionalinfo;
            Ok(())
        }
        None => Err(threei::Errno::EBADFD as u64),
    };
}

// Helper function used for fork...  Copies an fdtable for another process
#[doc = include_str!("../docs/copy_fdtable_for_cage.md")]
pub fn copy_fdtable_for_cage(srccageid: u64, newcageid: u64) -> Result<(), threei::Errno> {
    let mut fdtable = GLOBALFDTABLE.lock().unwrap();

    if !fdtable.contains_key(&srccageid) {
        panic!("Unknown srccageid in fdtable access");
    }
    if fdtable.contains_key(&newcageid) {
        panic!("Known newcageid in fdtable access");
    }

    // Insert a copy and ensure it didn't exist...
    let hmcopy = fdtable.get(&srccageid).unwrap().clone();

    // increment the reference to items in the fdtable appropriately...
    for v in fdtable.get(&srccageid).unwrap().values() {
        if v.realfd != NO_REAL_FD {
            _increment_realfd(v.realfd);
        }
    }

    // insert the new table...
    assert!(fdtable.insert(newcageid, hmcopy).is_none());
    Ok(())
    // I'm not going to bother to check the number of fds used overall yet...
    //    Err(threei::Errno::EMFILE as u64),
}

// This is mostly used in handling exit, etc.  Returns the HashMap
// for the cage.
#[doc = include_str!("../docs/remove_cage_from_fdtable.md")]
pub fn remove_cage_from_fdtable(cageid: u64) {
    let mut fdtable = GLOBALFDTABLE.lock().unwrap();

    if !fdtable.contains_key(&cageid) {
        panic!("Unknown cageid in fdtable access");
    }

    let cagetable = fdtable.remove(&cageid).unwrap();
    drop(fdtable);

    // decrement the reference to items in the fdtable appropriately...
    for v in cagetable.values() {
        if v.realfd != NO_REAL_FD {
            _decrement_realfd(v.realfd);
        }
        else {
            // Let their code know this has been closed...
            let unrealclosehandler = CLOSEHANDLERTABLE.lock().unwrap().unreal_handler;
            (unrealclosehandler)(v.optionalinfo);
        }
    }

}

// This removes all fds with the should_cloexec flag set.  They are returned
// in a new hashmap...
#[doc = include_str!("../docs/empty_fds_for_exec.md")]
pub fn empty_fds_for_exec(cageid: u64) {
    let mut fdtable = GLOBALFDTABLE.lock().unwrap();

    if !fdtable.contains_key(&cageid) {
        panic!("Unknown cageid in fdtable access");
    }

    // Create this hashmap through an lambda that checks should_cloexec...
    // See: https://doc.rust-lang.org/std/collections/struct.HashMap.html#method.extract_if

/*    fdtable
        .get_mut(&cageid)
        .unwrap()
        .extract_if(|_k, v| v.should_cloexec)
        .collect()*/

    // I'm writing the below code to avoid using the extract_if experimental 
    // nightly function...
    let thiscagefdtable = fdtable.get_mut(&cageid).unwrap();

    let mut without_cloexec_hm:HashMap<u64,FDTableEntry> = HashMap::new();
    // I bother to put this in a hashmap so I can call the closehandlers
    // all after I have re-inserted everything.  This ensures the state
    // is consistent.  I only need the values, not the keys...
    let mut with_cloexec_vec:Vec<FDTableEntry> = Vec::new();

    for (k,v) in thiscagefdtable.drain() {
        if v.should_cloexec {
            with_cloexec_vec.push(v);
        }
        else{
            without_cloexec_hm.insert(k,v);
        }

    }

    // Put the ones without_cloexec back in the hashmap since they shouldn't 
    // be closed...
    fdtable.insert(cageid,without_cloexec_hm);
    // Release the lock...
    drop(fdtable);

    // Now call the close handlers on the others...
    for v in with_cloexec_vec {
        if v.realfd == NO_REAL_FD {
            // Let their code know this has been closed...  I get the handler
            // repeatedly in case they change it during execution of another
            // handler...
            let closehandlerunreal = CLOSEHANDLERTABLE.lock().unwrap().unreal_handler;
            (closehandlerunreal)(v.optionalinfo);
        }
        else {
            // Let the helper tell the user and decrement the count
            _decrement_realfd(v.realfd);
        }
    }

}

// returns a copy of the fdtable for a cage.  Useful helper function for a
// caller that needs to examine the table.  Likely could be more efficient by
// letting the caller borrow this...
#[doc = include_str!("../docs/return_fdtable_copy.md")]
pub fn return_fdtable_copy(cageid: u64) -> HashMap<u64, FDTableEntry> {
    let fdtable = GLOBALFDTABLE.lock().unwrap();

    if !fdtable.contains_key(&cageid) {
        panic!("Unknown cageid in fdtable access");
    }

    fdtable.get(&cageid).unwrap().clone()
}

/******************* CLOSE SPECIFIC FUNCTIONALITY *******************/

// Helper for close.  Returns a tuple of realfd, number of references
// remaining.
#[doc = include_str!("../docs/close_virtualfd.md")]
pub fn close_virtualfd(cageid:u64, virtfd:u64) -> Result<(),threei::RetVal> {
<<<<<<< HEAD
=======

    // Below condition checks if the virtualfd is out of bounds and if yes it throws an error
    // Note that this assumes that all virtualfd numbers returned < FD_PER_PROCESS_MAX 
    if virtfd >= FD_PER_PROCESS_MAX {
        return Err(threei::Errno::EBADFD as u64);
    }
>>>>>>> a9f5c4d6
    
    let mut fdtable = GLOBALFDTABLE.lock().unwrap();

    if !fdtable.contains_key(&cageid) {
        panic!("Unknown cageid in fdtable access");
    }

    // Remove this item from the table (and inspect it)
    let thisoption = fdtable.get_mut(&cageid).unwrap().remove(&virtfd);
    drop(fdtable);

    match thisoption {
        Some(entry) =>
            if entry.realfd == NO_REAL_FD {
                // Let their code know this has been closed...
                let closehandlerunreal = CLOSEHANDLERTABLE.lock().unwrap().unreal_handler;
                let optionalinfo = entry.optionalinfo;
                (closehandlerunreal)(optionalinfo);
                Ok(())
            }
            else {
                _decrement_realfd(entry.realfd);
                Ok(())
            }
        None => Err(threei::Errno::EBADFD as u64),
    }
}


// Register a series of helpers to be called for close.  Can be called
// multiple times to override the older helpers.
#[doc = include_str!("../docs/register_close_handlers.md")]
pub fn register_close_handlers(intermediate_handler: fn(u64), final_handler: fn(u64), unreal_handler: fn(u64)) {
    // Unlock the table and set the handlers...
    // TODO: I made a serious attempt to try to keep closehandlers that call
    // close, etc. from deadlocking the system.  More testing, etc. is needed.
    let mut closehandlers = CLOSEHANDLERTABLE.lock().unwrap();
    closehandlers.intermediate_handler = intermediate_handler;
    closehandlers.final_handler = final_handler;
    closehandlers.unreal_handler = unreal_handler;
}

// Helpers to track the count of times each realfd is used
#[doc(hidden)]
fn _decrement_realfd(realfd:u64) -> u64 {
    // Do nothing if it's not a realfd...
    assert!(realfd != NO_REAL_FD, "Called _decrement_realfd with NO_REAL_FD");

    // Get this table's lock...
    let mut realfdcount = GLOBALREALFDCOUNT.lock().unwrap();

    let newcount:u64 = realfdcount.get(&realfd).unwrap() - 1;
    let closehandlers = CLOSEHANDLERTABLE.lock().unwrap();
    let intermediateclosehandler = closehandlers.intermediate_handler;
    let finalclosehandler = closehandlers.final_handler;
    // release the lock...
    drop(closehandlers);

    if newcount > 0 {
        realfdcount.insert(realfd,newcount);
        // Need to drop locks to call the handlers or else will deadlock...
        drop(realfdcount);

        (intermediateclosehandler)(realfd);
    }
    else {
        // Remove before calling their close handler in case they do operations
        // inside the close handler which create / close fds...
        realfdcount.remove(&realfd);
        // Need to drop locks to call the handlers or else will deadlock...
        drop(realfdcount);

        (finalclosehandler)(realfd);
    }
    newcount
}

// Helpers to track the count of times each realfd is used
#[doc(hidden)]
fn _increment_realfd(realfd:u64) -> u64 {
    if realfd == NO_REAL_FD {
        return 0
    }

    // Get this table's lock...
    let mut realfdcount = GLOBALREALFDCOUNT.lock().unwrap();

    // Get a mutable reference to the entry so we can update it.
    return match realfdcount.get_mut(&realfd) {
        Some(count) => {
            *count += 1;
            *count
        }
        None => {
            realfdcount.insert(realfd, 1);
            1
        }
    }
}

/***************   Code for handling select() ****************/

use libc::fd_set;
use std::collections::HashSet;
use std::cmp;
use std::mem;

// Helper to get an empty fd_set.  Helper function to isolate unsafe code,
// etc.
#[doc(hidden)]
pub fn _init_fd_set() -> fd_set {
    let raw_fd_set:fd_set;
    unsafe {
        let mut this_fd_set = mem::MaybeUninit::<libc::fd_set>::uninit();
        libc::FD_ZERO(this_fd_set.as_mut_ptr());
        raw_fd_set = this_fd_set.assume_init()
    }
    raw_fd_set
}

#[doc(hidden)]
pub fn _fd_set(fd:u64, thisfdset:&mut fd_set) {
    unsafe{libc::FD_SET(fd as i32,thisfdset)}
}

#[doc(hidden)]
pub fn _fd_isset(fd:u64, thisfdset:&fd_set) -> bool {
    unsafe{libc::FD_ISSET(fd as i32,thisfdset)}
}

// Computes the bitmodifications and returns a (maxnfds, unrealset) tuple...
#[doc(hidden)]
fn _do_bitmods(myfdmap:HashMap<u64,FDTableEntry>, nfds:u64, infdset: fd_set, thisfdset: &mut fd_set, mappingtable: &mut HashMap<u64,u64>) -> Result<(u64,HashSet<(u64,u64)>),threei::RetVal> {
    let mut unrealhashset:HashSet<(u64,u64)> = HashSet::new();
    // Iterate through the infdset and set those values as is appropriate
    let mut highestpos = 0;

    // Clippy is somehow missing how pos is using bit.
    #[allow(clippy::needless_range_loop)]
    for bit in 0..nfds as usize {
        let pos = bit as u64;
        if _fd_isset(pos,&infdset) {
            if let Some(entry) = myfdmap.get(&pos) {
                if entry.realfd == NO_REAL_FD {
                    unrealhashset.insert((pos,entry.optionalinfo));
                }
                else {
                    mappingtable.insert(entry.realfd, pos);
                    _fd_set(entry.realfd,thisfdset);
                    // I add one because select expects nfds to be the max+1
                    highestpos = cmp::max(highestpos, entry.realfd+1);
                }
            }
            else {
                return Err(threei::Errno::EINVAL as u64);
            }
        }
    }
    Ok((highestpos,unrealhashset))
}

// helper to call before calling select beneath you.  Translates your virtfds
// to realfds.
// See: https://man7.org/linux/man-pages/man2/select.2.html for details /
// corner cases about the arguments.

// I hate doing these, but don't know how to make this interface better...
#[allow(clippy::type_complexity)]
#[allow(clippy::too_many_arguments)]
#[doc = include_str!("../docs/get_real_bitmasks_for_select.md")]
pub fn get_real_bitmasks_for_select(cageid:u64, nfds:u64, readbits:Option<fd_set>, writebits:Option<fd_set>, exceptbits:Option<fd_set>) -> Result<(u64, Option<fd_set>, Option<fd_set>, Option<fd_set>, [HashSet<(u64,u64)>;3], HashMap<u64,u64>),threei::RetVal> {

    if nfds >= FD_PER_PROCESS_MAX {
        return Err(threei::Errno::EINVAL as u64);
    }

    let globfdtable = GLOBALFDTABLE.lock().unwrap();

    if !globfdtable.contains_key(&cageid) {
        panic!("Unknown cageid in fdtable access");
    }

    let mut unrealarray:[HashSet<(u64,u64)>;3] = [HashSet::new(),HashSet::new(),HashSet::new()];
    let mut mappingtable:HashMap<u64,u64> = HashMap::new();
    let mut newnfds = 0;

    // putting results in a vec was the cleanest way I found to do this..
    let mut resultvec = Vec::new();

    for (unrealoffset, inset) in [readbits,writebits, exceptbits].into_iter().enumerate() {
        match inset {
            Some(virtualbits) => {
                let mut retset = _init_fd_set();
                let (thisnfds,myunrealhashset) = _do_bitmods(globfdtable.get(&cageid).unwrap().clone(),nfds,virtualbits, &mut retset,&mut mappingtable)?;
                resultvec.push(Some(retset));
                newnfds = cmp::max(thisnfds, newnfds);
                unrealarray[unrealoffset] = myunrealhashset;
            }
            None => {
                // This item is null.  No unreal items
                resultvec.push(None);
                unrealarray[unrealoffset] = HashSet::new();
            }
        }
    }

    Ok((newnfds, resultvec[0], resultvec[1], resultvec[2], unrealarray, mappingtable))

}


// helper to call after calling select beneath you.  returns the fd_sets you
// need for your return from a select call and the number of unique flags
// set...

// I hate doing these, but don't know how to make this interface better...
#[allow(clippy::type_complexity)]
#[allow(clippy::too_many_arguments)]
#[doc = include_str!("../docs/get_virtual_bitmasks_from_select_result.md")]
pub fn get_virtual_bitmasks_from_select_result(nfds:u64, readbits:Option<fd_set>, writebits:Option<fd_set>, exceptbits:Option<fd_set>,unrealreadset:HashSet<u64>, unrealwriteset:HashSet<u64>, unrealexceptset:HashSet<u64>, mappingtable:&HashMap<u64,u64>) -> Result<(u64, Option<fd_set>, Option<fd_set>, Option<fd_set>),threei::RetVal> {

    // Note, I don't need the cage_id here because I have the mappingtable...

    if nfds >= FD_PER_PROCESS_MAX {
        panic!("This shouldn't be possible because we shouldn't have returned this previously")
    }

    let mut flagsset = 0;
    let mut retvec = Vec::new();

    for (insetoption,unrealset) in [(readbits,unrealreadset), (writebits,unrealwriteset), (exceptbits,unrealexceptset)] {
        // If I don't have any data, just return None (NULL) and skip...
        if insetoption.is_none()&&unrealset.is_empty() {
            retvec.push(None);
            continue;
        }

        let mut retbits = _init_fd_set();
        if let Some(inset) = insetoption {
            for bit in 0..nfds as usize {
                let pos = bit as u64;
                if _fd_isset(pos,&inset)&& !_fd_isset(*mappingtable.get(&pos).unwrap(),&retbits) {
                    flagsset+=1;
                    _fd_set(*mappingtable.get(&pos).unwrap(),&mut retbits);
                }
            }
        }
        for virtfd in unrealset {
            if !_fd_isset(virtfd,&retbits) {
                flagsset+=1;
                _fd_set(virtfd,&mut retbits);
            }
        }
        retvec.push(Some(retbits));
    }

    Ok((flagsset,retvec[0],retvec[1],retvec[2]))

}



/********************** POLL SPECIFIC FUNCTIONS **********************/

// helper to call before calling poll beneath you.  replaces the fds in
// the poll struct with virtual versions and returns the items you need
// to check yourself...
#[allow(clippy::type_complexity)]
#[doc = include_str!("../docs/convert_virtualfds_to_real.md")]
pub fn convert_virtualfds_to_real(cageid:u64, virtualfds:Vec<u64>) -> (Vec<u64>, Vec<(u64,u64)>, Vec<u64>, HashMap<u64,u64>) {

    let globfdtable = GLOBALFDTABLE.lock().unwrap();

    if !globfdtable.contains_key(&cageid) {
        panic!("Unknown cageid in fdtable access");
    }

    let mut unrealvec = Vec::new();
    let mut realvec = Vec::new();
    let mut invalidvec = Vec::new();
    let thefdhm = globfdtable.get(&cageid).unwrap();
    let mut mappingtable:HashMap<u64,u64> = HashMap::new();

    // BUG?: I'm ignoring the fact that virtualfds can show up multiple times.
    // I'm not sure this actually matters, but I didn't think hard about it.
    for virtfd in virtualfds {
        match thefdhm.get(&virtfd) {
            Some(entry) => {
                // always append the value here.  NO_REAL_FD will be added
                // in the appropriate places to tell them to handle those calls
                // themself.
                realvec.push(entry.realfd);
                if entry.realfd == NO_REAL_FD {
                    unrealvec.push((virtfd,entry.optionalinfo));
                }
                else{
                    mappingtable.insert(entry.realfd, virtfd);
                }
            }
            None => {
                // Add this because they need to handle it if POLLNVAL is set.
                // An exception should not be raised!!!
                realvec.push(INVALID_FD);
                invalidvec.push(virtfd);
            }
        }
    }

    (realvec, unrealvec, invalidvec, mappingtable)
}



// helper to call after calling poll.  replaces the realfds the vector
// with virtual ones...
#[doc = include_str!("../docs/convert_realfds_back_to_virtual.md")]
pub fn convert_realfds_back_to_virtual(realfds:Vec<u64>, mappingtable:&HashMap<u64,u64>) -> Vec<u64> {

    // I don't care what cage was used, and don't need to lock anything...
    // I have the mappingtable!

    let mut virtvec = Vec::new();

    for realfd in realfds {
        virtvec.push(*mappingtable.get(&realfd).unwrap());
    }

    virtvec
}

/********************** EPOLL SPECIFIC FUNCTIONS **********************/


// Okay this adds a big wrinkle, epollfds.  The reason these are complex is
// multi-fold:
// 1) they themselves are file descriptors and take up a slot.
// 2) a epollfd can point to any number of other fds
// 3) an epollfd can point to epollfds, which can point to other epollfds, etc.
//    and possibly cause a loop to occur (which is an error)
// 4) an epollfd can point to a mix of virtual and realfds.
//
// My thinking is this is handled as similarly to poll as possible.  We push
// off the problem of understanding what the event types are to the implementer
// of the library.
//
// In my view, epoll_wait() is quite simple to support.  One basically just
// keeps a list of virtual fds for this epollfd and their corresponding event
// types, which they may need to poll themselves.  After this, they handle the
// call.
//
// epoll_create makes a new fd type, which really is unfortunate.  To this
// point, I haven't had to care about anything except in-memory fds (unreal),
// and doing the virtual <-> real mappings.  The caller can decide whether to
// create an underlying epollfd when this is called, when epoll_ctl is called
// to add a realfd, etc.
//
// epoll_ctl is complex, but really has the same fundamental problem as
// epoll_create: the epollfd.
//
// What if I just ignore the epollfd problem by just making another table
// for epoll information?  Then what I do is set the realfd to EPOLLFD and
// have optionalinfo point into the epollfd table.  If I do this, then when
// epoll_create is called, if it contains realfds, those need to be passed
// down to the underlying epoll_create.  Similarly, when epoll_ctl is called,
// we either modify our data or return the realfd...
//
// Interestingly, this actually would be just as easy to build on top of the
// fdtables library as into it.
//
// Each epollfd will have some virtual fds associated with it.  Each of those
// will have an event mask.  So I'll have a mutex around an EPollTable struct.
// This contains the next available entry and an epollhashmap<virtfd, event>.
// I use a hashmap here to better support removing and modifying items.

// Note, I'm defining a bunch of symbols myself because libc doesn't import
// them on systems that don't support epoll and I want to be able to build
// the code anywhere.  See commonconstants.rs for more info.

// Design notes: I'm not adding realfds.  I return them when you do a epoll_ctl
// operation that tries to add them.  So, I only have unrealfds in my epoll
// structures.

// TODO: I don't clean up this table yet.  I probably should when the last
// reference to a fd is closed, but this bookkeeping seems excessive at this
// time...
#[derive(Clone, Debug)]
struct EPollTable {
    highestneverusedentry: u64, // Never resets (even after close).  Used to
                                // let us quickly get an unused entry
    thisepolltable: HashMap<u64,HashMap<u64,epoll_event>>, // the epollentry ->
                                                           // virtfd ->
                                                           // event map
    realfdtable: HashMap<u64,u64>, // the epollentry -> realfd map.  I need 
                                   // this because the realfd field in the
                                   // main data structure is EPOLLFD
}

lazy_static! {

    #[derive(Debug)]
    static ref EPOLLTABLE: Mutex<EPollTable> = {
        let newetable = HashMap::new();
        let newrealfdtable = HashMap::new();
        let m = EPollTable {
            highestneverusedentry:0,
            realfdtable:newrealfdtable,
            thisepolltable:newetable,
        };
        Mutex::new(m)
    };
}


#[doc = include_str!("../docs/epoll_create_helper.md")]
pub fn epoll_create_helper(cageid:u64, realfd:u64, should_cloexec:bool) -> Result<u64,threei::RetVal> {

    let mut ept = EPOLLTABLE.lock().unwrap();

    // I'll use my other functions to make this easier.
    // return the same errno (EMFile), if we get one
    let newepollfd = get_unused_virtual_fd(cageid, EPOLLFD, should_cloexec, ept.highestneverusedentry)?;

    let newentry = ept.highestneverusedentry;
    ept.highestneverusedentry+=1;
    // add in my realfd.
    ept.realfdtable.insert(newentry,realfd);
    // if it errored out above that is okay. I haven't changed any state yet.
    ept.thisepolltable.insert(newentry, HashMap::new());
    Ok(newepollfd)

}



#[doc = include_str!("../docs/try_epoll_ctl.md")]
pub fn try_epoll_ctl(cageid:u64, epfd:u64, op:i32, virtfd:u64, event:epoll_event) -> Result<(u64,u64),threei::RetVal> {

    if !GLOBALFDTABLE.lock().unwrap().contains_key(&cageid) {
        panic!("Unknown cageid in fdtable access");
    }

    if epfd == virtfd {
        return Err(threei::Errno::EINVAL as u64);
    }
    // Is the epfd ok?
    let epollentrynum:u64 = match GLOBALFDTABLE.lock().unwrap().get(&cageid).unwrap().get(&epfd) {
        None => {
            return Err(threei::Errno::EBADF as u64);
        },
        // Do I need to have EPOLLFDs here too?
        Some(tableentry) => {
            if tableentry.realfd != EPOLLFD {
                return Err(threei::Errno::EINVAL as u64);
            }
            tableentry.optionalinfo
        },
    };

    // Okay, I know which table entry and verified the virtfd...

    let mut epttable = EPOLLTABLE.lock().unwrap();
    let realepollfd = epttable.realfdtable.get(&epollentrynum).unwrap().clone();
    let eptentry = epttable.thisepolltable.get_mut(&epollentrynum).unwrap();

    // check if the virtfd is real and error...
    // I don't care about its contents except to ensure it isn't real...
    match GLOBALFDTABLE.lock().unwrap().get(&cageid).unwrap().get(&virtfd) {
        // Do I need to have EPOLLFDs here too?
        Some(tableentry) => {
            if tableentry.realfd != NO_REAL_FD {
                // Return realfds because the caller should handle them instead
                // I only track unrealfds.
                if tableentry.realfd == EPOLLFD {
                    // BUG: How should I be doing this, really!?!
                    println!("epollfds acting on epollfds is not supported!");
                }
                return Ok((realepollfd,tableentry.realfd));
            }
        },
        None => {
            return Err(threei::Errno::EBADF as u64);
        },
    };

    // okay, virtfd is real...

    match op {
        EPOLL_CTL_ADD => {
            if eptentry.contains_key(&virtfd) {
                return Err(threei::Errno::EEXIST as u64);
            }
            // BUG: Need to check for ELOOP here...

            eptentry.insert(virtfd, event);
        },
        EPOLL_CTL_MOD => {
            if !eptentry.contains_key(&virtfd) {
                return Err(threei::Errno::ENOENT as u64);
            }
            eptentry.insert(virtfd, event);
        },
        EPOLL_CTL_DEL => {
            if !eptentry.contains_key(&virtfd) {
                return Err(threei::Errno::ENOENT as u64);
            }
            eptentry.remove(&virtfd);
        },
        _ => {
            return Err(threei::Errno::EINVAL as u64);
        },
    };
    Ok((realepollfd,NO_REAL_FD))
}


#[doc = include_str!("../docs/get_epoll_wait_data.md")]
pub fn get_epoll_wait_data(cageid:u64, epfd:u64) -> Result<(u64,HashMap<u64,epoll_event>),threei::RetVal> {

    if !GLOBALFDTABLE.lock().unwrap().contains_key(&cageid) {
        panic!("Unknown cageid in fdtable access");
    }

    // Note that because I don't track realfds or deal with epollfds, I just
    // return the epolltable...
    let epollentrynum:u64 = match GLOBALFDTABLE.lock().unwrap().get(&cageid).unwrap().get(&epfd) {
        None => {
            return Err(threei::Errno::EBADF as u64);
        },
        // Do I need to have EPOLLFDs here too?
        Some(tableentry) => {
            if tableentry.realfd != EPOLLFD {
                return Err(threei::Errno::EINVAL as u64);
            }
            tableentry.optionalinfo
        },
    };

    let epttable = EPOLLTABLE.lock().unwrap();
    Ok((*epttable.realfdtable.get(&epollentrynum).unwrap(),epttable.thisepolltable[&epollentrynum].clone()))
}


/********************** TESTING HELPER FUNCTION **********************/

// Helper to initialize / empty out state so we can test with a clean system...
// only used when testing...
//
// I'm cleaning up "poisoned" mutexes here so that I can handle tests that 
// panic
#[doc(hidden)]
pub fn refresh() {
    let mut fdtable = GLOBALFDTABLE.lock().unwrap_or_else(|e| {
        GLOBALFDTABLE.clear_poison();
        e.into_inner()
    });
    fdtable.clear();
    fdtable.insert(threei::TESTING_CAGEID, HashMap::new());
    let mut closehandlers = CLOSEHANDLERTABLE.lock().unwrap_or_else(|e| {
        CLOSEHANDLERTABLE.clear_poison();
        e.into_inner()
    });
    closehandlers.intermediate_handler = NULL_FUNC;
    closehandlers.final_handler = NULL_FUNC;
    closehandlers.unreal_handler = NULL_FUNC;
    let mut _realfdcount = GLOBALREALFDCOUNT.lock().unwrap_or_else(|e| {
        GLOBALREALFDCOUNT.clear_poison();
        e.into_inner()
    });
}
<|MERGE_RESOLUTION|>--- conflicted
+++ resolved
@@ -465,15 +465,12 @@
 // remaining.
 #[doc = include_str!("../docs/close_virtualfd.md")]
 pub fn close_virtualfd(cageid:u64, virtfd:u64) -> Result<(),threei::RetVal> {
-<<<<<<< HEAD
-=======
 
     // Below condition checks if the virtualfd is out of bounds and if yes it throws an error
     // Note that this assumes that all virtualfd numbers returned < FD_PER_PROCESS_MAX 
     if virtfd >= FD_PER_PROCESS_MAX {
         return Err(threei::Errno::EBADFD as u64);
     }
->>>>>>> a9f5c4d6
     
     let mut fdtable = GLOBALFDTABLE.lock().unwrap();
 
