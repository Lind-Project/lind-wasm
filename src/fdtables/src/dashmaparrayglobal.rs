--- conflicted
+++ resolved
@@ -393,9 +393,6 @@
 
 #[doc = include_str!("../docs/close_virtualfd.md")]
 pub fn close_virtualfd(cageid:u64, virtfd:u64) -> Result<(),threei::RetVal> {
-<<<<<<< HEAD
-    
-=======
 
     // Below condition checks if the virtualfd is out of bounds and if yes it throws an error
     // Note that this assumes that all virtualfd numbers returned < FD_PER_PROCESS_MAX 
@@ -403,7 +400,6 @@
         return Err(threei::Errno::EBADFD as u64);
     }
 
->>>>>>> a9f5c4d6
     assert!(FDTABLE.contains_key(&cageid),"Unknown cageid in fdtable access");
 
     // derefing this so I don't hold a lock and deadlock close handlers
