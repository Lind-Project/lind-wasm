--- conflicted
+++ resolved
@@ -1,10 +1,7 @@
-<<<<<<< HEAD
-=======
 // RawPOSIX Library - Core POSIX system call implementations for Lind-WASM
 //
 // This library provides POSIX-compliant system call implementations that operate
 // within the Lind-WASM sandbox environment using the 3i (Three Interposition) system.
 
->>>>>>> 3623e25a
 pub mod fs_calls;
 pub mod net_calls;