--- conflicted
+++ resolved
@@ -1479,12 +1479,9 @@
                 );
             }
         }
-<<<<<<< HEAD
 
         return ret;
     }
-=======
->>>>>>> 048a5bdc
 
     }
     0
