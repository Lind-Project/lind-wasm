--- conflicted
+++ resolved
@@ -1,33 +1,21 @@
-<<<<<<< HEAD
-use parking_lot::RwLock;
-use std::sync::atomic::{AtomicI32, AtomicU64};
-use std::sync::Arc;
-use typemap::type_conv::get_pipearray;
-use typemap::fs_conv::*;
-
-/// Helper function for close_syscall
-/// 
-/// Lind-WASM is running as same Linux-Process from host kernel perspective, so standard fds shouldn't
-/// be closed in Lind-WASM execution, which preventing issues where other threads might reassign these
-/// fds, causing unintended behavior or errors. 
-=======
 use libc::c_void;
 use typemap::datatype_conversion::*;
 use typemap::path_conversion::*;
 use sysdefs::constants::err_const::{syscall_error, Errno, get_errno, handle_errno};
 use sysdefs::constants::fs_const::{STDIN_FILENO, STDOUT_FILENO, STDERR_FILENO, O_CLOEXEC, MAP_ANONYMOUS, MAP_FIXED, MAP_PRIVATE, MAP_SHARED, PROT_EXEC, PROT_NONE, PROT_READ, PROT_WRITE, PAGESHIFT, PAGESIZE};
-use sysdefs::constants::lind_platform_const::{FDKIND_KERNEL, MAXFD};
+use sysdefs::constants::lind_platform_const::{FDKIND_KERNEL, MAXFD, UNUSED_ARG, UNUSED_ID};
 use sysdefs::constants::sys_const::{DEFAULT_UID, DEFAULT_GID};
 use typemap::cage_helpers::*;
 use cage::{round_up_page, get_cage, HEAP_ENTRY_INDEX, MemoryBackingType, VmmapOps};
 use fdtables;
+use typemap::filesystem_helpers::{convert_statdata_to_user, convert_fstatdata_to_user};
+use std::sync::Arc;
 
 /// Helper function for close_syscall
 /// 
 /// Lind-WASM is running as same Linux-Process from host kernel perspective, so standard IO stream fds 
 /// shouldn't be closed in Lind-WASM execution, which preventing issues where other threads might 
 /// reassign these ds, causing unintended behavior or errors. 
->>>>>>> d7b900d6
 /// 
 /// This function is registered in `fdtables` when creating the cage
 pub fn kernel_close(fdentry: fdtables::FDTableEntry, _count: u64) {
@@ -88,14 +76,14 @@
         && sc_unusedarg(arg5, arg5_cageid)
         && sc_unusedarg(arg6, arg6_cageid))
     {
-        return syscall_error(Errno::EFAULT, "open", "Invalide Cage ID");
+        return syscall_error(Errno::EFAULT, "open_syscall", "Invalide Cage ID");
     }
 
     // Get the kernel fd first
     let kernel_fd = unsafe { libc::open(path.as_ptr(), oflag, mode) };
 
     if kernel_fd < 0 {
-        return handle_errno(get_errno(), "open");
+        return handle_errno(get_errno(), "open_syscall");
     }
 
     // Check if `O_CLOEXEC` has been est
@@ -110,7 +98,7 @@
         0,
     ) {
         Ok(virtual_fd) => virtual_fd as i32,
-        Err(_) => syscall_error(Errno::EMFILE, "open", "Too many files opened"),
+        Err(_) => syscall_error(Errno::EMFILE, "open_syscall", "Too many files opened"),
     }
 }
 
@@ -123,12 +111,12 @@
 /// ## Arguments:
 ///     This call will have one cageid indicating the current cage, and several regular arguments similar to Linux:
 ///     - cageid: current cage identifier.
-///     - vfd_arg: the virtual file descriptor from the RawPOSIX environment.
+///     - virtual_fd: the virtual file descriptor from the RawPOSIX environment.
 ///     - buf_arg: pointer to a buffer where the read data will be stored (user's perspective).
 ///     - count_arg: the maximum number of bytes to read from the file descriptor.
 pub fn read_syscall(
     cageid: u64,
-    vfd_arg: u64,
+    virtual_fd: u64,
     vfd_cageid: u64,
     buf_arg: u64,
     buf_cageid: u64,
@@ -142,7 +130,7 @@
     arg6_cageid: u64,
 ) -> i32 {
     // Convert the virtual fd to the underlying kernel file descriptor.
-    let kernel_fd = convert_fd_to_host(vfd_arg, vfd_cageid, cageid);
+    let kernel_fd = convert_fd_to_host(virtual_fd, vfd_cageid, cageid);
     if kernel_fd == -1 {
         return syscall_error(Errno::EFAULT, "read", "Invalid Cage ID");
     } else if kernel_fd == -9 {
@@ -186,11 +174,11 @@
 /// ## Arguments:
 ///     This call will have one cageid indicating the current cage, and several regular arguments similar to Linux:
 ///     - cageid: current cage identifier.
-///     - vfd_arg: the virtual file descriptor from the RawPOSIX environment to be closed.
+///     - virtual_fd: the virtual file descriptor from the RawPOSIX environment to be closed.
 ///     - arg3, arg4, arg5, arg6: additional arguments which are expected to be unused.
 pub fn close_syscall(
     cageid: u64,
-    vfd_arg: u64,
+    virtual_fd: u64,
     vfd_cageid: u64, 
     arg2: u64,
     arg2_cageid: u64,
@@ -203,15 +191,14 @@
     arg6: u64,
     arg6_cageid: u64,
 ) -> i32 {
-    if !(sc_unusedarg(arg2, arg2_cageid)
-         && sc_unusedarg(arg3, arg3_cageid)
+    if !(sc_unusedarg(arg3, arg3_cageid)
          && sc_unusedarg(arg4, arg4_cageid)
          && sc_unusedarg(arg5, arg5_cageid)
          && sc_unusedarg(arg6, arg6_cageid)) {
         return syscall_error(Errno::EFAULT, "close", "Invalid Cage ID");
     }
 
-    match fdtables::close_virtualfd(cageid, vfd_arg) {
+    match fdtables::close_virtualfd(cageid, virtual_fd) {
         Ok(()) => 0,
         Err(e) => {
             if e == Errno::EBADFD as u64 {
@@ -223,6 +210,69 @@
             }
         }
     }
+}
+
+/// Reference to Linux: https://man7.org/linux/man-pages/man2/write.2.html
+///
+/// Linux `write()` syscall attempts to write `count` bytes from the buffer pointed to by `buf` to the file associated
+/// with the open file descriptor, `fd`. RawPOSIX first converts virtual fd to kernel fd due to the `fdtable` subsystem, second
+/// translates the `buf_arg` pointer to actual system pointer
+///
+/// ## Input:
+///     - cageid: current cageid
+///     - virtual_fd: virtual file descriptor, needs to be translated kernel fd for future kernel operation
+///     - buf_arg: pointer points to a buffer that stores the data
+///     - count_arg: length of the buffer
+///
+/// Output:
+///     - Upon successful completion of this call, we return the number of bytes written. This number will never be greater
+///         than `count`. The value returned may be less than `count` if the write_syscall() was interrupted by a signal, or
+///         if the file is a pipe or FIFO or special file and has fewer than `count` bytes immediately available for writing.
+pub fn write_syscall(
+    cageid: u64,
+    virtual_fd: u64,
+    vfd_cageid: u64,
+    buf_arg: u64,
+    buf_cageid: u64,
+    count_arg: u64,
+    count_cageid: u64,
+    arg4: u64,
+    arg4_cageid: u64,
+    arg5: u64,
+    arg5_cageid: u64,
+    arg6: u64,
+    arg6_cageid: u64,
+) -> i32 {
+    let kernel_fd = convert_fd_to_host(virtual_fd, vfd_cageid, cageid);
+
+    if kernel_fd == -1 {
+        return syscall_error(Errno::EFAULT, "write", "Invalid Cage ID");
+    } else if kernel_fd == -9 {
+        return syscall_error(Errno::EBADF, "write", "Bad File Descriptor");
+    }
+
+    let buf = sc_convert_buf(buf_arg, buf_cageid, cageid);
+    let count = sc_convert_sysarg_to_usize(count_arg, count_cageid, cageid);
+    // would sometimes check, sometimes be a no-op depending on the compiler settings
+    if !(sc_unusedarg(arg4, arg4_cageid)
+        && sc_unusedarg(arg5, arg5_cageid)
+        && sc_unusedarg(arg6, arg6_cageid))
+    {
+        return syscall_error(Errno::EFAULT, "write", "Invalide Cage ID");
+    }
+
+    // Early return
+    if count == 0 {
+        return 0;
+    }
+
+    let ret = unsafe { libc::write(kernel_fd, buf as *const c_void, count) as i32 };
+
+    if ret < 0 {
+        let errno = get_errno();
+        return handle_errno(errno, "write");
+    }
+    return ret;
 }
 
 /// Reference to Linux: https://man7.org/linux/man-pages/man2/mkdir.2.html
@@ -265,7 +315,7 @@
         && sc_unusedarg(arg5, arg5_cageid)
         && sc_unusedarg(arg6, arg6_cageid))
     {
-        return syscall_error(Errno::EFAULT, "mkdir", "Invalide Cage ID");
+        return syscall_error(Errno::EFAULT, "mkdir_syscall", "Invalide Cage ID");
     }
 
     let ret = unsafe { libc::mkdir(path.as_ptr(), mode) };
@@ -277,7 +327,6 @@
     ret
 }
 
-<<<<<<< HEAD
 /// Reference to Linux: https://man7.org/linux/man-pages/man2/pipe.2.html
 ///
 /// Linux `pipe()` syscall is equivalent to calling `pipe2()` with flags set to zero.
@@ -295,7 +344,208 @@
     cageid: u64,
     pipefd_arg: u64,
     pipefd_cageid: u64,
-=======
+    arg2: u64,
+    arg2_cageid: u64,
+    arg3: u64,
+    arg3_cageid: u64,
+    arg4: u64,
+    arg4_cageid: u64,
+    arg5: u64,
+    arg5_cageid: u64,
+    arg6: u64,
+    arg6_cageid: u64,
+) -> i32 {
+    if !(sc_unusedarg(arg2, arg2_cageid)
+        && sc_unusedarg(arg3, arg3_cageid)
+        && sc_unusedarg(arg4, arg4_cageid)
+        && sc_unusedarg(arg5, arg5_cageid)
+        && sc_unusedarg(arg6, arg6_cageid))
+    {
+        return syscall_error(Errno::EFAULT, "pipe_syscall", "Invalid Cage ID");
+    }
+
+    // Convert the u64 pointer into a mutable reference to PipeArray
+    let pipefd = match sc_convert_addr_to_pipearray(pipefd_arg, pipefd_cageid, cageid) {
+        Ok(p) => p,
+        Err(e) => return syscall_error(Errno::EFAULT, "pipe", "Invalid address"),
+    };
+
+    // Create an array to hold the two kernel file descriptors
+    let mut kernel_fds: [i32; 2] = [0; 2];
+    let ret = unsafe { libc::pipe(kernel_fds.as_mut_ptr()) };
+    if ret < 0 {
+        return handle_errno(get_errno(), "pipe_syscall");
+    }
+
+    // Get virtual fd for read end
+    let read_vfd = match fdtables::get_unused_virtual_fd(
+        cageid,
+        FDKIND_KERNEL,
+        kernel_fds[0] as u64,
+        false, 
+        0,
+    ) {
+        Ok(fd) => fd as i32,
+        Err(_e) => {
+            unsafe {
+                libc::close(kernel_fds[0]);
+                libc::close(kernel_fds[1]);
+            }
+            return syscall_error(
+                Errno::EMFILE,
+                "pipe_syscall",
+                "Failed to get virtual file descriptor"
+            );
+        }
+    };
+
+    // Get virtual fd for write end
+    let write_vfd = match fdtables::get_unused_virtual_fd(
+        cageid,
+        FDKIND_KERNEL,
+        kernel_fds[1] as u64,
+        false,
+        0,
+    ) {
+        Ok(fd) => fd as i32,
+        Err(_e) => {
+            // close the kernel pipefd if there's an error
+            // on getting virtual fd
+            unsafe {
+                libc::close(kernel_fds[0]);
+                libc::close(kernel_fds[1]);
+            }
+            return syscall_error(
+                Errno::EMFILE,
+                "pipe_syscall", 
+                "Failed to get virtual file descriptor"
+            );
+        }
+    };
+
+    // Update PipeArray located in cage linear memory
+    pipefd.readfd = read_vfd;
+    pipefd.writefd = write_vfd;
+
+    ret
+}
+
+/// Reference to Linux: https://man7.org/linux/man-pages/man2/pipe2.2.html
+///
+/// Linux `pipe2()` syscall creates a unidirectional data channel and returns two file descriptors,
+/// one for reading and one for writing. In our implementation, we first convert the user-supplied
+/// pointer to a mutable reference to a PipeArray. Then, we call libc::pipe2() with the provided flags.
+/// Finally, we obtain new virtual file descriptors for both ends of the pipe using our fd management
+/// subsystem (`fdtables`).
+///
+/// ## Input:
+///     - cageid: current cage identifier.
+///     - pipefd_arg: a u64 representing the pointer to the PipeArray (user's perspective).
+///     - pipefd_cageid: cage identifier for the pointer argument.
+///     - flags_arg: this argument contains flags (e.g., O_CLOEXEC) to be passed to pipe2.
+///     - flags_cageid: cage identifier for the flags argument.
+/// 
+/// ## Return:
+/// On success, zero is returned.  On error, -1 is returned, errno is 
+/// set to indicate the error, and pipefd is left unchanged.
+pub fn pipe2_syscall(
+    cageid: u64,
+    pipefd_arg: u64,
+    pipefd_cageid: u64,
+    flags_arg: u64,
+    flags_cageid: u64,
+    arg3: u64,
+    arg3_cageid: u64,
+    arg4: u64,
+    arg4_cageid: u64,
+    arg5: u64,
+    arg5_cageid: u64,
+    arg6: u64,
+    arg6_cageid: u64,
+) -> i32 {
+    let flags = sc_convert_sysarg_to_i32(flags_arg, flags_cageid, cageid);
+
+    // Validate flags (only O_NONBLOCK and O_CLOEXEC are allowed)
+    let allowed_flags = fs_const::O_NONBLOCK | fs_const::O_CLOEXEC;
+    if flags & !allowed_flags != 0 {
+        return syscall_error(Errno::EINVAL, "pipe2_syscall", "Invalid flags");
+    }
+
+    if !(sc_unusedarg(arg3, arg3_cageid)
+        && sc_unusedarg(arg4, arg4_cageid)
+        && sc_unusedarg(arg5, arg5_cageid)
+        && sc_unusedarg(arg6, arg6_cageid))
+    {
+        return syscall_error(Errno::EFAULT, "pipe2_syscall", "Invalid Cage ID");
+    }
+    // Convert the u64 pointer into a mutable reference to PipeArray
+    let pipefd = match sc_convert_addr_to_pipearray(pipefd_arg, pipefd_cageid, cageid) {
+        Ok(p) => p,
+        Err(e) => return syscall_error(Errno::EFAULT, "pipe2", "Invalid address"),
+    };
+    // Create an array to hold the two kernel file descriptors
+    let mut kernel_fds: [i32; 2] = [0; 2];
+    let ret = unsafe { libc::pipe2(kernel_fds.as_mut_ptr(), flags) };
+    if ret < 0 {
+        return handle_errno(get_errno(), "pipe2_syscall");
+    }
+
+    // Check whether O_CLOEXEC is set
+    let should_cloexec = (flags & fs_const::O_CLOEXEC) != 0;
+
+    // Get virtual fd for read end
+    let read_vfd = match fdtables::get_unused_virtual_fd(
+        cageid,
+        FDKIND_KERNEL,
+        kernel_fds[0] as u64,
+        should_cloexec,
+        0,
+    ) {
+        Ok(fd) => fd as i32,
+        Err(_e) => {
+            // close the kernel pipefd if there's an error
+            // on getting virtual fd
+            unsafe {
+                libc::close(kernel_fds[0]);
+                libc::close(kernel_fds[1]);
+            }
+            return syscall_error(
+                Errno::EMFILE,
+                "pipe2_syscall",
+                "Failed to get virtual file descriptor"
+            );
+        }
+    };
+
+    // Get virtual fd for write end
+    let write_vfd = match fdtables::get_unused_virtual_fd(
+        cageid,
+        FDKIND_KERNEL,
+        kernel_fds[1] as u64,
+        should_cloexec,
+        0,
+    ) {
+        Ok(fd) => fd as i32,
+        Err(_e) => {
+            unsafe {
+                libc::close(kernel_fds[0]);
+                libc::close(kernel_fds[1]);
+            }
+            return syscall_error(
+                Errno::EMFILE,
+                "pipe2_syscall",
+                "Failed to get virtual file descriptor"
+            );
+        }
+    };
+
+    // Update PipeArray located in cage linear memory
+    pipefd.readfd = read_vfd;
+    pipefd.writefd = write_vfd;
+
+    ret
+}
+
 /// Handles the `mmap_syscall`, interacting with the `vmmap` structure.
 ///
 /// This function processes the `mmap_syscall` by updating the `vmmap` entries and performing
@@ -644,7 +894,6 @@
     cageid: u64,
     brk_arg: u64,
     brk_cageid: u64,
->>>>>>> d7b900d6
     arg2: u64,
     arg2_cageid: u64,
     arg3: u64,
@@ -656,112 +905,14 @@
     arg6: u64,
     arg6_cageid: u64,
 ) -> i32 {
-<<<<<<< HEAD
-=======
     let brk = sc_convert_sysarg_to_i32(brk_arg, brk_cageid, cageid);
     // would sometimes check, sometimes be a no-op depending on the compiler settings
->>>>>>> d7b900d6
     if !(sc_unusedarg(arg2, arg2_cageid)
         && sc_unusedarg(arg3, arg3_cageid)
         && sc_unusedarg(arg4, arg4_cageid)
         && sc_unusedarg(arg5, arg5_cageid)
         && sc_unusedarg(arg6, arg6_cageid))
     {
-<<<<<<< HEAD
-        return syscall_error(Errno::EFAULT, "pipe_syscall", "Invalid Cage ID");
-    }
-
-    // Convert the u64 pointer into a mutable reference to PipeArray
-    let pipefd = match sc_convert_addr_to_pipearray(pipefd_arg, pipefd_cageid, cageid) {
-        Ok(p) => p,
-        Err(e) => return syscall_error(Errno::EFAULT, "pipe", "Invalid address"),
-    };
-
-    // Create an array to hold the two kernel file descriptors
-    let mut kernel_fds: [i32; 2] = [0; 2];
-    let ret = unsafe { libc::pipe(kernel_fds.as_mut_ptr()) };
-    if ret < 0 {
-        return handle_errno(get_errno(), "pipe_syscall");
-    }
-
-    // Get virtual fd for read end
-    let read_vfd = match fdtables::get_unused_virtual_fd(
-        cageid,
-        FDKIND_KERNEL,
-        kernel_fds[0] as u64,
-        false, 
-        0,
-    ) {
-        Ok(fd) => fd as i32,
-        Err(_e) => {
-            unsafe {
-                libc::close(kernel_fds[0]);
-                libc::close(kernel_fds[1]);
-            }
-            return syscall_error(
-                Errno::EMFILE,
-                "pipe_syscall",
-                "Failed to get virtual file descriptor"
-            );
-        }
-    };
-
-    // Get virtual fd for write end
-    let write_vfd = match fdtables::get_unused_virtual_fd(
-        cageid,
-        FDKIND_KERNEL,
-        kernel_fds[1] as u64,
-        false,
-        0,
-    ) {
-        Ok(fd) => fd as i32,
-        Err(_e) => {
-            // close the kernel pipefd if there's an error
-            // on getting virtual fd
-            unsafe {
-                libc::close(kernel_fds[0]);
-                libc::close(kernel_fds[1]);
-            }
-            return syscall_error(
-                Errno::EMFILE,
-                "pipe_syscall", 
-                "Failed to get virtual file descriptor"
-            );
-        }
-    };
-
-    // Update PipeArray located in cage linear memory
-    pipefd.readfd = read_vfd;
-    pipefd.writefd = write_vfd;
-
-    ret
-}
-
-/// Reference to Linux: https://man7.org/linux/man-pages/man2/pipe2.2.html
-///
-/// Linux `pipe2()` syscall creates a unidirectional data channel and returns two file descriptors,
-/// one for reading and one for writing. In our implementation, we first convert the user-supplied
-/// pointer to a mutable reference to a PipeArray. Then, we call libc::pipe2() with the provided flags.
-/// Finally, we obtain new virtual file descriptors for both ends of the pipe using our fd management
-/// subsystem (`fdtables`).
-///
-/// ## Input:
-///     - cageid: current cage identifier.
-///     - pipefd_arg: a u64 representing the pointer to the PipeArray (user's perspective).
-///     - pipefd_cageid: cage identifier for the pointer argument.
-///     - flags_arg: this argument contains flags (e.g., O_CLOEXEC) to be passed to pipe2.
-///     - flags_cageid: cage identifier for the flags argument.
-/// 
-/// ## Return:
-/// On success, zero is returned.  On error, -1 is returned, errno is 
-/// set to indicate the error, and pipefd is left unchanged.
-pub fn pipe2_syscall(
-    cageid: u64,
-    pipefd_arg: u64,
-    pipefd_cageid: u64,
-    flags_arg: u64,
-    flags_cageid: u64,
-=======
         return syscall_error(Errno::EFAULT, "brk", "Invalide Cage ID");
     }
 
@@ -863,7 +1014,6 @@
     sbrk_cageid: u64,
     arg2: u64,
     arg2_cageid: u64,
->>>>>>> d7b900d6
     arg3: u64,
     arg3_cageid: u64,
     arg4: u64,
@@ -873,96 +1023,14 @@
     arg6: u64,
     arg6_cageid: u64,
 ) -> i32 {
-<<<<<<< HEAD
-    let flags = sc_convert_sysarg_to_i32(flags_arg, flags_cageid, cageid);
-
-    // Validate flags (only O_NONBLOCK and O_CLOEXEC are allowed)
-    let allowed_flags = fs_const::O_NONBLOCK | fs_const::O_CLOEXEC;
-    if flags & !allowed_flags != 0 {
-        return syscall_error(Errno::EINVAL, "pipe2_syscall", "Invalid flags");
-    }
-
-    if !(sc_unusedarg(arg3, arg3_cageid)
-=======
     let brk = sc_convert_sysarg_to_i32(sbrk_arg, sbrk_cageid, cageid);
     // would sometimes check, sometimes be a no-op depending on the compiler settings
     if !(sc_unusedarg(arg2, arg2_cageid)
         && sc_unusedarg(arg3, arg3_cageid)
->>>>>>> d7b900d6
         && sc_unusedarg(arg4, arg4_cageid)
         && sc_unusedarg(arg5, arg5_cageid)
         && sc_unusedarg(arg6, arg6_cageid))
     {
-<<<<<<< HEAD
-        return syscall_error(Errno::EFAULT, "pipe2_syscall", "Invalid Cage ID");
-    }
-    // Convert the u64 pointer into a mutable reference to PipeArray
-    let pipefd = match sc_convert_addr_to_pipearray(pipefd_arg, pipefd_cageid, cageid) {
-        Ok(p) => p,
-        Err(e) => return syscall_error(Errno::EFAULT, "pipe2", "Invalid address"),
-    };
-    // Create an array to hold the two kernel file descriptors
-    let mut kernel_fds: [i32; 2] = [0; 2];
-    let ret = unsafe { libc::pipe2(kernel_fds.as_mut_ptr(), flags) };
-    if ret < 0 {
-        return handle_errno(get_errno(), "pipe2_syscall");
-    }
-
-    // Check whether O_CLOEXEC is set
-    let should_cloexec = (flags & fs_const::O_CLOEXEC) != 0;
-
-    // Get virtual fd for read end
-    let read_vfd = match fdtables::get_unused_virtual_fd(
-        cageid,
-        FDKIND_KERNEL,
-        kernel_fds[0] as u64,
-        should_cloexec,
-        0,
-    ) {
-        Ok(fd) => fd as i32,
-        Err(_e) => {
-            // close the kernel pipefd if there's an error
-            // on getting virtual fd
-            unsafe {
-                libc::close(kernel_fds[0]);
-                libc::close(kernel_fds[1]);
-            }
-            return syscall_error(
-                Errno::EMFILE,
-                "pipe2_syscall",
-                "Failed to get virtual file descriptor"
-            );
-        }
-    };
-
-    // Get virtual fd for write end
-    let write_vfd = match fdtables::get_unused_virtual_fd(
-        cageid,
-        FDKIND_KERNEL,
-        kernel_fds[1] as u64,
-        should_cloexec,
-        0,
-    ) {
-        Ok(fd) => fd as i32,
-        Err(_e) => {
-            unsafe {
-                libc::close(kernel_fds[0]);
-                libc::close(kernel_fds[1]);
-            }
-            return syscall_error(
-                Errno::EMFILE,
-                "pipe2_syscall",
-                "Failed to get virtual file descriptor"
-            );
-        }
-    };
-
-    // Update PipeArray located in cage linear memory
-    pipefd.readfd = read_vfd;
-    pipefd.writefd = write_vfd;
-
-    ret
-=======
         return syscall_error(Errno::EFAULT, "sbrk_syscall", "Invalide Cage ID");
     }
 
@@ -1184,8 +1252,13 @@
                 Err(_e) => return syscall_error(Errno::EBADF, "fcntl", "Bad File Descriptor"),
             }
         }
-        // todo: F_GETOWN and F_SETOWN commands are not implemented yet
+        // Return (as the function result) the process ID or process
+        // group ID currently receiving SIGIO and SIGURG signals for
+        // events on file descriptor fd.
         (F_GETOWN, ..) => DEFAULT_GID as i32,
+        // Set the process ID or process group ID that will receive
+        // SIGIO and SIGURG signals for events on the file descriptor
+        // fd.
         (F_SETOWN, arg) if arg >= 0 => 0,
         _ => {
             // Get fdtable entry
@@ -1201,5 +1274,4 @@
             ret
         }
     }
->>>>>>> d7b900d6
 }