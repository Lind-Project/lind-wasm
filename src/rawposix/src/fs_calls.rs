<<<<<<< HEAD
//! File System Syscall Implementation
//!
//! This file provides all system related syscall implementation in RawPOSIX
use cage::get_cage;
use cage::memory::mem_helper::*;
use cage::memory::vmmap::{VmmapOps, *};
use fdtables;
use libc::*;
use parking_lot::RwLock;
use std::sync::atomic::{AtomicI32, AtomicU64};
use std::sync::Arc;
use sysdefs::constants::err_const::{get_errno, handle_errno, syscall_error, Errno};
use sysdefs::constants::sys_const::DEFAULT_GID;
use sysdefs::constants::fs_const;
use sysdefs::constants::fs_const::{
    F_GETFL, F_GETOWN, F_SETOWN, MAP_ANONYMOUS, MAP_FAILED, MAP_FIXED, MAP_PRIVATE, MAP_SHARED,
    PAGESHIFT, PAGESIZE, PROT_EXEC, PROT_NONE, PROT_READ, PROT_WRITE, MAXFD, 
};
use typemap::syscall_type_conversion::*;
use typemap::{get_pipearray, sc_convert_path_to_host, convert_fd_to_host};

/// Lind-WASM is running as same Linux-Process from host kernel perspective, so standard fds shouldn't
/// be closed in Lind-WASM execution, which preventing issues where other threads might reassign these
/// fds, causing unintended behavior or errors.
=======
use libc::c_void;
use typemap::datatype_conversion::*;
use typemap::path_conversion::*;
use sysdefs::constants::err_const::{syscall_error, Errno, get_errno, handle_errno};
use sysdefs::constants::fs_const::{STDIN_FILENO, STDOUT_FILENO, STDERR_FILENO, O_CLOEXEC, MAP_ANONYMOUS, MAP_FIXED, MAP_PRIVATE, MAP_SHARED, PROT_EXEC, PROT_NONE, PROT_READ, PROT_WRITE, PAGESHIFT, PAGESIZE};
use sysdefs::constants::lind_platform_const::{FDKIND_KERNEL, MAXFD};
use sysdefs::constants::sys_const::{DEFAULT_UID, DEFAULT_GID};
use typemap::cage_helpers::*;
use cage::{round_up_page, get_cage, HEAP_ENTRY_INDEX, MemoryBackingType, VmmapOps};
use fdtables;

/// Helper function for close_syscall
/// 
/// Lind-WASM is running as same Linux-Process from host kernel perspective, so standard IO stream fds 
/// shouldn't be closed in Lind-WASM execution, which preventing issues where other threads might 
/// reassign these ds, causing unintended behavior or errors. 
/// 
/// This function is registered in `fdtables` when creating the cage
>>>>>>> e832a234
pub fn kernel_close(fdentry: fdtables::FDTableEntry, _count: u64) {
    let kernel_fd = fdentry.underfd as i32;
    
    // TODO:
    // Need to update once we merge with vmmap-alice
    if kernel_fd == STDIN_FILENO || kernel_fd == STDOUT_FILENO || kernel_fd == STDERR_FILENO {
        return;
    }

    let ret = unsafe { libc::close(fdentry.underfd as i32) };
    if ret < 0 {
        let errno = get_errno();
        panic!("kernel_close failed with errno: {:?}", errno);
    }
}

/// Reference to Linux: https://man7.org/linux/man-pages/man2/open.2.html
///
/// Linux `open()` syscall will open a file descriptor and set file status and permissions according to user needs. Since we
/// implement a file descriptor management subsystem (called `fdtables`), so we need to open a new virtual fd
/// after getting the kernel fd. `fdtables` currently only manage when a fd should be closed after open, so
/// then we need to set `O_CLOEXEC` flags according to input.
///
/// Input:
///     This call will only have one cageid indicates current cage, and three regular arguments same with Linux
///     - cageid: current cage
///     - path_arg: This argument points to a pathname naming the file. User's perspective.
///     - oflag_arg: This argument contains the file status flags and file access modes which will be alloted to
///                 the open file description. The flags are combined together using a bitwise-inclusive-OR and the
///                 result is passed as an argument to the function. We need to check if `O_CLOEXEC` has been set.
///     - mode_arg: This represents the permission of the newly created file. Directly passing to kernel.
pub fn open_syscall(
    cageid: u64,
    path_arg: u64,
    path_cageid: u64,
    oflag_arg: u64,
    oflag_cageid: u64,
    mode_arg: u64,
    mode_cageid: u64,
    arg4: u64,
    arg4_cageid: u64,
    arg5: u64,
    arg5_cageid: u64,
    arg6: u64,
    arg6_cageid: u64,
) -> i32 {
    // Type conversion
    let path = sc_convert_path_to_host(path_arg, path_cageid, cageid);
    // Note the cageid here isn't really relevant because the argument is pass-by-value.
    // But it could be checked to ensure it's not set to something unexpected.
    let oflag = sc_convert_sysarg_to_i32(oflag_arg, oflag_cageid, cageid);
    let mode = sc_convert_sysarg_to_u32(mode_arg, mode_cageid, cageid);
    // would sometimes check, sometimes be a no-op depending on the compiler settings
    if !(sc_unusedarg(arg4, arg4_cageid)
        && sc_unusedarg(arg5, arg5_cageid)
        && sc_unusedarg(arg6, arg6_cageid))
    {
        return syscall_error(Errno::EFAULT, "open", "Invalide Cage ID");
    }

    
    // Get the kernel fd first
    let kernel_fd = unsafe { libc::open(path.as_ptr(), oflag, mode) };

    if kernel_fd < 0 {
        return handle_errno(get_errno(), "open");
    }

    // Check if `O_CLOEXEC` has been est
    let should_cloexec = (oflag & O_CLOEXEC) != 0;

    // Mapping a new virtual fd and set `O_CLOEXEC` flag
    match fdtables::get_unused_virtual_fd(
        cageid,
        FDKIND_KERNEL,
        kernel_fd as u64,
        should_cloexec,
        0,
    ) {
        Ok(virtual_fd) => virtual_fd as i32,
        Err(_) => syscall_error(Errno::EMFILE, "open", "Too many files opened"),
    }
}

/// Reference to Linux: https://man7.org/linux/man-pages/man2/read.2.html
///
/// Linux `read()` syscall attempts to read up to a specified number of bytes from a file descriptor into a buffer.
/// Since we implement a file descriptor management subsystem (called `fdtables`), we first translate the virtual file
/// descriptor into the corresponding kernel file descriptor before invoking the kernel's `libc::read()` function.
///
/// Input:
///     This call will have one cageid indicating the current cage, and several regular arguments similar to Linux:
///     - cageid: current cage identifier.
///     - vfd_arg: the virtual file descriptor from the RawPOSIX environment.
///     - buf_arg: pointer to a buffer where the read data will be stored (user's perspective).
///     - count_arg: the maximum number of bytes to read from the file descriptor.
pub fn read_syscall(
    cageid: u64,
    vfd_arg: u64,
    vfd_cageid: u64,
    buf_arg: u64,
    buf_cageid: u64,
    count_arg: u64,
    count_cageid: u64,
    arg4: u64,
    arg4_cageid: u64,
    arg5: u64,
    arg5_cageid: u64,
    arg6: u64,
    arg6_cageid: u64,
) -> i32 {
    // Convert the virtual fd to the underlying kernel file descriptor.
    let kernel_fd = convert_fd_to_host(vfd_arg, vfd_cageid, cageid);
    if kernel_fd == -1 {
        return syscall_error(Errno::EFAULT, "read", "Invalid Cage ID");
    } else if kernel_fd == -9 {
        return syscall_error(Errno::EBADF, "read", "Bad File Descriptor");
    }

    // Convert the user buffer and count.
    let buf = sc_convert_buf(buf_arg, buf_cageid, cageid);
    if buf.is_null() {
        return syscall_error(Errno::EFAULT, "read", "Buffer is null");
    }

    let count = sc_convert_sysarg_to_usize(count_arg, count_cageid, cageid);

    if !(sc_unusedarg(arg4, arg4_cageid)
        && sc_unusedarg(arg5, arg5_cageid)
        && sc_unusedarg(arg6, arg6_cageid))
    {
        return syscall_error(Errno::EFAULT, "read", "Invalid Cage ID");
    }

    // Early return if count is zero.
    if count == 0 {
        return 0;
    }

    // Call the underlying libc read.
    let ret = unsafe { libc::read(kernel_fd, buf as *mut c_void, count) as i32 };
    if ret < 0 {
        let errno = get_errno();
        return handle_errno(errno, "read");
    }
    ret
}

/// Reference to Linux: https://man7.org/linux/man-pages/man2/close.2.html
///
/// Linux `close()` syscall closes a file descriptor. In our implementation, we use a file descriptor management
/// subsystem (called `fdtables`) to handle virtual file descriptors. This syscall removes the virtual file
/// descriptor from the subsystem, and if necessary, closes the underlying kernel file descriptor.
///
/// Input:
///     This call will have one cageid indicating the current cage, and several regular arguments similar to Linux:
///     - cageid: current cage identifier.
///     - vfd_arg: the virtual file descriptor from the RawPOSIX environment to be closed.
///     - arg3, arg4, arg5, arg6: additional arguments which are expected to be unused.
pub fn close_syscall(
    cageid: u64,
<<<<<<< HEAD
    virtual_fd: u64,
    vfd_cageid: u64,
=======
    vfd_arg: u64,
    vfd_cageid: u64, 
>>>>>>> e832a234
    arg2: u64,
    arg2_cageid: u64,
    arg3: u64,
    arg3_cageid: u64,
    arg4: u64,
    arg4_cageid: u64,
    arg5: u64,
    arg5_cageid: u64,
    arg6: u64,
    arg6_cageid: u64,
) -> i32 {
    if !(sc_unusedarg(arg2, arg2_cageid)
<<<<<<< HEAD
        && sc_unusedarg(arg3, arg3_cageid)
        && sc_unusedarg(arg4, arg4_cageid)
        && sc_unusedarg(arg5, arg5_cageid)
        && sc_unusedarg(arg6, arg6_cageid))
    {
        return syscall_error(Errno::EFAULT, "close", "Invalid Cage ID");
    }

    // Since `virtual_fd` is unsigned value, so we don't need to compare negative case here
    if virtual_fd > MAXFD as u64 {
        return syscall_error(Errno::EBADF, "close", "Bad File Descriptor");
    }

    match fdtables::close_virtualfd(cageid, virtual_fd) {
=======
         && sc_unusedarg(arg3, arg3_cageid)
         && sc_unusedarg(arg4, arg4_cageid)
         && sc_unusedarg(arg5, arg5_cageid)
         && sc_unusedarg(arg6, arg6_cageid)) {
        return syscall_error(Errno::EFAULT, "close", "Invalid Cage ID");
    }

    match fdtables::close_virtualfd(cageid, vfd_arg) {
>>>>>>> e832a234
        Ok(()) => 0,
        Err(e) => {
            if e == Errno::EBADF as u64 {
                syscall_error(Errno::EBADF, "close", "Bad File Descriptor")
            } else if e == Errno::EINTR as u64 {
                syscall_error(Errno::EINTR, "close", "Interrupted system call")
            } else {
                syscall_error(Errno::EIO, "close", "I/O error")
            }
        }
    }
}

/// Reference to Linux: https://man7.org/linux/man-pages/man2/pipe.2.html
///
/// Linux `pipe()` syscall is equivalent to calling `pipe2()` with flags set to zero.
/// Therefore, our implementation simply delegates to pipe2_syscall with flags = 0.
///
/// Input:
///     - cageid: current cage identifier.
///     - pipefd_arg: a u64 representing the pointer to the PipeArray (user's perspective).
///     - pipefd_cageid: cage identifier for the pointer argument.
pub fn pipe_syscall(
    cageid: u64,
    pipefd_arg: u64,
    pipefd_cageid: u64,
    arg2: u64,
    arg2_cageid: u64,
    arg3: u64,
    arg3_cageid: u64,
    arg4: u64,
    arg4_cageid: u64,
    arg5: u64,
    arg5_cageid: u64,
    arg6: u64,
    arg6_cageid: u64,
) -> i32 {
    // Delegate to pipe2_syscall with flags set to 0.
    pipe2_syscall(
        cageid,
        pipefd_arg,
        pipefd_cageid,
        0,
        0,
        arg3,
        arg3_cageid,
        arg4,
        arg4_cageid,
        arg5,
        arg5_cageid,
        arg6,
        arg6_cageid,
    )
}

/// Reference to Linux: https://man7.org/linux/man-pages/man2/pipe2.2.html
///
/// Linux `pipe2()` syscall creates a unidirectional data channel and returns two file descriptors,
/// one for reading and one for writing. In our implementation, we first convert the user-supplied
/// pointer to a mutable reference to a PipeArray. Then, we call libc::pipe2() with the provided flags.
/// Finally, we obtain new virtual file descriptors for both ends of the pipe using our fd management
/// subsystem (`fdtables`).
///
/// Input:
///     - cageid: current cage identifier.
///     - pipefd_arg: a u64 representing the pointer to the PipeArray (user's perspective).
///     - pipefd_cageid: cage identifier for the pointer argument.
///     - flags_arg: this argument contains flags (e.g., O_CLOEXEC) to be passed to pipe2.
///     - flags_cageid: cage identifier for the flags argument.
pub fn pipe2_syscall(
    cageid: u64,
    pipefd_arg: u64,
    pipefd_cageid: u64,
    flags_arg: u64,
    flags_cageid: u64,
    arg3: u64,
    arg3_cageid: u64,
    arg4: u64,
    arg4_cageid: u64,
    arg5: u64,
    arg5_cageid: u64,
    arg6: u64,
    arg6_cageid: u64,
) -> i32 {
    // Convert the flags argument.
    let flags = sc_convert_sysarg_to_i32(flags_arg, flags_cageid, cageid);

    // Validate flags - only O_NONBLOCK and O_CLOEXEC are allowed
    let allowed_flags = fs_const::O_NONBLOCK | fs_const::O_CLOEXEC;
    if flags & !allowed_flags != 0 {
        return syscall_error(Errno::EINVAL, "pipe2_syscall", "Invalid flags");
    }

    // Ensure unused arguments are truly unused.
    if !(sc_unusedarg(arg3, arg3_cageid)
        && sc_unusedarg(arg4, arg4_cageid)
        && sc_unusedarg(arg5, arg5_cageid)
        && sc_unusedarg(arg6, arg6_cageid))
    {
        return syscall_error(Errno::EFAULT, "pipe2_syscall", "Invalid Cage ID");
    }
    // Convert the u64 pointer into a mutable reference to PipeArray.
    let pipefd = match get_pipearray(pipefd_arg) {
        Ok(p) => p,
        Err(e) => return e,
    };
    // Create an array to hold the two kernel file descriptors.
    let mut kernel_fds: [i32; 2] = [0; 2];
    let ret = unsafe { libc::pipe2(kernel_fds.as_mut_ptr(), flags) };
    if ret < 0 {
        return handle_errno(get_errno(), "pipe2_syscall");
    }

    // Check whether O_CLOEXEC is set.
    let should_cloexec = (flags & fs_const::O_CLOEXEC) != 0;

    // Get virtual fd for read end
    let read_vfd = match fdtables::get_unused_virtual_fd(
        cageid,
        fs_const::FDKIND_KERNEL,
        kernel_fds[0] as u64,
        should_cloexec,
        0,
    ) {
        Ok(fd) => fd as i32,
        Err(_) => {
            unsafe {
                libc::close(kernel_fds[0]);
                libc::close(kernel_fds[1]);
            }
            return syscall_error(Errno::EMFILE, "pipe2_syscall", "Too many files opened");
        }
    };

    // Get virtual fd for write end
    let write_vfd = match fdtables::get_unused_virtual_fd(
        cageid,
        fs_const::FDKIND_KERNEL,
        kernel_fds[1] as u64,
        should_cloexec,
        0,
    ) {
        Ok(fd) => fd as i32,
        Err(_) => {
            unsafe {
                libc::close(kernel_fds[0]);
                libc::close(kernel_fds[1]);
            }
            return syscall_error(Errno::EMFILE, "pipe2_syscall", "Too many files opened");
        }
    };

    pipefd.readfd = read_vfd;
    pipefd.writefd = write_vfd;
    ret
}

pub fn lseek_syscall(
    cageid: u64,
    virtual_fd: u64,
    vfd_cageid: u64,
    offset_arg: u64,
    offset_cageid: u64,
    whence_arg: u64,
    whence_cageid: u64,
    arg4: u64,
    arg4_cageid: u64,
    arg5: u64,
    arg5_cageid: u64,
    arg6: u64,
    arg6_cageid: u64,
) -> i32 {
    // would sometimes check, sometimes be a no-op depending on the compiler settings
    if !(sc_unusedarg(arg4, arg4_cageid)
        && sc_unusedarg(arg5, arg5_cageid)
        && sc_unusedarg(arg6, arg6_cageid))
    {
        return syscall_error(Errno::EFAULT, "lseek", "Invalide Cage ID");
    }

    if virtual_fd < 0 {
        return syscall_error(Errno::EBADF, "lseek", "Bad File Descriptor");
    }

    let kernel_fd = convert_fd_to_host(virtual_fd, vfd_cageid, cageid);
    if kernel_fd == -1 {
        return syscall_error(Errno::EFAULT, "lseek", "Invalid Cage ID");
    } else if kernel_fd == -9 {
        return syscall_error(Errno::EBADF, "lseek", "Bad File Descriptor");
    }

    let offset = sc_convert_sysarg_to_i64(offset_arg, offset_cageid, cageid);
    let whence = sc_convert_sysarg_to_i32(whence_arg, whence_cageid, cageid);

    let ret = unsafe { libc::lseek(kernel_fd, offset, whence) };
    
    if ret < 0 {
        let errno = get_errno();
        return handle_errno(errno, "lseek");
    }
    
    ret as i32
}

pub fn unlink_syscall(
    cageid: u64,
    path_arg: u64,
    path_cageid: u64,
    arg2: u64,
    arg2_cageid: u64,
    arg3: u64,
    arg3_cageid: u64,
    arg4: u64,
    arg4_cageid: u64,
    arg5: u64,
    arg5_cageid: u64,
    arg6: u64,
    arg6_cageid: u64,
) -> i32 {
    // Type conversion
    let path = sc_convert_path_to_host(path_arg, path_cageid, cageid);
    
    // would sometimes check, sometimes be a no-op depending on the compiler settings
    if !(sc_unusedarg(arg2, arg2_cageid)
        && sc_unusedarg(arg3, arg3_cageid)
        && sc_unusedarg(arg4, arg4_cageid)
        && sc_unusedarg(arg5, arg5_cageid)
        && sc_unusedarg(arg6, arg6_cageid))
    {
        return syscall_error(Errno::EFAULT, "unlink", "Invalide Cage ID");
    }

    let ret = unsafe { libc::unlink(path.as_ptr()) };
    
    if ret < 0 {
        let errno = get_errno();
        return handle_errno(errno, "unlink");
    }
    
    ret
}

/// Reference to Linux: https://man7.org/linux/man-pages/man2/mkdir.2.html
///
/// Linux `mkdir()` syscall creates a new directory named by the path name pointed to by a path as the input parameter
/// in the function. Since path seen by user is different from actual path on host, we need to convert the path first.
/// RawPOSIX doesn't have any other operations, so all operations will be handled by host. RawPOSIX does error handling
/// for this syscall.
///
/// Input:
///     - cageid: current cageid
///     - path_arg: This argument points to a pathname naming the file. User's perspective.
///     - mode_arg: This represents the permission of the newly created file. Directly passing to kernel.
///
/// Return:
///     - return zero on success.  On error, -1 is returned and errno is set to indicate the error.
pub fn mkdir_syscall(
    cageid: u64,
    path_arg: u64,
    path_arg_cageid: u64,
    mode_arg: u64,
    mode_cageid: u64,
    arg3: u64,
    arg3_cageid: u64,
    arg4: u64,
    arg4_cageid: u64,
    arg5: u64,
    arg5_cageid: u64,
    arg6: u64,
    arg6_cageid: u64,
) -> i32 {
    // Type conversion
    let path = sc_convert_path_to_host(path_arg, path_arg_cageid, cageid);
    // Note the cageid here isn't really relevant because the argument is pass-by-value.
    // But it could be checked to ensure it's not set to something unexpected.
    let mode = sc_convert_sysarg_to_u32(mode_arg, mode_cageid, cageid);
    // would sometimes check, sometimes be a no-op depending on the compiler settings
    if !(sc_unusedarg(arg3, arg3_cageid)
        && sc_unusedarg(arg4, arg4_cageid)
        && sc_unusedarg(arg5, arg5_cageid)
        && sc_unusedarg(arg6, arg6_cageid))
    {
        return syscall_error(Errno::EFAULT, "mkdir", "Invalide Cage ID");
    }

    let ret = unsafe { libc::mkdir(path.as_ptr(), mode) };
    // Error handling
    if ret < 0 {
        let errno = get_errno();
        return handle_errno(errno, "mkdir");
    }
    ret
}

<<<<<<< HEAD
/// Reference to Linux: https://man7.org/linux/man-pages/man2/write.2.html
///
/// Linux `write()` syscall attempts to write `count` bytes from the buffer pointed to by `buf` to the file associated
/// with the open file descriptor, `fd`. RawPOSIX first converts virtual fd to kernel fd due to the `fdtable` subsystem, second
/// translates the `buf_arg` pointer to actual system pointer
///
/// Input:
///     - cageid: current cageid
///     - virtual_fd: virtual file descriptor, needs to be translated kernel fd for future kernel operation
///     - buf_arg: pointer points to a buffer that stores the data
///     - count_arg: length of the buffer
///
/// Output:
///     - Upon successful completion of this call, we return the number of bytes written. This number will never be greater
///         than `count`. The value returned may be less than `count` if the write_syscall() was interrupted by a signal, or
///         if the file is a pipe or FIFO or special file and has fewer than `count` bytes immediately available for writing.
pub fn write_syscall(
    cageid: u64,
    virtual_fd: u64,
    vfd_cageid: u64,
    buf_arg: u64,
    buf_cageid: u64,
    count_arg: u64,
    count_cageid: u64,
    arg4: u64,
    arg4_cageid: u64,
    arg5: u64,
    arg5_cageid: u64,
    arg6: u64,
    arg6_cageid: u64,
) -> i32 {
    let kernel_fd = convert_fd_to_host(virtual_fd, vfd_cageid, cageid);

    if kernel_fd == -1 {
        return syscall_error(Errno::EFAULT, "write", "Invalid Cage ID");
    } else if kernel_fd == -9 {
        return syscall_error(Errno::EBADF, "write", "Bad File Descriptor");
    }

    let buf = sc_convert_buf(buf_arg, buf_cageid, cageid);
    let count = sc_convert_sysarg_to_usize(count_arg, count_cageid, cageid);
    // would sometimes check, sometimes be a no-op depending on the compiler settings
    if !(sc_unusedarg(arg4, arg4_cageid)
        && sc_unusedarg(arg5, arg5_cageid)
        && sc_unusedarg(arg6, arg6_cageid))
    {
        return syscall_error(Errno::EFAULT, "write", "Invalide Cage ID");
    }

    // Early return
    if count == 0 {
        return 0;
    }

    let ret = unsafe { libc::write(kernel_fd, buf as *const c_void, count) as i32 };

    if ret < 0 {
        let errno = get_errno();
        return handle_errno(errno, "write");
    }
    return ret;
}

pub fn dup_syscall(
    cageid: u64,
    virtual_fd: u64,
    vfd_cageid: u64,
    arg2: u64,
    arg2_cageid: u64,
    arg3: u64,
    arg3_cageid: u64,
    arg4: u64,
    arg4_cageid: u64,
    arg5: u64,
    arg5_cageid: u64,
    arg6: u64,
    arg6_cageid: u64,
) -> i32 {
    if !(sc_unusedarg(arg2, arg2_cageid)
        && sc_unusedarg(arg3, arg3_cageid)
        && sc_unusedarg(arg4, arg4_cageid)
        && sc_unusedarg(arg5, arg5_cageid)
        && sc_unusedarg(arg6, arg6_cageid))
    {
        return syscall_error(Errno::EFAULT, "dup", "Invalide Cage ID");
    }

    if virtual_fd < 0 {
        return syscall_error(Errno::EBADF, "dup", "Bad File Descriptor");
    }
    let wrappedvfd = fdtables::translate_virtual_fd(cageid, virtual_fd as u64);
    if wrappedvfd.is_err() {
        return syscall_error(Errno::EBADF, "dup", "Bad File Descriptor");
    }
    let vfd = wrappedvfd.unwrap();
    let ret_kernelfd = unsafe { libc::dup(vfd.underfd as i32) };
    let ret_virtualfd =
        fdtables::get_unused_virtual_fd(cageid, vfd.fdkind, ret_kernelfd as u64, false, 0).unwrap();
    return ret_virtualfd as i32;
}

pub fn dup2_syscall(
    cageid: u64,
    old_virtualfd: u64,
    old_vfd_cageid: u64,
    new_virtualfd: u64,
    new_vfd_cageid: u64,
    arg3: u64,
    arg3_cageid: u64,
    arg4: u64,
    arg4_cageid: u64,
    arg5: u64,
    arg5_cageid: u64,
    arg6: u64,
    arg6_cageid: u64,
) -> i32 {
    // would sometimes check, sometimes be a no-op depending on the compiler settings
    if !(sc_unusedarg(arg3, arg3_cageid)
        && sc_unusedarg(arg4, arg4_cageid)
        && sc_unusedarg(arg5, arg5_cageid)
        && sc_unusedarg(arg6, arg6_cageid))
    {
        return syscall_error(Errno::EFAULT, "dup2", "Invalide Cage ID");
    }

    if old_virtualfd < 0 || new_virtualfd < 0 {
        return syscall_error(Errno::EBADF, "dup2", "Bad File Descriptor");
    }

    match fdtables::translate_virtual_fd(cageid, old_virtualfd) {
        Ok(old_vfd) => {
            let new_kernelfd = unsafe { libc::dup(old_vfd.underfd as i32) };
            // Map new kernel fd with provided kernel fd
            let _ret_kernelfd = unsafe { libc::dup2(old_vfd.underfd as i32, new_kernelfd) };
            let _ = fdtables::get_specific_virtual_fd(
                cageid,
                new_virtualfd,
                old_vfd.fdkind,
                new_kernelfd as u64,
                false,
                old_vfd.perfdinfo,
            )
            .unwrap();
            return new_virtualfd as i32;
        }
        Err(_e) => {
            return syscall_error(Errno::EBADF, "dup2", "Bad File Descriptor");
        }
    }
}

=======
>>>>>>> e832a234
/// Handles the `mmap_syscall`, interacting with the `vmmap` structure.
///
/// This function processes the `mmap_syscall` by updating the `vmmap` entries and performing
/// the necessary mmap operations. The handling logic is as follows:
/// 1. Restrict allowed flags to `MAP_FIXED`, `MAP_SHARED`, `MAP_PRIVATE`, and `MAP_ANONYMOUS`.
/// 2. Disallow `PROT_EXEC`; return `EINVAL` if the `prot` argument includes `PROT_EXEC`.
/// 3. If `MAP_FIXED` is not specified, query the `vmmap` structure to locate an available memory region.
///    Otherwise, use the address provided by the user.
/// 4. Invoke the actual `mmap` syscall with the `MAP_FIXED` flag to configure the memory region's protections.
/// 5. Update the corresponding `vmmap` entry.
///
/// # Arguments
/// * `cageid` - Identifier of the cage that initiated the `mmap` syscall.
/// * `addr` - Starting address of the memory region to mmap.
/// * `len` - Length of the memory region to mmap.
/// * `prot` - Memory protection flags (e.g., `PROT_READ`, `PROT_WRITE`).
/// * `flags` - Mapping flags (e.g., `MAP_SHARED`, `MAP_ANONYMOUS`).
/// * `fildes` - File descriptor associated with the mapping, if applicable.
/// * `off` - Offset within the file, if applicable.
///
/// # Returns
/// * `u32` - Result of the `mmap` operation. See "man mmap" for details
pub fn mmap_syscall(
    cageid: u64,
    addr_arg: u64,
    addr_cageid: u64,
    len_arg: u64,
    len_cageid: u64,
    prot_arg: u64,
    prot_cageid: u64,
    flags_arg: u64,
    flags_cageid: u64,
    virtual_fd_arg: u64,
    vfd_cageid: u64,
    off_arg: u64,
    off_cageid: u64,
) -> i32 {
<<<<<<< HEAD
    let mut addr = addr_arg as *mut u8;
=======
    let mut addr = sc_convert_to_u8_mut(addr_arg, addr_cageid, cageid);
>>>>>>> e832a234
    let mut len = sc_convert_sysarg_to_usize(len_arg, len_cageid, cageid);
    let mut prot = sc_convert_sysarg_to_i32(prot_arg, prot_cageid, cageid);
    let mut flags = sc_convert_sysarg_to_i32(flags_arg, flags_cageid, cageid);
    let mut fildes = convert_fd_to_host(virtual_fd_arg, vfd_cageid, cageid);
    let mut off = sc_convert_sysarg_to_i64(off_arg, off_cageid, cageid);

    let cage = get_cage(cageid).unwrap();

    let mut maxprot = PROT_READ | PROT_WRITE;

<<<<<<< HEAD
    // only these four flags are allowed
    let allowed_flags =
        MAP_FIXED as i32 | MAP_SHARED as i32 | MAP_PRIVATE as i32 | MAP_ANONYMOUS as i32;
    if flags & !allowed_flags > 0 {
        // truncate flag to remove flags that are not allowed
        flags &= allowed_flags;
=======
    // Validate flags - only these four flags are supported
    // Note: We explicitly validate rather than silently strip unsupported flags to:
    // 1. Prevent security issues (e.g., MAP_FIXED_NOREPLACE being ignored)
    // 2. Maintain program correctness (e.g., MAP_SHARED_VALIDATE expects validation)
    // 3. Make debugging easier by failing fast rather than having mysterious behavior later
    let allowed_flags =
        MAP_FIXED as i32 | MAP_SHARED as i32 | MAP_PRIVATE as i32 | MAP_ANONYMOUS as i32;
    if flags & !allowed_flags != 0 {
        return syscall_error(Errno::EINVAL, "mmap", "Unsupported mmap flags");
>>>>>>> e832a234
    }

    if prot & PROT_EXEC > 0 {
        return syscall_error(Errno::EINVAL, "mmap", "PROT_EXEC is not allowed");
    }

    // check if the provided address is multiple of pages
    let rounded_addr = round_up_page(addr as u64);
    if rounded_addr != addr as u64 {
        return syscall_error(Errno::EINVAL, "mmap", "address it not aligned");
    }

    // offset should be non-negative and multiple of pages
    if off < 0 {
        return syscall_error(Errno::EINVAL, "mmap", "offset cannot be negative");
    }
    let rounded_off = round_up_page(off as u64);
    if rounded_off != off as u64 {
        return syscall_error(Errno::EINVAL, "mmap", "offset it not aligned");
    }

    // round up length to be multiple of pages
    let rounded_length = round_up_page(len as u64);

    let mut useraddr = addr as u32;
    // if MAP_FIXED is not set, then we need to find an address for the user
    if flags & MAP_FIXED as i32 == 0 {
        let mut vmmap = cage.vmmap.write();
        let result;

        // pick an address of appropriate size, anywhere
        if useraddr == 0 {
            result = vmmap.find_map_space(rounded_length as u32 >> PAGESHIFT, 1);
        } else {
            // use address user provided as hint to find address
            result =
                vmmap.find_map_space_with_hint(rounded_length as u32 >> PAGESHIFT, 1, addr as u32);
        }

        // did not find desired memory region
        if result.is_none() {
            return syscall_error(Errno::ENOMEM, "mmap", "no memory");
        }

        let space = result.unwrap();
        useraddr = (space.start() << PAGESHIFT) as u32;
    }

    flags |= MAP_FIXED as i32;

    // either MAP_PRIVATE or MAP_SHARED should be set, but not both
    if (flags & MAP_PRIVATE as i32 == 0) == (flags & MAP_SHARED as i32 == 0) {
        return syscall_error(Errno::EINVAL, "mmap", "invalid flags");
    }

    let vmmap = cage.vmmap.read();

    let sysaddr = vmmap.user_to_sys(useraddr);

    drop(vmmap);

    if rounded_length > 0 {
        if flags & MAP_ANONYMOUS as i32 > 0 {
            fildes = -1;
        }

        let result = mmap_inner(
            cageid,
            sysaddr as *mut u8,
            rounded_length as usize,
            prot,
            flags,
            fildes,
            off,
        );

        let vmmap = cage.vmmap.read();
        let result = vmmap.sys_to_user(result);
        drop(vmmap);

        // if mmap addr is positive, that would mean the mapping is successful and we need to update the vmmap entry
        if result >= 0 {
            if result != useraddr {
                panic!("MAP_FIXED not fixed");
            }

            let mut vmmap = cage.vmmap.write();
            let backing = {
                if flags as u32 & MAP_ANONYMOUS > 0 {
                    MemoryBackingType::Anonymous
                } else {
                    // if we are doing file-backed mapping, we need to set maxprot to the file permission
                    let flags = fcntl_syscall(
                        cageid,
                        fildes as u64,
                        vfd_cageid,
                        F_GETFL as u64,
                        flags_cageid,
                        0,
                        0,
                        0,
                        0,
                        0,
                        0,
                        0,
                        0,
                    );
                    if flags < 0 {
                        return syscall_error(Errno::EINVAL, "mmap", "invalid file descriptor")
                            as i32;
                    }
                    maxprot &= flags;
                    MemoryBackingType::FileDescriptor(fildes as u64)
                }
            };

            // update vmmap entry
            let _ = vmmap.add_entry_with_overwrite(
                useraddr >> PAGESHIFT,
                (rounded_length >> PAGESHIFT) as u32,
                prot,
                maxprot,
                flags,
                backing,
                off,
                len as i64,
                cageid,
            );
        }
    }

    useraddr as i32
}

/// Helper function for `mmap` / `munmap`
///
/// This function calls underlying libc::mmap and serves as helper functions for memory related (vmmap related)
/// syscalls. This function provides fd translation between virtual to kernel and error handling.
pub fn mmap_inner(
    cageid: u64,
    addr: *mut u8,
    len: usize,
    prot: i32,
    flags: i32,
    virtual_fd: i32,
    off: i64,
) -> usize {
    if virtual_fd != -1 {
        match fdtables::translate_virtual_fd(cageid, virtual_fd as u64) {
            Ok(kernel_fd) => {
                let ret = unsafe {
                    libc::mmap(
                        addr as *mut c_void,
                        len,
                        prot,
                        flags,
                        kernel_fd.underfd as i32,
                        off,
                    ) as i64
                };

                // Check if mmap failed and return the appropriate error if so
                if ret == -1 {
                    return syscall_error(Errno::EINVAL, "mmap", "mmap failed with invalid flags")
                        as usize;
                }

                ret as usize
            }
            Err(_e) => {
                return syscall_error(Errno::EBADF, "mmap", "Bad File Descriptor") as usize;
            }
        }
    } else {
        // Handle mmap with fd = -1 (anonymous memory mapping or special case)
        let ret = unsafe { libc::mmap(addr as *mut c_void, len, prot, flags, -1, off) as i64 };
        // Check if mmap failed and return the appropriate error if so
        if ret == -1 {
<<<<<<< HEAD
            return syscall_error(Errno::EINVAL, "mmap", "mmap failed with invalid flags") as usize;
=======
            let errno = get_errno();
            return handle_errno(errno, "mmap") as usize;
>>>>>>> e832a234
        }

        ret as usize
    }
}

/// Handler of the `munmap_syscall`, interacting with the `vmmap` structure.
///
/// This function processes the `munmap_syscall` by updating the `vmmap` entries and managing
/// the unmap operation. Instead of invoking the actual `munmap` syscall, the unmap operation
/// is simulated by setting the specified region to `PROT_NONE`. The memory remains valid but
/// becomes inaccessible due to the `PROT_NONE` setting.
///
/// # Arguments
/// * `cageid` - Identifier of the cage that calls the `munmap`
/// * `addr` - Starting address of the region to unmap
/// * `length` - Length of the region to unmap
///
/// # Returns
/// * `i32` - 0 for success and -1 for failure
pub fn munmap_syscall(
    cageid: u64,
    addr_arg: u64,
    addr_cageid: u64,
    len_arg: u64,
    len_cageid: u64,
    arg3: u64,
    arg3_cageid: u64,
    arg4: u64,
    arg4_cageid: u64,
    arg5: u64,
    arg5_cageid: u64,
    arg6: u64,
    arg6_cageid: u64,
) -> i32 {
<<<<<<< HEAD
    let addr = addr_arg as *mut u8;
=======
    let mut addr = sc_convert_to_u8_mut(addr_arg, addr_cageid, cageid);
>>>>>>> e832a234
    let len = sc_convert_sysarg_to_usize(len_arg, len_cageid, cageid);
    // would sometimes check, sometimes be a no-op depending on the compiler settings
    if !(sc_unusedarg(arg3, arg3_cageid)
        && sc_unusedarg(arg4, arg4_cageid)
        && sc_unusedarg(arg5, arg5_cageid)
        && sc_unusedarg(arg6, arg6_cageid))
    {
        return syscall_error(Errno::EFAULT, "munmap", "Invalide Cage ID");
    }

    if len == 0 {
        return syscall_error(Errno::EINVAL, "munmap", "length cannot be zero");
    }
    let cage = get_cage(addr_cageid).unwrap();

    // check if the provided address is multiple of pages
    let rounded_addr = round_up_page(addr as u64) as usize;
    if rounded_addr != addr as usize {
        return syscall_error(Errno::EINVAL, "munmap", "address it not aligned");
    }

    let vmmap = cage.vmmap.read();
    let sysaddr = vmmap.user_to_sys(rounded_addr as u32);
    drop(vmmap);

    let rounded_length = round_up_page(len as u64) as usize;

    // we are replacing munmap with mmap because we do not want to really deallocate the memory region
    // we just want to set the prot of the memory region back to PROT_NONE
<<<<<<< HEAD
    // Directly call libc::mmap to improve performance
=======
>>>>>>> e832a234
    let result = unsafe {
        libc::mmap(
            sysaddr as *mut c_void,
            rounded_length,
            PROT_NONE,
            (MAP_PRIVATE | MAP_ANONYMOUS | MAP_FIXED) as i32,
            -1,
            0,
        ) as usize
    };
<<<<<<< HEAD
    if result != sysaddr {
        panic!("MAP_FIXED not fixed");
=======
    // Check for different failure modes with specific error messages
    if result as isize == -1 {
        let errno = get_errno();
        panic!("munmap: mmap failed during memory protection reset with errno: {:?}", errno);
    }
    
    if result != sysaddr {
        panic!("munmap: MAP_FIXED violation - mmap returned address {:p} but requested {:p}", 
               result as *const c_void, sysaddr as *const c_void);
>>>>>>> e832a234
    }

    let mut vmmap = cage.vmmap.write();

    vmmap.remove_entry(rounded_addr as u32 >> PAGESHIFT, len as u32 >> PAGESHIFT);

    0
}

/// Handles the `brk_syscall`, interacting with the `vmmap` structure.
///
/// This function processes the `brk_syscall` by updating the `vmmap` entries and performing
/// the necessary operations to adjust the program break. Specifically, it updates the program
/// break by modifying the end of the heap entry (the first entry in `vmmap`) and invokes `mmap`
/// to adjust the memory protection as needed.
///
/// # Arguments
/// * `cageid` - Identifier of the cage that initiated the `brk` syscall.
/// * `brk` - The new program break address.
///
/// # Returns
/// * `u32` - Returns `0` on success or `-1` on failure.
///
pub fn brk_syscall(
    cageid: u64,
    brk_arg: u64,
    brk_cageid: u64,
    arg2: u64,
    arg2_cageid: u64,
    arg3: u64,
    arg3_cageid: u64,
    arg4: u64,
    arg4_cageid: u64,
    arg5: u64,
    arg5_cageid: u64,
    arg6: u64,
    arg6_cageid: u64,
) -> i32 {
    let brk = sc_convert_sysarg_to_i32(brk_arg, brk_cageid, cageid);
    // would sometimes check, sometimes be a no-op depending on the compiler settings
    if !(sc_unusedarg(arg2, arg2_cageid)
        && sc_unusedarg(arg3, arg3_cageid)
        && sc_unusedarg(arg4, arg4_cageid)
        && sc_unusedarg(arg5, arg5_cageid)
        && sc_unusedarg(arg6, arg6_cageid))
    {
        return syscall_error(Errno::EFAULT, "brk", "Invalide Cage ID");
    }

    let cage = get_cage(cageid).unwrap();

    let mut vmmap = cage.vmmap.write();
    let heap = vmmap.find_page(HEAP_ENTRY_INDEX).unwrap().clone();

    assert!(heap.npages == vmmap.program_break);

    let old_brk_page = heap.npages;
    // round up the break to multiple of pages
    let brk_page = (round_up_page(brk as u64) >> PAGESHIFT) as u32;

    // if we are incrementing program break, we need to check if we have enough space
    if brk_page > old_brk_page {
        if vmmap.check_existing_mapping(old_brk_page, brk_page - old_brk_page, 0) {
            return syscall_error(Errno::ENOMEM, "brk", "no memory");
        }
    }

    // update vmmap entry
    vmmap.add_entry_with_overwrite(
        0,
        brk_page,
        heap.prot,
        heap.maxprot,
        heap.flags,
        heap.backing,
        heap.file_offset,
        heap.file_size,
        heap.cage_id,
    );

    let old_heap_end_usr = (old_brk_page * PAGESIZE) as u32;
    let old_heap_end_sys = vmmap.user_to_sys(old_heap_end_usr) as *mut u8;

    let new_heap_end_usr = (brk_page * PAGESIZE) as u32;
    let new_heap_end_sys = vmmap.user_to_sys(new_heap_end_usr) as *mut u8;

    vmmap.set_program_break(brk_page);

    drop(vmmap);

    // if new brk is larger than old brk
    // we need to mmap the new region
    if brk_page > old_brk_page {
        let ret = mmap_inner(
            brk_cageid,
            old_heap_end_sys,
            ((brk_page - old_brk_page) * PAGESIZE) as usize,
            heap.prot,
            (heap.flags as u32 | MAP_FIXED) as i32,
            -1,
            0,
        );

        if ret < 0 {
            panic!("brk mmap failed");
        }
    }
    // if we are shrinking the brk
    // we need to do something similar to munmap
    // to unmap the extra memory
    else if brk_page < old_brk_page {
        let ret = mmap_inner(
            brk_cageid,
            new_heap_end_sys,
            ((old_brk_page - brk_page) * PAGESIZE) as usize,
            PROT_NONE,
            (MAP_PRIVATE | MAP_ANONYMOUS | MAP_FIXED) as i32,
            -1,
            0,
        );

        if ret < 0 {
            panic!("brk mmap failed");
        }
    }

    0
}

/// Handles the `sbrk_syscall`, interacting with the `vmmap` structure.
///
/// This function processes the `sbrk_syscall` by updating the `vmmap` entries and managing
/// the program break. It calculates the target program break after applying the specified
/// increment and delegates further processing to the `brk_handler`.
///
/// # Arguments
/// * `cageid` - Identifier of the cage that initiated the `sbrk` syscall.
/// * `brk` - Increment to adjust the program break, which can be negative.
///
/// # Returns
/// * `u32` - Result of the `sbrk` operation. Refer to `man sbrk` for details.
pub fn sbrk_syscall(
    cageid: u64,
    sbrk_arg: u64,
    sbrk_cageid: u64,
    arg2: u64,
    arg2_cageid: u64,
    arg3: u64,
    arg3_cageid: u64,
    arg4: u64,
    arg4_cageid: u64,
    arg5: u64,
    arg5_cageid: u64,
    arg6: u64,
    arg6_cageid: u64,
) -> i32 {
    let brk = sc_convert_sysarg_to_i32(sbrk_arg, sbrk_cageid, cageid);
    // would sometimes check, sometimes be a no-op depending on the compiler settings
    if !(sc_unusedarg(arg2, arg2_cageid)
        && sc_unusedarg(arg3, arg3_cageid)
        && sc_unusedarg(arg4, arg4_cageid)
        && sc_unusedarg(arg5, arg5_cageid)
        && sc_unusedarg(arg6, arg6_cageid))
    {
        return syscall_error(Errno::EFAULT, "sbrk_syscall", "Invalide Cage ID");
    }

    let cage = get_cage(sbrk_cageid).unwrap();

    // get the heap entry
    let mut vmmap = cage.vmmap.read();
    let heap = vmmap.find_page(HEAP_ENTRY_INDEX).unwrap().clone();

    // program break should always be the same as the heap entry end
    assert!(heap.npages == vmmap.program_break);

    // pass 0 to sbrk will just return the current brk
    if brk == 0 {
        return (PAGESIZE * heap.npages) as i32;
    }

    // round up the break to multiple of pages
    // brk increment could possibly be negative
    let brk_page;
    if brk < 0 {
        brk_page = -((round_up_page(-brk as u64) >> PAGESHIFT) as i32);
    } else {
        brk_page = (round_up_page(brk as u64) >> PAGESHIFT) as i32;
    }

    // drop the vmmap so that brk_handler will not deadlock
    drop(vmmap);

    if brk_syscall(
        cageid,
        ((heap.npages as i32 + brk_page) << PAGESHIFT) as u64,
        sbrk_cageid,
        0,
        0,
        0,
        0,
        0,
        0,
        0,
        0,
        0,
        0,
    ) < 0
    {
        return syscall_error(Errno::ENOMEM, "sbrk", "no memory") as i32;
    }

    // sbrk syscall should return previous brk address before increment
    (PAGESIZE * heap.npages) as i32
}

//------------------------------------FCNTL SYSCALL------------------------------------
/// This function will be different in new code base (when splitting out type conversion function)
/// since the conversion from u64 -> i32 in negative number will be different. These lines are repeated
/// in 5 out of 6 fcntl_syscall cases, so wrapped these loc into helper functions to make code cleaner.
///
/// ## Arguments
/// cageid: cage ID associate with virtual file descriptor
/// virtual_fd: virtual file descriptor
///
/// ## Return Type
/// On success:
/// Return corresponding FDTableEntry that contains
/// (1) underlying kernel fd.
/// (2) file descriptor kind.
/// (3) O_CLOEXEC flag.
/// (4) file descriptor specific extra information.
///
/// On error:
/// Return error num EBADF(Bad File Descriptor)
pub fn _fcntl_helper(cageid: u64, virtual_fd: u64) -> Result<fdtables::FDTableEntry, Errno> {
    if virtual_fd > MAXFD as u64 {
        return Err(Errno::EBADF);
    }
    // Get underlying kernel fd
    let wrappedvfd = fdtables::translate_virtual_fd(cageid, virtual_fd);
    if wrappedvfd.is_err() {
        return Err(Errno::EBADF);
    }
    Ok(wrappedvfd.unwrap())
}

/// Reference: https://man7.org/linux/man-pages/man2/fcntl.2.html
///
/// Due to the design of `fdtables` library, different virtual fds created by `dup`/`dup2` are
/// actually refer to the same underlying kernel fd. Therefore, in `fcntl_syscall` we need to
/// handle the cases of `F_DUPFD`, `F_DUPFD_CLOEXEC`, `F_GETFD`, and `F_SETFD` separately.
///
/// Among these, `F_DUPFD` and `F_DUPFD_CLOEXEC` cannot directly use the `dup_syscall` because,
/// in `fcntl`, the duplicated fd is assigned to the lowest available number starting from `arg`,
/// whereas the `dup_syscall` does not have this restriction and instead assigns the lowest
/// available fd number globally.
///
/// Additionally, `F_DUPFD_CLOEXEC` and `F_SETFD` require updating the fd flag information
/// (`O_CLOEXEC`) in fdtables after modifying the underlying kernel fd.
///
/// For all other command operations, after translating the virtual fd to the corresponding
/// kernel fd, they are redirected to the kernel `fcntl` syscall.
///
/// ## Arguments
/// virtual_fd: virtual file descriptor
/// cmd: The operation
/// arg: an optional third argument.  Whether or not this argument is required is determined by op.  
///
/// ## Return Type
/// The return value is related to the operation determined by `cmd` argument.
///
/// For a successful call, the return value depends on the operation:
/// `F_DUPFD`: The new file descriptor.
/// `F_GETFD`: Value of file descriptor flags.
/// `F_GETFL`: Value of file status flags.
/// `F_GETLEASE`: Type of lease held on file descriptor.
/// `F_GETOWN`: Value of file descriptor owner.
/// `F_GETSIG`: Value of signal sent when read or write becomes possible, or zero for traditional SIGIO behavior.
/// `F_GETPIPE_SZ`, `F_SETPIPE_SZ`: The pipe capacity.
/// `F_GET_SEALS`: A bit mask identifying the seals that have been set for the inode referred to by fd.
/// All other commands: Zero.
/// On error, -1 is returned
///
/// TODO: `F_GETOWN`, `F_SETOWN`, `F_GETOWN_EX`, `F_SETOWN_EX`, `F_GETSIG`, and `F_SETSIG` are used to manage I/O availability signals.
pub fn fcntl_syscall(
    cageid: u64,
    virtual_fd: u64,
    vfd_cageid: u64,
    cmd_arg: u64,
    cmd_cageid: u64,
    arg_arg: u64,
    arg_cageid: u64,
    arg4: u64,
    arg4_cageid: u64,
    arg5: u64,
    arg5_cageid: u64,
    arg6: u64,
    arg6_cageid: u64,
) -> i32 {
    let cmd = sc_convert_sysarg_to_i32(cmd_arg, cmd_cageid, cageid);
    let arg = sc_convert_sysarg_to_i32(arg_arg, arg_cageid, cageid);
    // would sometimes check, sometimes be a no-op depending on the compiler settings
    if !(sc_unusedarg(arg4, arg4_cageid)
        && sc_unusedarg(arg5, arg5_cageid)
        && sc_unusedarg(arg6, arg6_cageid))
    {
        return syscall_error(Errno::EFAULT, "fcntl_syscall", "Invalide Cage ID");
    }

    match (cmd, arg) {
        // Duplicate the file descriptor `virtual_fd` using the lowest-numbered
        // available file descriptor greater than or equal to `arg`. The operation here
        // is quite similar to `dup_syscall`, for specific operation explanation, see
        // comments on `dup_syscall`.
        (F_DUPFD, arg) => {
            // Get fdtable entry
            let vfd = match _fcntl_helper(cageid, virtual_fd) {
                Ok(entry) => entry,
                Err(e) => return syscall_error(e, "fcntl", "Bad File Descriptor"),
            };
            // Get lowest-numbered available file descriptor greater than or equal to `arg`
            match fdtables::get_unused_virtual_fd_from_startfd(
                cageid,
                vfd.fdkind,
                vfd.underfd,
                false,
                0,
                arg as u64,
            ) {
                Ok(new_vfd) => return new_vfd as i32,
                Err(_) => return syscall_error(Errno::EBADF, "fcntl", "Bad File Descriptor"),
            }
        }
        // As for `F_DUPFD`, but additionally set the close-on-exec flag
        // for the duplicate file descriptor.
        (F_DUPFD_CLOEXEC, arg) => {
            // Get fdtable entry
            let vfd = match _fcntl_helper(cageid, virtual_fd) {
                Ok(entry) => entry,
                Err(e) => return syscall_error(e, "fcntl", "Bad File Descriptor"),
            };
            // Get lowest-numbered available file descriptor greater than or equal to `arg`
            // and set the `O_CLOEXEC` flag
            match fdtables::get_unused_virtual_fd_from_startfd(
                cageid,
                vfd.fdkind,
                vfd.underfd,
                true,
                0,
                arg as u64,
            ) {
                Ok(new_vfd) => return new_vfd as i32,
                Err(_) => return syscall_error(Errno::EBADF, "fcntl", "Bad File Descriptor"),
            }
        }
        // Return (as the function result) the file descriptor flags.
        (F_GETFD, ..) => {
            // Get fdtable entry
            let vfd = match _fcntl_helper(cageid, virtual_fd) {
                Ok(entry) => entry,
                Err(e) => return syscall_error(e, "fcntl", "Bad File Descriptor"),
            };
            return vfd.should_cloexec as i32;
        }
        // Set the file descriptor flags to the value specified by arg.
        (F_SETFD, arg) => {
            // Get fdtable entry
            let vfd = match _fcntl_helper(cageid, virtual_fd) {
                Ok(entry) => entry,
                Err(e) => return syscall_error(e, "fcntl", "Bad File Descriptor"),
            };
            // Set underlying kernel fd flag
            let ret = unsafe { libc::fcntl(vfd.underfd as i32, cmd, arg) };
            if ret < 0 {
                let errno = get_errno();
                return handle_errno(errno, "fcntl");
            }
            // Set virtual fd flag
            let cloexec_flag: bool = arg != 0;
            match fdtables::set_cloexec(cageid, virtual_fd as u64, cloexec_flag) {
                Ok(_) => return 0,
                Err(_e) => return syscall_error(Errno::EBADF, "fcntl", "Bad File Descriptor"),
            }
        }
<<<<<<< HEAD
        // Return (as the function result) the process ID or process
        // group ID currently receiving SIGIO and SIGURG signals for
        // events on file descriptor fd.
        (F_GETOWN, ..) => DEFAULT_GID as i32,
        // Set the process ID or process group ID that will receive
        // SIGIO and SIGURG signals for events on the file descriptor
        // fd.
=======
        // todo: F_GETOWN and F_SETOWN commands are not implemented yet
        (F_GETOWN, ..) => DEFAULT_GID as i32,
>>>>>>> e832a234
        (F_SETOWN, arg) if arg >= 0 => 0,
        _ => {
            // Get fdtable entry
            let vfd = match _fcntl_helper(cageid, virtual_fd) {
                Ok(entry) => entry,
                Err(e) => return syscall_error(e, "fcntl", "Bad File Descriptor"),
            };
            let ret = unsafe { libc::fcntl(vfd.underfd as i32, cmd, arg) };
            if ret < 0 {
                let errno = get_errno();
                return handle_errno(errno, "fcntl");
            }
            ret
        }
    }
<<<<<<< HEAD
}

pub fn clock_gettime_syscall(
    cageid: u64,
    clockid_arg: u64,
    clockid_cageid: u64,
    tp_arg: u64,
    tp_cageid: u64,
    arg3: u64,
    arg3_cageid: u64,
    arg4: u64,
    arg4_cageid: u64,
    arg5: u64,
    arg5_cageid: u64,
    arg6: u64,
    arg6_cageid: u64,
) -> i32 {
    let clockid = sc_convert_sysarg_to_u32(clockid_arg, clockid_cageid, cageid);
    // let tp = sc_convert_sysarg_to_usize(tp_arg, tp_cageid, cageid);
    let tp = sc_convert_addr_to_host(tp_arg, tp_cageid, cageid);
    // would sometimes check, sometimes be a no-op depending on the compiler settings
    if !(sc_unusedarg(arg3, arg3_cageid)
        && sc_unusedarg(arg4, arg4_cageid)
        && sc_unusedarg(arg5, arg5_cageid)
        && sc_unusedarg(arg6, arg6_cageid))
    {
        return syscall_error(Errno::EFAULT, "clock_gettime", "Invalide Cage ID");
    }

    let ret = unsafe { syscall(SYS_clock_gettime, clockid, tp) as i32 };

    if ret < 0 {
        let errno = get_errno();
        return handle_errno(errno, "clock_gettime");
    }

    ret
}

/// Reference to Linux: https://man7.org/linux/man-pages/man2/futex.2.html
///
/// The Linux `futex()` syscall provides a mechanism for fast user-space locking. It allows a process or thread
/// to wait for or wake another process or thread on a shared memory location without invoking heavy kernel-side
/// synchronization primitives unless contention arises. This implementation wraps the futex syscall, allowing
/// direct invocation with the relevant arguments passed from the current cage context.
///
/// Input:
///     - cageid: current cageid
///     - uaddr_arg: pointer to the futex word in user memory
///     - futex_op_arg: operation code indicating futex command type
///     - val_arg: value expected at uaddr or the number of threads to wake
///     - val2_arg: timeout or other auxiliary parameter depending on operation
///     - uaddr2_arg: second address used for requeueing operations
///     - val3_arg: additional value for some futex operations
///
/// Return:
///     - On success: 0 or number of woken threads depending on futex operation
///     - On failure: a negative errno value indicating the syscall error
pub fn futex_syscall(
    cageid: u64,
    uaddr_arg: u64,
    uaddr_cageid: u64,
    futex_op_arg: u64,
    futex_op_cageid: u64,
    val_arg: u64,
    val_cageid: u64,
    val2_arg: u64,
    val2_cageid: u64,
    uaddr2_arg: u64,
    uaddr2_cageid: u64,
    val3_arg: u64,
    val3_cageid: u64,
) -> i32{
    let uaddr = sc_convert_uaddr_to_host(uaddr_arg, uaddr_cageid, cageid);
    let futex_op = sc_convert_sysarg_to_u32(futex_op_arg, futex_op_cageid, cageid);
    let val = sc_convert_sysarg_to_u32(val_arg, val_cageid, cageid);
    let val2 = sc_convert_sysarg_to_u32(val2_arg, val2_cageid, cageid);
    let uaddr2 = sc_convert_sysarg_to_u32(uaddr2_arg, uaddr2_cageid, cageid);
    let val3 = sc_convert_sysarg_to_u32(val3_arg, val3_cageid, cageid);

    let ret = unsafe { syscall(SYS_futex, uaddr, futex_op, val, val2, uaddr2, val3)  as i32 };
    if ret < 0 {
        let errno = get_errno();
        return handle_errno(errno, "futex");
    }
    ret
}

pub fn nanosleep_time64_syscall(
    cageid: u64,
    clockid_arg: u64,
    clockid_cageid: u64,
    flags_arg: u64,
    flags_cageid: u64,
    req_arg: u64,
    req_cageid: u64,
    rem_arg: u64,
    rem_cageid: u64,
    arg5: u64,
    arg5_cageid: u64,
    arg6: u64,
    arg6_cageid: u64,
) -> i32 {
    // Type conversion
    let clockid = sc_convert_sysarg_to_u32(clockid_arg, clockid_cageid, cageid);
    let flags = sc_convert_sysarg_to_i32(flags_arg, flags_cageid, cageid);
    let req = sc_convert_buf(req_arg, req_cageid, cageid);
    let rem = sc_convert_buf(rem_arg, rem_cageid, cageid);
    // would sometimes check, sometimes be a no-op depending on the compiler settings
    if !(sc_unusedarg(arg5, arg5_cageid) && sc_unusedarg(arg6, arg6_cageid)) {
        return syscall_error(Errno::EFAULT, "nanosleep", "Invalide Cage ID");
    }
    let ret = unsafe { syscall(SYS_clock_nanosleep, clockid, flags, req, rem) as i32 };
    if ret < 0 {
        let errno = get_errno();
        return handle_errno(errno, "nanosleep");
    }
    ret
=======
>>>>>>> e832a234
}<|MERGE_RESOLUTION|>--- conflicted
+++ resolved
@@ -1,29 +1,3 @@
-<<<<<<< HEAD
-//! File System Syscall Implementation
-//!
-//! This file provides all system related syscall implementation in RawPOSIX
-use cage::get_cage;
-use cage::memory::mem_helper::*;
-use cage::memory::vmmap::{VmmapOps, *};
-use fdtables;
-use libc::*;
-use parking_lot::RwLock;
-use std::sync::atomic::{AtomicI32, AtomicU64};
-use std::sync::Arc;
-use sysdefs::constants::err_const::{get_errno, handle_errno, syscall_error, Errno};
-use sysdefs::constants::sys_const::DEFAULT_GID;
-use sysdefs::constants::fs_const;
-use sysdefs::constants::fs_const::{
-    F_GETFL, F_GETOWN, F_SETOWN, MAP_ANONYMOUS, MAP_FAILED, MAP_FIXED, MAP_PRIVATE, MAP_SHARED,
-    PAGESHIFT, PAGESIZE, PROT_EXEC, PROT_NONE, PROT_READ, PROT_WRITE, MAXFD, 
-};
-use typemap::syscall_type_conversion::*;
-use typemap::{get_pipearray, sc_convert_path_to_host, convert_fd_to_host};
-
-/// Lind-WASM is running as same Linux-Process from host kernel perspective, so standard fds shouldn't
-/// be closed in Lind-WASM execution, which preventing issues where other threads might reassign these
-/// fds, causing unintended behavior or errors.
-=======
 use libc::c_void;
 use typemap::datatype_conversion::*;
 use typemap::path_conversion::*;
@@ -42,7 +16,6 @@
 /// reassign these ds, causing unintended behavior or errors. 
 /// 
 /// This function is registered in `fdtables` when creating the cage
->>>>>>> e832a234
 pub fn kernel_close(fdentry: fdtables::FDTableEntry, _count: u64) {
     let kernel_fd = fdentry.underfd as i32;
     
@@ -204,13 +177,8 @@
 ///     - arg3, arg4, arg5, arg6: additional arguments which are expected to be unused.
 pub fn close_syscall(
     cageid: u64,
-<<<<<<< HEAD
-    virtual_fd: u64,
-    vfd_cageid: u64,
-=======
     vfd_arg: u64,
     vfd_cageid: u64, 
->>>>>>> e832a234
     arg2: u64,
     arg2_cageid: u64,
     arg3: u64,
@@ -223,22 +191,6 @@
     arg6_cageid: u64,
 ) -> i32 {
     if !(sc_unusedarg(arg2, arg2_cageid)
-<<<<<<< HEAD
-        && sc_unusedarg(arg3, arg3_cageid)
-        && sc_unusedarg(arg4, arg4_cageid)
-        && sc_unusedarg(arg5, arg5_cageid)
-        && sc_unusedarg(arg6, arg6_cageid))
-    {
-        return syscall_error(Errno::EFAULT, "close", "Invalid Cage ID");
-    }
-
-    // Since `virtual_fd` is unsigned value, so we don't need to compare negative case here
-    if virtual_fd > MAXFD as u64 {
-        return syscall_error(Errno::EBADF, "close", "Bad File Descriptor");
-    }
-
-    match fdtables::close_virtualfd(cageid, virtual_fd) {
-=======
          && sc_unusedarg(arg3, arg3_cageid)
          && sc_unusedarg(arg4, arg4_cageid)
          && sc_unusedarg(arg5, arg5_cageid)
@@ -247,7 +199,6 @@
     }
 
     match fdtables::close_virtualfd(cageid, vfd_arg) {
->>>>>>> e832a234
         Ok(()) => 0,
         Err(e) => {
             if e == Errno::EBADF as u64 {
@@ -542,7 +493,6 @@
     ret
 }
 
-<<<<<<< HEAD
 /// Reference to Linux: https://man7.org/linux/man-pages/man2/write.2.html
 ///
 /// Linux `write()` syscall attempts to write `count` bytes from the buffer pointed to by `buf` to the file associated
@@ -694,8 +644,6 @@
     }
 }
 
-=======
->>>>>>> e832a234
 /// Handles the `mmap_syscall`, interacting with the `vmmap` structure.
 ///
 /// This function processes the `mmap_syscall` by updating the `vmmap` entries and performing
@@ -733,11 +681,7 @@
     off_arg: u64,
     off_cageid: u64,
 ) -> i32 {
-<<<<<<< HEAD
-    let mut addr = addr_arg as *mut u8;
-=======
     let mut addr = sc_convert_to_u8_mut(addr_arg, addr_cageid, cageid);
->>>>>>> e832a234
     let mut len = sc_convert_sysarg_to_usize(len_arg, len_cageid, cageid);
     let mut prot = sc_convert_sysarg_to_i32(prot_arg, prot_cageid, cageid);
     let mut flags = sc_convert_sysarg_to_i32(flags_arg, flags_cageid, cageid);
@@ -748,14 +692,6 @@
 
     let mut maxprot = PROT_READ | PROT_WRITE;
 
-<<<<<<< HEAD
-    // only these four flags are allowed
-    let allowed_flags =
-        MAP_FIXED as i32 | MAP_SHARED as i32 | MAP_PRIVATE as i32 | MAP_ANONYMOUS as i32;
-    if flags & !allowed_flags > 0 {
-        // truncate flag to remove flags that are not allowed
-        flags &= allowed_flags;
-=======
     // Validate flags - only these four flags are supported
     // Note: We explicitly validate rather than silently strip unsupported flags to:
     // 1. Prevent security issues (e.g., MAP_FIXED_NOREPLACE being ignored)
@@ -765,7 +701,6 @@
         MAP_FIXED as i32 | MAP_SHARED as i32 | MAP_PRIVATE as i32 | MAP_ANONYMOUS as i32;
     if flags & !allowed_flags != 0 {
         return syscall_error(Errno::EINVAL, "mmap", "Unsupported mmap flags");
->>>>>>> e832a234
     }
 
     if prot & PROT_EXEC > 0 {
@@ -944,12 +879,8 @@
         let ret = unsafe { libc::mmap(addr as *mut c_void, len, prot, flags, -1, off) as i64 };
         // Check if mmap failed and return the appropriate error if so
         if ret == -1 {
-<<<<<<< HEAD
-            return syscall_error(Errno::EINVAL, "mmap", "mmap failed with invalid flags") as usize;
-=======
             let errno = get_errno();
             return handle_errno(errno, "mmap") as usize;
->>>>>>> e832a234
         }
 
         ret as usize
@@ -985,11 +916,7 @@
     arg6: u64,
     arg6_cageid: u64,
 ) -> i32 {
-<<<<<<< HEAD
-    let addr = addr_arg as *mut u8;
-=======
     let mut addr = sc_convert_to_u8_mut(addr_arg, addr_cageid, cageid);
->>>>>>> e832a234
     let len = sc_convert_sysarg_to_usize(len_arg, len_cageid, cageid);
     // would sometimes check, sometimes be a no-op depending on the compiler settings
     if !(sc_unusedarg(arg3, arg3_cageid)
@@ -1019,10 +946,6 @@
 
     // we are replacing munmap with mmap because we do not want to really deallocate the memory region
     // we just want to set the prot of the memory region back to PROT_NONE
-<<<<<<< HEAD
-    // Directly call libc::mmap to improve performance
-=======
->>>>>>> e832a234
     let result = unsafe {
         libc::mmap(
             sysaddr as *mut c_void,
@@ -1033,10 +956,6 @@
             0,
         ) as usize
     };
-<<<<<<< HEAD
-    if result != sysaddr {
-        panic!("MAP_FIXED not fixed");
-=======
     // Check for different failure modes with specific error messages
     if result as isize == -1 {
         let errno = get_errno();
@@ -1046,7 +965,6 @@
     if result != sysaddr {
         panic!("munmap: MAP_FIXED violation - mmap returned address {:p} but requested {:p}", 
                result as *const c_void, sysaddr as *const c_void);
->>>>>>> e832a234
     }
 
     let mut vmmap = cage.vmmap.write();
@@ -1432,18 +1350,8 @@
                 Err(_e) => return syscall_error(Errno::EBADF, "fcntl", "Bad File Descriptor"),
             }
         }
-<<<<<<< HEAD
-        // Return (as the function result) the process ID or process
-        // group ID currently receiving SIGIO and SIGURG signals for
-        // events on file descriptor fd.
-        (F_GETOWN, ..) => DEFAULT_GID as i32,
-        // Set the process ID or process group ID that will receive
-        // SIGIO and SIGURG signals for events on the file descriptor
-        // fd.
-=======
         // todo: F_GETOWN and F_SETOWN commands are not implemented yet
         (F_GETOWN, ..) => DEFAULT_GID as i32,
->>>>>>> e832a234
         (F_SETOWN, arg) if arg >= 0 => 0,
         _ => {
             // Get fdtable entry
@@ -1459,125 +1367,4 @@
             ret
         }
     }
-<<<<<<< HEAD
-}
-
-pub fn clock_gettime_syscall(
-    cageid: u64,
-    clockid_arg: u64,
-    clockid_cageid: u64,
-    tp_arg: u64,
-    tp_cageid: u64,
-    arg3: u64,
-    arg3_cageid: u64,
-    arg4: u64,
-    arg4_cageid: u64,
-    arg5: u64,
-    arg5_cageid: u64,
-    arg6: u64,
-    arg6_cageid: u64,
-) -> i32 {
-    let clockid = sc_convert_sysarg_to_u32(clockid_arg, clockid_cageid, cageid);
-    // let tp = sc_convert_sysarg_to_usize(tp_arg, tp_cageid, cageid);
-    let tp = sc_convert_addr_to_host(tp_arg, tp_cageid, cageid);
-    // would sometimes check, sometimes be a no-op depending on the compiler settings
-    if !(sc_unusedarg(arg3, arg3_cageid)
-        && sc_unusedarg(arg4, arg4_cageid)
-        && sc_unusedarg(arg5, arg5_cageid)
-        && sc_unusedarg(arg6, arg6_cageid))
-    {
-        return syscall_error(Errno::EFAULT, "clock_gettime", "Invalide Cage ID");
-    }
-
-    let ret = unsafe { syscall(SYS_clock_gettime, clockid, tp) as i32 };
-
-    if ret < 0 {
-        let errno = get_errno();
-        return handle_errno(errno, "clock_gettime");
-    }
-
-    ret
-}
-
-/// Reference to Linux: https://man7.org/linux/man-pages/man2/futex.2.html
-///
-/// The Linux `futex()` syscall provides a mechanism for fast user-space locking. It allows a process or thread
-/// to wait for or wake another process or thread on a shared memory location without invoking heavy kernel-side
-/// synchronization primitives unless contention arises. This implementation wraps the futex syscall, allowing
-/// direct invocation with the relevant arguments passed from the current cage context.
-///
-/// Input:
-///     - cageid: current cageid
-///     - uaddr_arg: pointer to the futex word in user memory
-///     - futex_op_arg: operation code indicating futex command type
-///     - val_arg: value expected at uaddr or the number of threads to wake
-///     - val2_arg: timeout or other auxiliary parameter depending on operation
-///     - uaddr2_arg: second address used for requeueing operations
-///     - val3_arg: additional value for some futex operations
-///
-/// Return:
-///     - On success: 0 or number of woken threads depending on futex operation
-///     - On failure: a negative errno value indicating the syscall error
-pub fn futex_syscall(
-    cageid: u64,
-    uaddr_arg: u64,
-    uaddr_cageid: u64,
-    futex_op_arg: u64,
-    futex_op_cageid: u64,
-    val_arg: u64,
-    val_cageid: u64,
-    val2_arg: u64,
-    val2_cageid: u64,
-    uaddr2_arg: u64,
-    uaddr2_cageid: u64,
-    val3_arg: u64,
-    val3_cageid: u64,
-) -> i32{
-    let uaddr = sc_convert_uaddr_to_host(uaddr_arg, uaddr_cageid, cageid);
-    let futex_op = sc_convert_sysarg_to_u32(futex_op_arg, futex_op_cageid, cageid);
-    let val = sc_convert_sysarg_to_u32(val_arg, val_cageid, cageid);
-    let val2 = sc_convert_sysarg_to_u32(val2_arg, val2_cageid, cageid);
-    let uaddr2 = sc_convert_sysarg_to_u32(uaddr2_arg, uaddr2_cageid, cageid);
-    let val3 = sc_convert_sysarg_to_u32(val3_arg, val3_cageid, cageid);
-
-    let ret = unsafe { syscall(SYS_futex, uaddr, futex_op, val, val2, uaddr2, val3)  as i32 };
-    if ret < 0 {
-        let errno = get_errno();
-        return handle_errno(errno, "futex");
-    }
-    ret
-}
-
-pub fn nanosleep_time64_syscall(
-    cageid: u64,
-    clockid_arg: u64,
-    clockid_cageid: u64,
-    flags_arg: u64,
-    flags_cageid: u64,
-    req_arg: u64,
-    req_cageid: u64,
-    rem_arg: u64,
-    rem_cageid: u64,
-    arg5: u64,
-    arg5_cageid: u64,
-    arg6: u64,
-    arg6_cageid: u64,
-) -> i32 {
-    // Type conversion
-    let clockid = sc_convert_sysarg_to_u32(clockid_arg, clockid_cageid, cageid);
-    let flags = sc_convert_sysarg_to_i32(flags_arg, flags_cageid, cageid);
-    let req = sc_convert_buf(req_arg, req_cageid, cageid);
-    let rem = sc_convert_buf(rem_arg, rem_cageid, cageid);
-    // would sometimes check, sometimes be a no-op depending on the compiler settings
-    if !(sc_unusedarg(arg5, arg5_cageid) && sc_unusedarg(arg6, arg6_cageid)) {
-        return syscall_error(Errno::EFAULT, "nanosleep", "Invalide Cage ID");
-    }
-    let ret = unsafe { syscall(SYS_clock_nanosleep, clockid, flags, req, rem) as i32 };
-    if ret < 0 {
-        let errno = get_errno();
-        return handle_errno(errno, "nanosleep");
-    }
-    ret
-=======
->>>>>>> e832a234
 }