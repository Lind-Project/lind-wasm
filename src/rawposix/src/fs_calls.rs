--- conflicted
+++ resolved
@@ -1,32 +1,17 @@
 use libc::c_void;
-<<<<<<< HEAD
-// Updated imports - using path_conversion for filesystem operations
-use typemap::datatype_conversion::{sc_convert_statdata, sc_convert_fsdata, *};
-use sysdefs::data::fs_struct::{StatData, FSData};
-use typemap::path_conversion::*;
-use sysdefs::constants::err_const::{syscall_error, Errno, get_errno, handle_errno};
-use sysdefs::constants::fs_const::{STDIN_FILENO, STDOUT_FILENO, STDERR_FILENO, O_CLOEXEC, MAP_ANONYMOUS, MAP_FIXED, MAP_PRIVATE, MAP_SHARED, PROT_EXEC, PROT_NONE, PROT_READ, PROT_WRITE, PAGESHIFT, PAGESIZE, SEEK_SET, SEEK_CUR, SEEK_END};
-use sysdefs::constants::lind_platform_const::{FDKIND_KERNEL, MAXFD, PATH_MAX};
-=======
 use std::ffi::CStr;
 use typemap::datatype_conversion::*;
 use typemap::path_conversion::*;
 use sysdefs::constants::err_const::{syscall_error, Errno, get_errno, handle_errno};
 use sysdefs::constants::fs_const::{STDIN_FILENO, STDOUT_FILENO, STDERR_FILENO, O_CLOEXEC, MAP_ANONYMOUS, MAP_FIXED, MAP_PRIVATE, MAP_SHARED, PROT_EXEC, PROT_NONE, PROT_READ, PROT_WRITE, PAGESHIFT, PAGESIZE};
 use sysdefs::constants::lind_platform_const::{FDKIND_KERNEL, MAXFD, UNUSED_ARG, UNUSED_ID};
->>>>>>> 43367121
 use sysdefs::constants::sys_const::{DEFAULT_UID, DEFAULT_GID};
 use typemap::cage_helpers::*;
 use cage::{round_up_page, get_cage, HEAP_ENTRY_INDEX, MemoryBackingType, VmmapOps, check_addr};
 use fdtables;
-<<<<<<< HEAD
 use std::path::PathBuf;
-use std::sync::Arc;
-
-=======
 use typemap::filesystem_helpers::{convert_statdata_to_user, convert_fstatdata_to_user};
 use std::sync::Arc;
->>>>>>> 43367121
 
 /// Helper function for close_syscall
 /// 
@@ -114,11 +99,7 @@
         should_cloexec,
         0,
     ) {
-<<<<<<< HEAD
         Ok(vfd) => vfd as i32,
-=======
-        Ok(virtual_fd) => virtual_fd as i32,
->>>>>>> 43367121
         Err(_) => syscall_error(Errno::EMFILE, "open_syscall", "Too many files opened"),
     }
 }
@@ -156,12 +137,7 @@
 ) -> i32 {
     // Convert the virtual fd to the underlying kernel file descriptor.
     let kernel_fd = convert_fd_to_host(vfd_arg, vfd_cageid, cageid);
-<<<<<<< HEAD
     // Return error
-=======
-    
-    // Return error 
->>>>>>> 43367121
     if kernel_fd < 0 {
         return handle_errno(kernel_fd, "read");
     }
@@ -215,12 +191,8 @@
     arg6: u64,
     arg6_cageid: u64,
 ) -> i32 {
-<<<<<<< HEAD
-    if !(sc_unusedarg(arg3, arg3_cageid)
-=======
     if !(sc_unusedarg(arg2, arg2_cageid)
         && sc_unusedarg(arg3, arg3_cageid)
->>>>>>> 43367121
          && sc_unusedarg(arg4, arg4_cageid)
          && sc_unusedarg(arg5, arg5_cageid)
          && sc_unusedarg(arg6, arg6_cageid)) {
@@ -241,7 +213,6 @@
     }
 }
 
-<<<<<<< HEAD
 /// Reference to Linux: https://man7.org/linux/man-pages/man2/futex.2.html
 ///
 /// The Linux `futex()` syscall provides a mechanism for fast user-space locking. It allows a process or thread
@@ -292,15 +263,12 @@
 }
 
 
-=======
->>>>>>> 43367121
 /// Reference to Linux: https://man7.org/linux/man-pages/man2/write.2.html
 ///
 /// Linux `write()` syscall attempts to write `count` bytes from the buffer pointed to by `buf` to the file associated
 /// with the open file descriptor, `fd`. RawPOSIX first converts virtual fd to kernel fd due to the `fdtable` subsystem, second
 /// translates the `buf_arg` pointer to actual system pointer
 ///
-<<<<<<< HEAD
 /// Input:
 ///     - cageid: current cageid
 ///     - vfd_arg: virtual file descriptor, needs to be translated kernel fd for future kernel operation
@@ -308,25 +276,12 @@
 ///     - count_arg: length of the buffer
 ///
 /// ## Returns:
-=======
-/// ## Input:
-///     - cageid: current cageid
-///     - virtual_fd: virtual file descriptor, needs to be translated kernel fd for future kernel operation
-///     - buf_arg: pointer points to a buffer that stores the data
-///     - count_arg: length of the buffer
-///
-/// Output:
->>>>>>> 43367121
 ///     - Upon successful completion of this call, we return the number of bytes written. This number will never be greater
 ///         than `count`. The value returned may be less than `count` if the write_syscall() was interrupted by a signal, or
 ///         if the file is a pipe or FIFO or special file and has fewer than `count` bytes immediately available for writing.
 pub fn write_syscall(
     cageid: u64,
-<<<<<<< HEAD
     vfd_arg: u64,
-=======
-    virtual_fd: u64,
->>>>>>> 43367121
     vfd_cageid: u64,
     buf_arg: u64,
     buf_cageid: u64,
@@ -339,19 +294,10 @@
     arg6: u64,
     arg6_cageid: u64,
 ) -> i32 {
-<<<<<<< HEAD
     let kernel_fd = convert_fd_to_host(vfd_arg, vfd_cageid, cageid);
     // Return error
     if kernel_fd < 0 {
         return handle_errno(kernel_fd, "write");
-=======
-    let kernel_fd = convert_fd_to_host(virtual_fd, vfd_cageid, cageid);
-
-    if kernel_fd == -1 {
-        return syscall_error(Errno::EFAULT, "write", "Invalid Cage ID");
-    } else if kernel_fd == -9 {
-        return syscall_error(Errno::EBADF, "write", "Bad File Descriptor");
->>>>>>> 43367121
     }
 
     let buf = sc_convert_buf(buf_arg, buf_cageid, cageid);
@@ -361,16 +307,7 @@
         && sc_unusedarg(arg5, arg5_cageid)
         && sc_unusedarg(arg6, arg6_cageid))
     {
-<<<<<<< HEAD
         return syscall_error(Errno::EFAULT, "write", "Invalid Cage ID");
-=======
-        return syscall_error(Errno::EFAULT, "write", "Invalide Cage ID");
-    }
-
-    // Early return
-    if count == 0 {
-        return 0;
->>>>>>> 43367121
     }
 
     let ret = unsafe { libc::write(kernel_fd, buf as *const c_void, count) as i32 };
@@ -1378,7 +1315,6 @@
     }
 }
 
-<<<<<<< HEAD
 /// Reference to Linux: https://man7.org/linux/man-pages/man2/clock_gettime.2.html
 ///
 /// `clock_gettime_syscall` retrieves the time of the specified clock and
@@ -1410,38 +1346,6 @@
     clockid_cageid: u64,
     tp_arg: u64,
     tp_cageid: u64,
-=======
-//------------------------------------LINK SYSCALL------------------------------------
-/// Reference: https://man7.org/linux/man-pages/man2/link.2.html
-///
-/// `link_syscall` creates a new link (hard link) to an existing file.
-/// 
-/// ## Arguments:
-///  - `cageid`: Identifier of the calling Cage (namespace / process-like container).
-///  - `oldpath_arg`: Address of the existing pathname in the caller's address space.
-///  - `oldpath_cageid`: Cage ID associated with `oldpath_arg`.
-///  - `newpath_arg`: Address of the new pathname in the caller's address space.
-///  - `newpath_cageid`: Cage ID associated with `newpath_arg`.
-///  - `arg3`–`arg6` and their corresponding `_cageid`: Reserved arguments (must be unused).
-///
-/// ## Implementation Details:
-///  - The path arguments are translated from the RawPOSIX perspective into host kernel paths
-///    using `sc_convert_path_to_host`, which applies `LIND_ROOT` prefixing and path normalization.
-///  - The unused arguments are validated with `sc_unusedarg`; any unexpected values are treated
-///    as a security violation.
-///  - The underlying `libc::link()` is invoked with the translated paths.
-///  - On failure, `errno` is retrieved via `get_errno()` and normalized through `handle_errno()`.
-///
-/// ## Return Value:
-///  - `0` on success.
-///  - `-1` on failure, with `errno` set appropriately.
-pub fn link_syscall(
-    cageid: u64,
-    oldpath_arg: u64,
-    oldpath_cageid: u64,
-    newpath_arg: u64,
-    newpath_cageid: u64,
->>>>>>> 43367121
     arg3: u64,
     arg3_cageid: u64,
     arg4: u64,
@@ -1451,24 +1355,15 @@
     arg6: u64,
     arg6_cageid: u64,
 ) -> i32 {
-<<<<<<< HEAD
     let clockid = sc_convert_sysarg_to_u32(clockid_arg, clockid_cageid, cageid);
     // let tp = sc_convert_sysarg_to_usize(tp_arg, tp_cageid, cageid);
     let tp = sc_convert_addr_to_host(tp_arg, tp_cageid, cageid);
     // would sometimes check, sometimes be a no-op depending on the compiler settings
-=======
-    // Type conversion
-    let oldpath = sc_convert_path_to_host(oldpath_arg, oldpath_cageid, cageid);
-    let newpath = sc_convert_path_to_host(newpath_arg, newpath_cageid, cageid);
-
-    // Validate unused args
->>>>>>> 43367121
     if !(sc_unusedarg(arg3, arg3_cageid)
         && sc_unusedarg(arg4, arg4_cageid)
         && sc_unusedarg(arg5, arg5_cageid)
         && sc_unusedarg(arg6, arg6_cageid))
     {
-<<<<<<< HEAD
         return syscall_error(Errno::EFAULT, "clock_gettime", "Invalid Cage ID");
     }
 
@@ -1500,44 +1395,6 @@
     vfd_cageid: u64,
     arg2: u64,
     arg2_cageid: u64,
-=======
-        panic!("{}: unused arguments contain unexpected values -- security violation", "link_syscall");
-    }
-
-    let ret = unsafe { libc::link(oldpath.as_ptr(), newpath.as_ptr()) };
-
-    if ret < 0 {
-        let errno = get_errno();
-        return handle_errno(errno, "link");
-    }
-    ret
-}
-
-//------------------------------------XSTAT SYSCALL------------------------------------
-/// `xstat` retrieves file status information (versioned stat interface).
-/// Reference: https://man7.org/linux/man-pages/man2/stat.2.html
-///
-/// ## Arguments:
-///  - `vers`: Version parameter for stat structure compatibility.
-///  - `pathname`: Path to the file to get status information for.
-///  - `statbuf`: Buffer to store the file status information.
-///
-/// ## Implementation Details:
-///  - The path is converted from the RawPOSIX perspective to the host kernel perspective
-///    using `sc_convert_path_to_host`, which handles the LIND_ROOT prefixing and path normalization.
-///  - The statbuf buffer is converted from WASM address to host address using `sc_convert_addr_to_host`.
-///  - The underlying libc::stat() is called and results are copied to the user buffer.
-///
-/// ## Return Value:
-///  - `0` on success.
-///  - `-1` on failure, with `errno` set appropriately.
-pub fn stat_syscall(
-    cageid: u64,
-    path_arg: u64,
-    path_cageid: u64,
-    statbuf_arg: u64,
-    statbuf_cageid: u64,
->>>>>>> 43367121
     arg3: u64,
     arg3_cageid: u64,
     arg4: u64,
@@ -1547,21 +1404,12 @@
     arg6: u64,
     arg6_cageid: u64,
 ) -> i32 {
-<<<<<<< HEAD
     if !(sc_unusedarg(arg2, arg2_cageid)
         && sc_unusedarg(arg3, arg3_cageid)
-=======
-    // Type conversion
-    let path = sc_convert_path_to_host(path_arg, path_cageid, cageid);
-
-    // Validate unused args
-    if !(sc_unusedarg(arg3, arg3_cageid)
->>>>>>> 43367121
         && sc_unusedarg(arg4, arg4_cageid)
         && sc_unusedarg(arg5, arg5_cageid)
         && sc_unusedarg(arg6, arg6_cageid))
     {
-<<<<<<< HEAD
         panic!("{}: unused arguments contain unexpected values -- security violation", "dup_syscall");
     }
 
@@ -1592,58 +1440,6 @@
     old_vfd_cageid: u64,
     new_vfd_arg: u64,
     new_vfd_cageid: u64,
-=======
-        panic!("{}: unused arguments contain unexpected values -- security violation", "stat_syscall");
-    }
-
-    // Declare statbuf by ourselves
-    let mut libc_statbuf: stat = unsafe { std::mem::zeroed() };
-    let libcret = unsafe { libc::stat(path.as_ptr(), &mut libc_statbuf) };
-
-    if libcret < 0 {
-        let errno = get_errno();
-        return handle_errno(errno, "xstat");
-    }
-
-    // Convert libc stat to StatData and copy to user buffer
-    match sc_convert_addr_to_statdata(statbuf_arg, statbuf_cageid, cageid) {
-        Ok(statbuf_addr) => convert_statdata_to_user(statbuf_addr, libc_statbuf),
-        Err(e) => return syscall_error(e, "xstat", "Bad address"),
-    }
-
-    libcret
-}
-
-/// Reference to Linux: https://man7.org/linux/man-pages/man2/statfs.2.html
-///
-/// Linux `statfs()` syscall returns information about a mounted filesystem
-/// that contains the file or directory specified by `path`.  
-/// In RawPOSIX, because each Cage has its own virtualized filesystem view,
-/// the path is first translated from the Cage's namespace into the host
-/// kernel namespace using `sc_convert_path_to_host`.  
-/// After translation, the kernel's `libc::statfs()` is invoked to obtain
-/// the filesystem information. The resulting `statfs` structure is then
-/// converted into our ABI-stable `FStatData` format and copied into the
-/// user-provided buffer in Cage memory.
-///
-/// ## Input:
-/// - `cageid`: Identifier of the current Cage
-/// - `path_arg`: Wasm address of the pathname string
-/// - `path_cageid`: Cage ID associated with `path_arg`
-/// - `statbuf_arg`: Wasm address of the buffer where results will be stored
-/// - `statbuf_cageid`: Cage ID associated with `statbuf_arg`
-/// - `arg3`–`arg6`: Unused arguments (validated for security)
-///
-/// ## Return Value:
-/// - `0` on success  
-/// - `-1` on failure, with `errno` set appropriately
-pub fn statfs_syscall(
-    cageid: u64,
-    path_arg: u64,
-    path_cageid: u64,
-    statbuf_arg: u64,
-    statbuf_cageid: u64,
->>>>>>> 43367121
     arg3: u64,
     arg3_cageid: u64,
     arg4: u64,
@@ -1653,20 +1449,12 @@
     arg6: u64,
     arg6_cageid: u64,
 ) -> i32 {
-<<<<<<< HEAD
     // would sometimes check, sometimes be a no-op depending on the compiler settings
-=======
-    // Type conversion
-    let path = sc_convert_path_to_host(path_arg, path_cageid, cageid);
-
-    // Validate unused args
->>>>>>> 43367121
     if !(sc_unusedarg(arg3, arg3_cageid)
         && sc_unusedarg(arg4, arg4_cageid)
         && sc_unusedarg(arg5, arg5_cageid)
         && sc_unusedarg(arg6, arg6_cageid))
     {
-<<<<<<< HEAD
         panic!("{}: unused arguments contain unexpected values -- security violation", "dup2_syscall");
     }
 
@@ -1726,60 +1514,13 @@
     new_vfd_cageid: u64,
     flags_arg: u64,
     flags_cageid: u64,
-=======
-        panic!("{}: unused arguments contain unexpected values -- security violation", "statfs_syscall");
-    }
-
-    // Declare statbuf by ourselves
-    let mut libc_statbuf: statfs = unsafe { std::mem::zeroed() };
-    let libcret = unsafe { libc::statfs(path.as_ptr(), &mut libc_statbuf) };
-
-    if libcret < 0 {
-        let errno = get_errno();
-        return handle_errno(errno, "statfs");
-    }
-
-    // Convert libc stat to FStatData and copy to user buffer
-    match sc_convert_addr_to_fstatdata(statbuf_arg, statbuf_cageid, cageid) {
-        Ok(statbuf_addr) => convert_fstatdata_to_user(statbuf_addr, libc_statbuf),
-        Err(e) => return syscall_error(e, "statfs", "Bad address"),
-    }
-
-    libcret
-}
-
-//------------------------------------FSYNC SYSCALL------------------------------------
-/// `fsync` synchronizes a file's in-core state with storage device.
-/// Reference: https://man7.org/linux/man-pages/man2/fsync.2.html
-///
-/// ## Arguments:
-///  - `fd`: File descriptor to synchronize.
-///
-/// ## Implementation Details:
-///  - The virtual file descriptor is converted to a kernel file descriptor using `convert_fd_to_host`.
-///  - This ensures proper translation between RawPOSIX virtual fds and host kernel fds.
-///  - The underlying libc::fsync() is called, which synchronizes both file data and metadata.
-///
-/// ## Return Value:
-///  - `0` on success.
-///  - `-1` on failure, with `errno` set appropriately.
-pub fn fsync_syscall(
-    cageid: u64,
-    fd_arg: u64,
-    fd_cageid: u64,
-    arg2: u64,
-    arg2_cageid: u64,
-    arg3: u64,
-    arg3_cageid: u64,
->>>>>>> 43367121
-    arg4: u64,
-    arg4_cageid: u64,
-    arg5: u64,
-    arg5_cageid: u64,
-    arg6: u64,
-    arg6_cageid: u64,
-) -> i32 {
-<<<<<<< HEAD
+    arg4: u64,
+    arg4_cageid: u64,
+    arg5: u64,
+    arg5_cageid: u64,
+    arg6: u64,
+    arg6_cageid: u64,
+) -> i32 {
     let flags = sc_convert_sysarg_to_i32(flags_arg, flags_cageid, cageid);
 
     if !(sc_unusedarg(arg4, arg4_cageid)
@@ -1833,87 +1574,29 @@
     cageid: u64,
     vfd_arg: u64,
     vfd_cageid: u64,
-=======
-    // Type conversion
-    let virtual_fd = sc_convert_sysarg_to_i32(fd_arg, fd_cageid, cageid);
-
-    // Validate unused args
+    arg2: u64,
+    arg2_cageid: u64,
+    arg3: u64,
+    arg3_cageid: u64,
+    arg4: u64,
+    arg4_cageid: u64,
+    arg5: u64,
+    arg5_cageid: u64,
+    arg6: u64,
+    arg6_cageid: u64,
+) -> i32 {
+    let kernel_fd = convert_fd_to_host(vfd_arg, vfd_cageid, cageid);
+    // Return error
+    if kernel_fd < 0 {
+        return handle_errno(kernel_fd, "fchdir");
+    }
+
     if !(sc_unusedarg(arg2, arg2_cageid)
         && sc_unusedarg(arg3, arg3_cageid)
         && sc_unusedarg(arg4, arg4_cageid)
         && sc_unusedarg(arg5, arg5_cageid)
         && sc_unusedarg(arg6, arg6_cageid))
     {
-        panic!("{}: unused arguments contain unexpected values -- security violation", "fsync_syscall");
-    }
-
-    let kernel_fd = convert_fd_to_host(virtual_fd as u64, fd_cageid, cageid);
-    // convert_fd_to_host returns negative errno values on error
-    if kernel_fd < 0 {
-        return handle_errno(kernel_fd, "read");
-    }
-
-    let ret = unsafe { libc::fsync(kernel_fd) };
-
-    if ret < 0 {
-        let errno = get_errno();
-        return handle_errno(errno, "fsync");
-    }
-    return ret;
-}
-
-//------------------------------------FDATASYNC SYSCALL------------------------------------
-/// `fdatasync` synchronizes a file's data to storage device (but not metadata).
-/// Reference: https://man7.org/linux/man-pages/man2/fdatasync.2.html
-///
-/// ## Arguments:
-///  - `fd`: File descriptor to synchronize.
-///
-/// ## Implementation Details:
-///  - The virtual file descriptor is converted to a kernel file descriptor using `convert_fd_to_host`.
-///  - This ensures proper translation between RawPOSIX virtual fds and host kernel fds.
-///  - The underlying libc::fdatasync() is called, which synchronizes only file data (not metadata
-///    like timestamps), making it potentially faster than fsync().
-///
-/// ## Return Value:
-///  - `0` on success.
-///  - `-1` on failure, with `errno` set appropriately.
-pub fn fdatasync_syscall(
-    cageid: u64,
-    fd_arg: u64,
-    fd_cageid: u64,
->>>>>>> 43367121
-    arg2: u64,
-    arg2_cageid: u64,
-    arg3: u64,
-    arg3_cageid: u64,
-    arg4: u64,
-    arg4_cageid: u64,
-    arg5: u64,
-    arg5_cageid: u64,
-    arg6: u64,
-    arg6_cageid: u64,
-) -> i32 {
-<<<<<<< HEAD
-    let kernel_fd = convert_fd_to_host(vfd_arg, vfd_cageid, cageid);
-    // Return error
-    if kernel_fd < 0 {
-        return handle_errno(kernel_fd, "fchdir");
-    }
-
-=======
-    // Type conversion
-    let virtual_fd = sc_convert_sysarg_to_i32(fd_arg, fd_cageid, cageid);
-
-    // Validate unused args
->>>>>>> 43367121
-    if !(sc_unusedarg(arg2, arg2_cageid)
-        && sc_unusedarg(arg3, arg3_cageid)
-        && sc_unusedarg(arg4, arg4_cageid)
-        && sc_unusedarg(arg5, arg5_cageid)
-        && sc_unusedarg(arg6, arg6_cageid))
-    {
-<<<<<<< HEAD
         panic!("{}: unused arguments contain unexpected values -- security violation", "fchdir_syscall");
     }
 
@@ -1967,61 +1650,11 @@
     iovcnt_cageid: u64,
     arg4: u64,
     arg4_cageid: u64,
-=======
-        panic!("{}: unused arguments contain unexpected values -- security violation", "fdatasync_syscall");
-    }
-
-    let kernel_fd = convert_fd_to_host(virtual_fd as u64, fd_cageid, cageid);
-    // Return error 
-    if kernel_fd < 0 {
-        return handle_errno(kernel_fd, "read");
-    }
-
-    let ret = unsafe { libc::fdatasync(kernel_fd) };
-
-    if ret < 0 {
-        let errno = get_errno();
-        return handle_errno(errno, "fdatasync");
-    }
-    return ret;
-}
-
-//------------------------------------SYNC_FILE_RANGE SYSCALL------------------------------------
-/// `sync_file_range` synchronizes a specific range of bytes in a file to storage device.
-/// Reference: https://man7.org/linux/man-pages/man2/sync_file_range.2.html
-///
-/// ## Arguments:
-///  - `fd`: File descriptor to synchronize.
-///  - `offset`: Starting byte offset for the range to sync.
-///  - `nbytes`: Number of bytes to synchronize.
-///  - `flags`: Flags controlling the synchronization behavior.
-///
-/// ## Implementation Details:
-///  - The virtual file descriptor is converted to a kernel file descriptor using `convert_fd_to_host`.
-///  - This ensures proper translation between RawPOSIX virtual fds and host kernel fds.
-///  - The underlying libc::sync_file_range() is called with the specified byte range and flags.
-///  - This is more efficient than fsync() for large files when only a specific range needs syncing.
-///
-/// ## Return Value:
-///  - `0` on success.
-///  - `-1` on failure, with `errno` set appropriately.
- pub fn sync_file_range_syscall(
-    cageid: u64,
-    fd_arg: u64,
-    fd_cageid: u64,
-    offset_arg: u64,
-    offset_cageid: u64,
-    nbytes_arg: u64,
-    nbytes_cageid: u64,
-    flags_arg: u64,
-    flags_cageid: u64,
->>>>>>> 43367121
-    arg5: u64,
-    arg5_cageid: u64,
-    arg6: u64,
-    arg6_cageid: u64,
-) -> i32 {
-<<<<<<< HEAD
+    arg5: u64,
+    arg5_cageid: u64,
+    arg6: u64,
+    arg6_cageid: u64,
+) -> i32 {
     let kernel_fd = convert_fd_to_host(vfd_arg, vfd_cageid, cageid);
     // Return error
     if kernel_fd < 0 {
@@ -2047,39 +1680,10 @@
     };
     if ret < 0 {
         return handle_errno(get_errno(), "writev");
-=======
-    // Type conversion
-    let virtual_fd = sc_convert_sysarg_to_i32(fd_arg, fd_cageid, cageid);
-    let offset = sc_convert_sysarg_to_i64(offset_arg, offset_cageid, cageid);
-    let nbytes = sc_convert_sysarg_to_i64(nbytes_arg, nbytes_cageid, cageid);
-    let flags = sc_convert_sysarg_to_u32(flags_arg, flags_cageid, cageid);
-
-    // Validate unused args
-    if !(sc_unusedarg(arg5, arg5_cageid)
-        && sc_unusedarg(arg6, arg6_cageid))
-    {
-        panic!("{}: unused arguments contain unexpected values -- security violation", "sync_file_range_syscall");
-    }
-
-    let kernel_fd = convert_fd_to_host(virtual_fd as u64, fd_cageid, cageid);
-    // Return error 
-    if kernel_fd < 0 {
-        return handle_errno(kernel_fd, "read");
-    }
-
-    let ret = unsafe {
-        libc::sync_file_range(kernel_fd, offset, nbytes, flags)
-    };
-
-    if ret < 0 {
-        let errno = get_errno();
-        return handle_errno(errno, "sync_file_range");
->>>>>>> 43367121
     }
     ret
 }
 
-<<<<<<< HEAD
 /// Reference to Linux: https://man7.org/linux/man-pages/man2/fstat.2.html
 ///
 /// Linux `fstat()` syscall retrieves information about the file referred to by the open file descriptor `fd`.
@@ -2105,54 +1709,13 @@
     statbuf_cageid: u64,
     arg3: u64,
     arg3_cageid: u64,
-=======
-//------------------------------------READLINK & READLINKAT SYSCALL------------------------------------
-/// Reference: https://man7.org/linux/man-pages/man2/readlink.2.html
-///
-/// The return value of the readlink syscall indicates the number of bytes written into the buf and -1 if 
-/// error. The contents of the buf represent the file path that the symbolic link points to. Since the file
-/// path perspectives differ between the user application and the host Linux, the readlink implementation
-/// requires handling the paths for both the input passed to the Rust kernel libc and the output buffer
-/// returned by the kernel libc.
-///
-/// For the input path, the transformation is straightforward: we prepend the LIND_ROOT prefix to convert
-/// the user's relative path into a host-compatible absolute path.
-/// However, for the output buffer, we need to first verify whether the path written to buf is an absolute
-/// path. If it is not, we prepend the current working directory to make it absolute. Next, we remove the
-/// LIND_ROOT prefix to adjust the path to the user's perspective. Finally, we truncate the adjusted result
-/// to fit within the user-provided buflen, ensuring compliance with the behavior described in the Linux
-/// readlink man page, which states that truncation is performed silently if the buffer is too small.
-///
-/// ## Input:
-/// - `cageid`: Identifier of the current Cage
-/// - `path_arg`: Address of the symbolic link pathname in Wasm memory
-/// - `path_cageid`: Cage ID associated with `path_arg`
-/// - `buf_arg`: Address of the user buffer to store the link target
-/// - `buf_cageid`: Cage ID associated with `buf_arg`
-/// - `buflen_arg`: Size of the user buffer
-/// - `buflen_cageid`: Cage ID associated with `buflen_arg`
-/// - `arg4`–`arg6`: Unused arguments (validated for security)
-///
-/// ## Return:
-/// - On success: number of bytes placed in `buf` (not null-terminated)  
-/// - On failure: `-1`, with `errno` set appropriately
-pub fn readlink_syscall(
-    cageid: u64,
-    path_arg: u64,
-    path_cageid: u64,
-    buf_arg: u64,
-    buf_cageid: u64,
-    buflen_arg: u64,
-    buflen_cageid: u64,
->>>>>>> 43367121
-    arg4: u64,
-    arg4_cageid: u64,
-    arg5: u64,
-    arg5_cageid: u64,
-    arg6: u64,
-    arg6_cageid: u64,
-) -> i32 {
-<<<<<<< HEAD
+    arg4: u64,
+    arg4_cageid: u64,
+    arg5: u64,
+    arg5_cageid: u64,
+    arg6: u64,
+    arg6_cageid: u64,
+) -> i32 {
     let kernel_fd = convert_fd_to_host(vfd_arg, vfd_cageid, cageid);
     // Return error
     if kernel_fd < 0 {
@@ -2211,115 +1774,11 @@
     arg3_cageid: u64,
     arg4: u64,
     arg4_cageid: u64,
-=======
-    // Type conversion
-    let path = sc_convert_path_to_host(path_arg, path_cageid, cageid);
-    let buf = sc_convert_addr_to_host(buf_arg, buf_cageid, cageid);
-    let buflen = sc_convert_sysarg_to_usize(buflen_arg, buflen_cageid, cageid);
-
-    // Validate unused args
-    if !(sc_unusedarg(arg4, arg4_cageid)
-        && sc_unusedarg(arg5, arg5_cageid)
-        && sc_unusedarg(arg6, arg6_cageid))
-    {
-        panic!("{}: unused arguments contain unexpected values -- security violation", "readlink_syscall");
-    }
-
-    // We extend the buffer length by `LIND_ROOT.len()` because the host path
-    // is prefixed with `LIND_ROOT``, increasing its length. A new buffer is
-    // allocated instead of reusing the user buffer, since the transformed
-    // path may exceed the original user-allocated region.
-    let libc_buflen = buflen + LIND_ROOT.len();
-    let mut libc_buf = vec![0u8; libc_buflen];
-    let libcret = unsafe {
-        libc::readlink(
-            path.as_ptr(),
-            libc_buf.as_mut_ptr() as *mut c_char,
-            libc_buflen,
-        )
-    };
-
-    if libcret < 0 {
-        let errno = get_errno();
-        return handle_errno(errno, "readlink");
-    }
-    // Convert the result from readlink to a Rust string
-    let libcbuf_str = unsafe { CStr::from_ptr(libc_buf.as_ptr() as *const c_char) }
-        .to_str()
-        .unwrap();
-
-    // Use libc::getcwd to get the current working directory
-    let mut cwd_buf = vec![0u8; 4096];
-    let cwd_ptr = unsafe { libc::getcwd(cwd_buf.as_mut_ptr() as *mut c_char, cwd_buf.len()) };
-    if cwd_ptr.is_null() {
-        let errno = get_errno();
-        return handle_errno(errno, "getcwd");
-    }
-
-    let pwd = unsafe { CStr::from_ptr(cwd_buf.as_ptr() as *const c_char) }
-        .to_str()
-        .unwrap();
-
-    // Adjust the result to user perspective
-    // Verify if libcbuf_str starts with the current working directory (pwd)
-    let adjusted_result = if libcbuf_str.starts_with(pwd) {
-        libcbuf_str.to_string()
-    } else {
-        format!("{}/{}", pwd, libcbuf_str)
-    };
-    let new_root = format!("{}/", LIND_ROOT);
-    let final_result = adjusted_result
-        .strip_prefix(&new_root)
-        .unwrap_or(&adjusted_result);
-
-    // Check the length and copy the appropriate amount of data to buf
-    let bytes_to_copy = std::cmp::min(buflen, final_result.len());
-    unsafe {
-        std::ptr::copy_nonoverlapping(final_result.as_ptr(), buf, bytes_to_copy);
-    }
-
-    bytes_to_copy as i32
-}
-
-/// `readlinkat` reads the value of a symbolic link relative to a directory file descriptor.
-/// Reference: https://man7.org/linux/man-pages/man2/readlinkat.2.html
-///
-/// ## Arguments:
-///  - `dirfd`: Directory file descriptor. If `AT_FDCWD`, it uses the current working directory.
-///  - `pathname`: Path to the symbolic link (relative to dirfd).
-///  - `buf`: Buffer to store the link target.
-///  - `bufsiz`: Size of the buffer.
-///
-/// There are two cases:
-/// Case 1: When `dirfd` is AT_FDCWD:
-///   - The path is converted using `sc_convert_path_to_host` and libc::readlink() is called.
-///   - This uses the current working directory as the base for relative paths.
-///
-/// Case 2: When `dirfd` is not AT_FDCWD:
-///   - The virtual file descriptor is converted to a kernel file descriptor using `convert_fd_to_host`.
-///   - The path is converted using `sc_convert_path_to_host` and libc::readlinkat() is called.
-///   - This reads the symlink relative to the specified directory.
-///
-/// ## Return Value:
-///  - Number of bytes placed in `buf` on success.
-///  - `-1` on failure, with `errno` set appropriately.
-pub fn readlinkat_syscall(
-    cageid: u64,
-    dirfd_arg: u64,
-    dirfd_cageid: u64,
-    path_arg: u64,
-    path_cageid: u64,
-    buf_arg: u64,
-    buf_cageid: u64,
-    buflen_arg: u64,
-    buflen_cageid: u64,
->>>>>>> 43367121
-    arg5: u64,
-    arg5_cageid: u64,
-    arg6: u64,
-    arg6_cageid: u64,
-) -> i32 {
-<<<<<<< HEAD
+    arg5: u64,
+    arg5_cageid: u64,
+    arg6: u64,
+    arg6_cageid: u64,
+) -> i32 {
     let kernel_fd = convert_fd_to_host(vfd_arg, vfd_cageid, cageid);
     // Return error
     if kernel_fd < 0 {
@@ -2367,104 +1826,6 @@
     vfd_cageid: u64,
     statfs_arg: u64,
     statfs_cageid: u64,
-=======
-    // Type conversion
-    let virtual_fd = sc_convert_sysarg_to_i32(dirfd_arg, dirfd_cageid, cageid);
-    let path = sc_convert_path_to_host(path_arg, path_cageid, cageid);
-    let buf = sc_convert_addr_to_host(buf_arg, buf_cageid, cageid);
-    let buflen = sc_convert_sysarg_to_usize(buflen_arg, buflen_cageid, cageid);
-
-    // Validate unused args
-    if !(sc_unusedarg(arg5, arg5_cageid)
-        && sc_unusedarg(arg6, arg6_cageid))
-    {
-        panic!("{}: unused arguments contain unexpected values -- security violation", "readlinkat_syscall");
-    }
-
-    // We extend the buffer length by `LIND_ROOT.len()` because the host path
-    // is prefixed with `LIND_ROOT``, increasing its length. A new buffer is
-    // allocated instead of reusing the user buffer, since the transformed
-    // path may exceed the original user-allocated region.
-    let libc_buflen = buflen + LIND_ROOT.len();
-    let mut libc_buf = vec![0u8; libc_buflen];
-    
-    let libcret = if virtual_fd == libc::AT_FDCWD {
-        // Case 1: AT_FDCWD - path is already converted by sc_convert_path_to_host
-        unsafe {
-            libc::readlink(
-                path.as_ptr(),
-                libc_buf.as_mut_ptr() as *mut c_char,
-                libc_buflen,
-            )
-        }
-    } else {
-        // Case 2: Specific directory fd
-        let kernel_fd = convert_fd_to_host(virtual_fd as u64, dirfd_cageid, cageid);
-        // Return error 
-        if kernel_fd < 0 {
-            return handle_errno(kernel_fd, "read");
-        }
-
-        // path is already converted by sc_convert_path_to_host
-        unsafe {
-            libc::readlinkat(
-                kernel_fd,
-                path.as_ptr(),
-                libc_buf.as_mut_ptr() as *mut c_char,
-                libc_buflen,
-            )
-        }
-    };
-
-    if libcret < 0 {
-        let errno = get_errno();
-        return handle_errno(errno, "readlinkat");
-    }
-
-    // Convert the result from readlink to a Rust string
-    let libcbuf_str = unsafe { CStr::from_ptr(libc_buf.as_ptr() as *const c_char) }
-        .to_str()
-        .unwrap();
-
-    // Adjust the result to remove LIND_ROOT prefix if present
-    let new_root = format!("{}/", LIND_ROOT);
-    let final_result = libcbuf_str
-        .strip_prefix(&new_root)
-        .unwrap_or(libcbuf_str);
-
-    // Check the length and copy the appropriate amount of data to buf
-    let bytes_to_copy = std::cmp::min(buflen, final_result.len());
-    unsafe {
-        std::ptr::copy_nonoverlapping(final_result.as_ptr(), buf as *mut u8, bytes_to_copy);
-    }
-
-    bytes_to_copy as i32
-}
-
-//------------------RENAME SYSCALL------------------
-/// `rename` changes the name or location of a file.
-/// Reference: https://man7.org/linux/man-pages/man2/rename.2.html
-///
-/// ## Arguments:
-///  - `oldpath`: Current path of the file.
-///  - `newpath`: New path for the file.
-///
-/// ## Implementation Details:
-///  - Both paths are converted from the RawPOSIX perspective to the host kernel perspective
-///    using `sc_convert_path_to_host`, which handles the LIND_ROOT prefixing and path normalization.
-///  - The underlying libc::rename() is called with both converted paths.
-///  - This can move files across directories within the same filesystem.
-///
-/// ## Return Value:
-///  - `0` on success.
-///  - `-1` on failure, with `errno` set appropriately.
-pub fn rename_syscall(
-    cageid: u64,
-    oldpath_arg: u64,
-    oldpath_cageid: u64,
-    newpath_arg: u64,
-    newpath_cageid: u64,
->>>>>>> 43367121
     arg3: u64,
     arg3_cageid: u64,
     arg4: u64,
@@ -2474,26 +1835,17 @@
     arg6: u64,
     arg6_cageid: u64,
 ) -> i32 {
-<<<<<<< HEAD
     let kernel_fd = convert_fd_to_host(vfd_arg, vfd_cageid, cageid);
     // Return error
     if kernel_fd < 0 {
         return handle_errno(kernel_fd, "fstatfs");
     }
 
-=======
-    // Type conversion
-    let oldpath = sc_convert_path_to_host(oldpath_arg, oldpath_cageid, cageid);
-    let newpath = sc_convert_path_to_host(newpath_arg, newpath_cageid, cageid);
-
-    // Validate unused args
->>>>>>> 43367121
     if !(sc_unusedarg(arg3, arg3_cageid)
         && sc_unusedarg(arg4, arg4_cageid)
         && sc_unusedarg(arg5, arg5_cageid)
         && sc_unusedarg(arg6, arg6_cageid))
     {
-<<<<<<< HEAD
         panic!("{}: unused arguments contain unexpected values -- security violation", "fstatfs_syscall");
     }
 
@@ -2541,51 +1893,13 @@
     dirp_cageid: u64,
     count_arg: u64,
     count_cageid: u64,
-=======
-        panic!("{}: unused arguments contain unexpected values -- security violation", "rename_syscall");
-    }
-
-    let ret = unsafe { libc::rename(oldpath.as_ptr(), newpath.as_ptr()) };
-
-    if ret < 0 {
-        let errno = get_errno();
-        return handle_errno(errno, "rename");
-    }
-    ret
-}
-
-//------------------------------------UNLINK & UNLINAT SYSCALL------------------------------------
-/// `unlink` removes a file from the filesystem.
-/// Reference: https://man7.org/linux/man-pages/man2/unlink.2.html
-///
-/// ## Arguments:
-///  - `pathname`: Path to the file to be removed.
-///
-/// ## Implementation Details:
-///  - The path is converted from the RawPOSIX perspective to the host kernel perspective
-///    using `sc_convert_path_to_host`, which handles the LIND_ROOT prefixing and path normalization.
-///  - The underlying libc::unlink() is called with the converted path.
-///
-/// ## Return Value:
-///  - `0` on success.
-///  - `-1` on failure, with `errno` set appropriately.
-pub fn unlink_syscall(
-    cageid: u64,
-    path_arg: u64,
-    path_cageid: u64,
-    arg2: u64,
-    arg2_cageid: u64,
-    arg3: u64,
-    arg3_cageid: u64,
->>>>>>> 43367121
-    arg4: u64,
-    arg4_cageid: u64,
-    arg5: u64,
-    arg5_cageid: u64,
-    arg6: u64,
-    arg6_cageid: u64,
-) -> i32 {
-<<<<<<< HEAD
+    arg4: u64,
+    arg4_cageid: u64,
+    arg5: u64,
+    arg5_cageid: u64,
+    arg6: u64,
+    arg6_cageid: u64,
+) -> i32 {
     let kernel_fd = convert_fd_to_host(vfd_arg, vfd_cageid, cageid);
     // Return error
     if kernel_fd < 0 {
@@ -2634,63 +1948,13 @@
     offset_cageid: u64,
     whence_arg: u64,
     whence_cageid: u64,
-=======
-    // Type conversion
-    let path = sc_convert_path_to_host(path_arg, path_cageid, cageid);
-    
-    // would sometimes check, sometimes be a no-op depending on the compiler settings
-    if !(sc_unusedarg(arg2, arg2_cageid)
-        && sc_unusedarg(arg3, arg3_cageid)
-        && sc_unusedarg(arg4, arg4_cageid)
-        && sc_unusedarg(arg5, arg5_cageid)
-        && sc_unusedarg(arg6, arg6_cageid))
-    {
-        panic!("{}: unused arguments contain unexpected values -- security violation", "unlink_syscall");
-    }
-
-    let ret = unsafe { libc::unlink(path.as_ptr()) };
-
-    if ret < 0 {
-        let errno = get_errno();
-        return handle_errno(errno, "unlink");
-    }
-    
-    ret
-}
-
-/// `unlinkat` deletes a file or directory relative to a directory file descriptor.
-/// Reference: https://man7.org/linux/man-pages/man2/unlinkat.2.html
-/// ## Arguments:
-///  - `dirfd`: Directory file descriptor (or AT_FDCWD for current working directory).
-///  - `pathname`: Path of the file/directory to remove.
-///  - `flags`: Control flags (e.g., AT_REMOVEDIR for directories).
-///
-/// ## Implementation Details:
-///  - Handles both AT_FDCWD and explicit directory file descriptors.
-///  - Converts virtual file descriptor to kernel file descriptor using `convert_fd_to_host`.
-///  - Converts paths using `sc_convert_path_to_host` for proper path handling.
-///  - Supports AT_REMOVEDIR flag for removing directories.
-///
-/// ## Return Value:
-///  - `0` on success.
-///  - `-1` on failure, with `errno` set appropriately.
-pub fn unlinkat_syscall(
-    cageid: u64,
-    dirfd_arg: u64,
-    dirfd_cageid: u64,
-    pathname_arg: u64,
-    pathname_cageid: u64,
-    flags_arg: u64,
-    flags_cageid: u64,
->>>>>>> 43367121
-    arg4: u64,
-    arg4_cageid: u64,
-    arg5: u64,
-    arg5_cageid: u64,
-    arg6: u64,
-    arg6_cageid: u64,
-) -> i32 {
-<<<<<<< HEAD
+    arg4: u64,
+    arg4_cageid: u64,
+    arg5: u64,
+    arg5_cageid: u64,
+    arg6: u64,
+    arg6_cageid: u64,
+) -> i32 {
     let kernel_fd = convert_fd_to_host(vfd_arg, vfd_cageid, cageid);
     // Return error
     if kernel_fd < 0 {
@@ -2700,18 +1964,10 @@
     let offset = sc_convert_sysarg_to_i64(offset_arg, offset_cageid, cageid);
     let whence = sc_convert_sysarg_to_i32(whence_arg, whence_cageid, cageid);
 
-=======
-    let virtual_fd = sc_convert_sysarg_to_i32(dirfd_arg, dirfd_cageid, cageid);
-    let pathname = sc_convert_path_to_host(pathname_arg, pathname_cageid, cageid);
-    let flags = sc_convert_sysarg_to_i32(flags_arg, flags_cageid, cageid);
-
-    // Validate unused args - this should never fail in correct implementation
->>>>>>> 43367121
     if !(sc_unusedarg(arg4, arg4_cageid)
         && sc_unusedarg(arg5, arg5_cageid)
         && sc_unusedarg(arg6, arg6_cageid))
     {
-<<<<<<< HEAD
         panic!("{}: unused arguments contain unexpected values -- security violation", "lseek_syscall");
     }
 
@@ -3163,64 +2419,6 @@
     path_cageid: u64,
     length_arg: u64,
     length_cageid: u64,
-=======
-        panic!("{}: unused arguments contain unexpected values -- security violation", "unlinkat_syscall");
-    }
-
-    let result = if virtual_fd == libc::AT_FDCWD {
-        // Case 1: AT_FDCWD - path is already converted by sc_convert_path_to_host
-        unsafe {
-            libc::unlinkat(
-                libc::AT_FDCWD,
-                pathname.as_ptr(),
-                flags,
-            )
-        }
-    } else {
-        // Case 2: Specific directory fd
-        let kernel_fd = convert_fd_to_host(virtual_fd as u64, dirfd_cageid, cageid);
-        // Return error 
-        if kernel_fd < 0 {
-            return handle_errno(kernel_fd, "read");
-        }
-
-        unsafe {
-            libc::unlinkat(
-                kernel_fd,
-                pathname.as_ptr(),
-                flags,
-            )
-        }
-    };
-
-    if result < 0 {
-        let errno = get_errno();
-        return handle_errno(errno, "unlinkat");
-    }
-
-    result
-}
-
-//------------------------------------ACCESS SYSCALL------------------------------------
-/// `access` checks whether the calling process can access the file pathname.
-/// Reference: https://man7.org/linux/man-pages/man2/access.2.html
-/// ## Arguments:
-///  - `pathname`: Path to the file to check accessibility.
-///  - `mode`: Accessibility check mode (F_OK, R_OK, W_OK, X_OK or combinations).
-/// ## Implementation Details:
-///  - The path is converted from the RawPOSIX perspective to the host kernel perspective
-///    using `sc_convert_path_to_host`, which handles the LIND_ROOT prefixing and path normalization.
-///  - The mode parameter is passed directly to the underlying libc::access() call.
-/// ## Return Value:
-///  - `0` on success (file is accessible in the requested mode).
-///  - `-1` on failure, with `errno` set appropriately.
-pub fn access_syscall(
-    cageid: u64,
-    path_arg: u64,
-    path_cageid: u64,
-    amode_arg: u64,
-    amode_cageid: u64,
->>>>>>> 43367121
     arg3: u64,
     arg3_cageid: u64,
     arg4: u64,
@@ -3230,7 +2428,6 @@
     arg6: u64,
     arg6_cageid: u64,
 ) -> i32 {
-<<<<<<< HEAD
     // Validate unused arguments
     if !(sc_unusedarg(arg3, arg3_cageid)
          && sc_unusedarg(arg4, arg4_cageid)
@@ -3490,19 +2687,11 @@
     let op = sc_convert_sysarg_to_i32(op_arg, op_cageid, cageid);
 
     // Validate unused arguments
-=======
-    // Type conversion
-    let path = sc_convert_path_to_host(path_arg, path_cageid, cageid);
-    let amode = sc_convert_sysarg_to_i32(amode_arg, amode_cageid, cageid);
-
-    // Validate unused args
->>>>>>> 43367121
     if !(sc_unusedarg(arg3, arg3_cageid)
         && sc_unusedarg(arg4, arg4_cageid)
         && sc_unusedarg(arg5, arg5_cageid)
         && sc_unusedarg(arg6, arg6_cageid))
     {
-<<<<<<< HEAD
         panic!("{}: unused arguments contain unexpected values -- security violation", "flock_syscall");
     }
 
@@ -3524,15 +2713,5 @@
         return handle_errno(errno, "flock");
     }
 
-=======
-        panic!("{}: unused arguments contain unexpected values -- security violation", "access_syscall");
-    }
-
-    let ret = unsafe { libc::access(path.as_ptr(), amode) };
-    if ret < 0 {
-        let errno = get_errno();
-        return handle_errno(errno, "access");
-    }
->>>>>>> 43367121
     ret
 }