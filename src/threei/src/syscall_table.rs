
//! rawposix syscall dispatcher table
//! Source of truth for syscall numbers: Linux x86_64 syscall table
//! https://github.com/torvalds/linux/blob/v6.16-rc1/arch/x86/entry/syscalls/syscall_64.tbl
//! https://filippo.io/linux-syscall-table/ 
//! Keep these in sync with glibc's lind_syscall_num.h
use super::threei::RawCallFunc;
use rawposix::fs_calls::{
    close_syscall, mkdir_syscall, open_syscall, read_syscall, mmap_syscall, munmap_syscall,
    brk_syscall, sbrk_syscall, fcntl_syscall, write_syscall, clock_gettime_syscall,
    stat_syscall, fsync_syscall, fdatasync_syscall, rename_syscall, link_syscall,
    unlink_syscall, unlinkat_syscall, readlinkat_syscall, sync_file_range_syscall,
    access_syscall, dup2_syscall, dup3_syscall, futex_syscall, statfs_syscall,
    fstat_syscall, lseek_syscall, pread_syscall, pwrite_syscall, writev_syscall,
    ftruncate_syscall, getdents_syscall, chdir_syscall, fchdir_syscall, rmdir_syscall,
    chmod_syscall, fchmod_syscall, fstatfs_syscall, getcwd_syscall, truncate_syscall, dup_syscall,
<<<<<<< HEAD
    dup2_syscall, dup3_syscall, futex_syscall, mprotect_syscall, ioctl_syscall,
    access_syscall, brk_syscall, clock_gettime_syscall, close_syscall, dup2_syscall, dup_syscall, 
    fcntl_syscall, fdatasync_syscall, fsync_syscall, futex_syscall, link_syscall, lseek_syscall, 
    mkdir_syscall, mmap_syscall, munmap_syscall, nanosleep_time64_syscall, open_syscall, pipe2_syscall, 
    pipe_syscall, read_syscall, readlinkat_syscall, rename_syscall, sbrk_syscall, stat_syscall, 
    sync_file_range_syscall, unlink_syscall, unlinkat_syscall, write_syscall, statfs_syscall,
    readlink_syscall, shmat_syscall, shmdt_syscall, shmctl_syscall, shmget_syscall
=======
    nanosleep_time64_syscall, pipe_syscall, pipe2_syscall, readlink_syscall, mprotect_syscall,
    ioctl_syscall,
>>>>>>> 847f722e
};
use rawposix::net_calls::{socket_syscall, connect_syscall, bind_syscall, listen_syscall, 
    accept_syscall, setsockopt_syscall, recvfrom_syscall,
    sendto_syscall, gethostname_syscall, getsockopt_syscall, getpeername_syscall, socketpair_syscall,
    shutdown_syscall, getsockname_syscall, select_syscall, epoll_create_syscall, epoll_ctl_syscall,
    epoll_wait_syscall, poll_syscall,
};
use rawposix::sys_calls::{
    exec_syscall, exit_syscall, fork_syscall, getpid_syscall, wait_syscall, waitpid_syscall,
    sigaction_syscall, getppid_syscall, kill_syscall, getuid_syscall, getgid_syscall, geteuid_syscall, 
    getegid_syscall, setitimer_syscall,
};

/// According to the Linux version
/// In glibc, waitpid() is actually implemented by calling wait4(), 
/// so the Linux kernel itself does not provide a separate syscall 
/// number for waitpid.
/// In lind-wasm, however, we treat wait and waitpid as distinct 
/// syscalls, assigning them arbitrary syscall numbers. These are 
/// only resolved later in rawposix, where wait is internally implemented 
/// by invoking waitpid with options = 0.
/// This design choice may become a future TODO: we could adopt a 
/// similar approach in lind-glibc by having wait() directly call 
/// waitpid(), and then remove the separate wait implementation from 
/// rawposix.
pub const SYSCALL_TABLE: &[(u64, RawCallFunc)] = &[
    (0, read_syscall),
    (1, write_syscall),
    (2, open_syscall),
    (3, close_syscall),
    (7, poll_syscall),
    (4, stat_syscall),
    (5, fstat_syscall),
    (8, lseek_syscall),
    (9, mmap_syscall),
    (10, mprotect_syscall),
    (11, munmap_syscall),
    (12, brk_syscall),
    (13, sigaction_syscall),
    (16, ioctl_syscall),
    (17, pread_syscall),
    (18, pwrite_syscall),
    (20, writev_syscall),
    (21, access_syscall),
    (22, pipe_syscall),
    (23, select_syscall),
    (29, shmget_syscall),
    (30, shmat_syscall),
    (31, shmctl_syscall),
    (32, dup_syscall),
    (33, dup2_syscall),
    (35, nanosleep_time64_syscall),
    (38, setitimer_syscall),
    (39, getpid_syscall),
    (41, socket_syscall),
    (42, connect_syscall),
    (43, accept_syscall),
    (44, sendto_syscall),
    (45, recvfrom_syscall),
    (48, shutdown_syscall),
    (49, bind_syscall),
    (50, listen_syscall),
    (51, getsockname_syscall),
    (52, getpeername_syscall),
    (53, socketpair_syscall),
    (54, setsockopt_syscall),
    (55, getsockopt_syscall),
    (57, fork_syscall),
    (59, exec_syscall),
    (60, exit_syscall),
    (61, wait_syscall),
<<<<<<< HEAD
    (67, shmdt_syscall),
=======
    (61, waitpid_syscall),
    (62, kill_syscall),
>>>>>>> 847f722e
    (72, fcntl_syscall),
    (74, fsync_syscall),
    (75, fdatasync_syscall),
    (76, truncate_syscall),
    (77, ftruncate_syscall),
    (78, getdents_syscall),
    (79, getcwd_syscall),
    (80, chdir_syscall),
    (81, fchdir_syscall),
    (82, rename_syscall),
    (83, mkdir_syscall),
    (84, rmdir_syscall),
    (86, link_syscall),
    (87, unlink_syscall),
    (89, readlink_syscall),
    (90, chmod_syscall),
    (91, fchmod_syscall),
    (102, getuid_syscall),
    (104, getgid_syscall),
    (107, geteuid_syscall),
    (108, getegid_syscall),
    (110, getppid_syscall),
    (137, statfs_syscall),
    (138, fstatfs_syscall),
    (170, gethostname_syscall),
    (202, futex_syscall),
    (213, epoll_create_syscall),
    (214, epoll_ctl_syscall),
    (215, epoll_wait_syscall),
    (228, clock_gettime_syscall),
    (263, unlinkat_syscall),
    (267, readlinkat_syscall),
    (277, sync_file_range_syscall),
    (292, dup3_syscall),
    (293, pipe2_syscall),
    (1004, sbrk_syscall),
];<|MERGE_RESOLUTION|>--- conflicted
+++ resolved
@@ -14,18 +14,8 @@
     fstat_syscall, lseek_syscall, pread_syscall, pwrite_syscall, writev_syscall,
     ftruncate_syscall, getdents_syscall, chdir_syscall, fchdir_syscall, rmdir_syscall,
     chmod_syscall, fchmod_syscall, fstatfs_syscall, getcwd_syscall, truncate_syscall, dup_syscall,
-<<<<<<< HEAD
-    dup2_syscall, dup3_syscall, futex_syscall, mprotect_syscall, ioctl_syscall,
-    access_syscall, brk_syscall, clock_gettime_syscall, close_syscall, dup2_syscall, dup_syscall, 
-    fcntl_syscall, fdatasync_syscall, fsync_syscall, futex_syscall, link_syscall, lseek_syscall, 
-    mkdir_syscall, mmap_syscall, munmap_syscall, nanosleep_time64_syscall, open_syscall, pipe2_syscall, 
-    pipe_syscall, read_syscall, readlinkat_syscall, rename_syscall, sbrk_syscall, stat_syscall, 
-    sync_file_range_syscall, unlink_syscall, unlinkat_syscall, write_syscall, statfs_syscall,
-    readlink_syscall, shmat_syscall, shmdt_syscall, shmctl_syscall, shmget_syscall
-=======
     nanosleep_time64_syscall, pipe_syscall, pipe2_syscall, readlink_syscall, mprotect_syscall,
     ioctl_syscall,
->>>>>>> 847f722e
 };
 use rawposix::net_calls::{socket_syscall, connect_syscall, bind_syscall, listen_syscall, 
     accept_syscall, setsockopt_syscall, recvfrom_syscall,
@@ -72,9 +62,6 @@
     (21, access_syscall),
     (22, pipe_syscall),
     (23, select_syscall),
-    (29, shmget_syscall),
-    (30, shmat_syscall),
-    (31, shmctl_syscall),
     (32, dup_syscall),
     (33, dup2_syscall),
     (35, nanosleep_time64_syscall),
@@ -97,12 +84,8 @@
     (59, exec_syscall),
     (60, exit_syscall),
     (61, wait_syscall),
-<<<<<<< HEAD
-    (67, shmdt_syscall),
-=======
     (61, waitpid_syscall),
     (62, kill_syscall),
->>>>>>> 847f722e
     (72, fcntl_syscall),
     (74, fsync_syscall),
     (75, fdatasync_syscall),
