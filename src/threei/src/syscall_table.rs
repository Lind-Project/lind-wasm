--- conflicted
+++ resolved
@@ -10,16 +10,9 @@
     nanosleep_time64_syscall, open_syscall, pipe2_syscall, pipe_syscall, read_syscall,
     sbrk_syscall, unlink_syscall, write_syscall,
 };
-<<<<<<< HEAD
 use rawposix::net_calls::{socket_syscall, connect_syscall, bind_syscall, listen_syscall, 
-    accept_syscall, setsockopt_syscall, send_syscall,
-=======
-use rawposix::net_calls::{recv_syscall, recvfrom_syscall, sendto_syscall, gethostname_syscall, 
+    accept_syscall, setsockopt_syscall, send_syscall, recv_syscall, recvfrom_syscall, sendto_syscall, gethostname_syscall, 
     getsockopt_syscall, getpeername_syscall, socketpair_syscall,
->>>>>>> 0eafdf06
-};
-use rawposix::sys_calls::{
-    exec_syscall, exit_syscall, fork_syscall, getpid_syscall, wait_syscall, waitpid_syscall,
 };
 
 /// According to the Linux version
@@ -48,7 +41,6 @@
     (33, dup2_syscall),
     (35, nanosleep_time64_syscall),
     (39, getpid_syscall),
-<<<<<<< HEAD
     (41, socket_syscall),
     (42, connect_syscall),
     (43, accept_syscall),
@@ -56,14 +48,12 @@
     (49, bind_syscall),
     (50, listen_syscall),
     (54, setsockopt_syscall),
-=======
     (44, sendto_syscall),
     (45, recvfrom_syscall),
     (47, recv_syscall),
     (52, getpeername_syscall),
     (53, socketpair_syscall),
     (55, getsockopt_syscall),
->>>>>>> 0eafdf06
     (57, fork_syscall),
     (59, exec_syscall),
     (60, exit_syscall),
