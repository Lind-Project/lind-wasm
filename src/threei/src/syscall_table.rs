--- conflicted
+++ resolved
@@ -11,15 +11,9 @@
     sbrk_syscall, unlink_syscall, write_syscall,
 };
 use rawposix::net_calls::{socket_syscall, connect_syscall, bind_syscall, listen_syscall, 
-<<<<<<< HEAD
     accept_syscall, setsockopt_syscall, send_syscall, recv_syscall, recvfrom_syscall, sendto_syscall, gethostname_syscall, 
     getsockopt_syscall, getpeername_syscall, socketpair_syscall,
-=======
     accept_syscall, setsockopt_syscall, send_syscall, shutdown_syscall, getsockname_syscall,
-};
-use rawposix::sys_calls::{
-    exec_syscall, exit_syscall, fork_syscall, getpid_syscall, wait_syscall, waitpid_syscall,
->>>>>>> 3623e25a
 };
 
 /// According to the Linux version
