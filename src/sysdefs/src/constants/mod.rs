--- conflicted
+++ resolved
@@ -2,18 +2,10 @@
 pub mod fs_const;
 pub mod net_const;
 pub mod sys_const;
-<<<<<<< HEAD
-pub mod threei_const;
-=======
 pub mod lind_platform_const;
->>>>>>> e832a234
 
 pub use err_const::*;
 pub use fs_const::*;
 pub use net_const::*;
 pub use sys_const::*;
-<<<<<<< HEAD
-pub use threei_const::*;
-=======
-pub use lind_platform_const::*;
->>>>>>> e832a234
+pub use lind_platform_const::*;