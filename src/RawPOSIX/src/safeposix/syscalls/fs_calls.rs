#![allow(dead_code)]

// Import constants
use sysdefs::constants::err_const::{get_errno, handle_errno, syscall_error, Errno};
use sysdefs::constants::fs_const::{
    LIND_ROOT, MAP_PRIVATE, MAP_SHARED, O_CLOEXEC, O_CREAT, O_RDONLY, O_RDWR, O_TRUNC, O_WRONLY,
    PROT_READ, PROT_WRITE, SEEK_CUR, SEEK_END, SEEK_SET, SEM_VALUE_MAX, SHMMAX, SHMMIN, SHM_DEST,
    SHM_RDONLY, STDERR_FILENO, STDIN_FILENO, STDOUT_FILENO, S_IRWXG, S_IRWXO, S_IRWXU,
};
use sysdefs::constants::sys_const::{DEFAULT_GID, DEFAULT_UID};
// Import data structure
use sysdefs::data::fs_struct::{FSData, IovecStruct, PipeArray, ShmidsStruct, StatData};
// Import fdtables
use fdtables;

use crate::interface;
use crate::safeposix::cage::{Cage, *};
use crate::safeposix::filesystem::convpath;
use crate::safeposix::filesystem::normpath;
use crate::safeposix::shm::*;

use libc::*;
use std::ffi::CStr;
use std::ffi::CString;
use std::io::stdout;
use std::io::{self, Write};
use std::os::unix::io::RawFd;
use std::{fs, mem, ptr};

const FDKIND_KERNEL: u32 = 0;
const FDKIND_IMPIPE: u32 = 1;

impl Cage {
    //------------------------------------OPEN SYSCALL------------------------------------
    /*
     *   Open will return a file descriptor
     *   Mapping a new virtual fd and kernel fd that libc::socket returned
     *   Then return virtual fd
     */
    pub fn open_syscall(&self, path: &str, oflag: i32, mode: u32) -> i32 {
        // Convert data type from &str into *const i8
        let relpath = normpath(convpath(path), self);
        let relative_path = relpath.to_str().unwrap();
        let full_path = format!("{}{}", LIND_ROOT, relative_path);
        let c_path = CString::new(full_path).unwrap();

        let kernel_fd = unsafe { libc::open(c_path.as_ptr(), oflag, mode) };

        if kernel_fd < 0 {
            let errno = get_errno();
            return handle_errno(errno, "open");
        }

        let should_cloexec = (oflag & O_CLOEXEC) != 0;

        match fdtables::get_unused_virtual_fd(
            self.cageid,
            FDKIND_KERNEL,
            kernel_fd as u64,
            should_cloexec,
            0,
        ) {
            Ok(virtual_fd) => return virtual_fd as i32,
            Err(_) => return syscall_error(Errno::EMFILE, "open", "Too many files opened"),
        }
    }

    //------------------MKDIR SYSCALL------------------
    /*
     *   mkdir() will return 0 when success and -1 when fail
     */
    pub fn mkdir_syscall(&self, path: &str, mode: u32) -> i32 {
        // Convert data type from &str into *const i8
        let relpath = normpath(convpath(path), self);
        let relative_path = relpath.to_str().unwrap();
        let full_path = format!("{}{}", LIND_ROOT, relative_path);
        let c_path = CString::new(full_path).unwrap();

        let ret = unsafe { libc::mkdir(c_path.as_ptr(), mode) };
        if ret < 0 {
            let errno = get_errno();
            return handle_errno(errno, "mkdir");
        }
        ret
    }

    //------------------MKNOD SYSCALL------------------
    /*
     *   mknod() will return 0 when success and -1 when fail
     */
    pub fn mknod_syscall(&self, path: &str, mode: u32, dev: u64) -> i32 {
        // Convert data type from &str into *const i8
        let relpath = normpath(convpath(path), self);
        let relative_path = relpath.to_str().unwrap();
        let full_path = format!("{}{}", LIND_ROOT, relative_path);
        let c_path = CString::new(full_path).unwrap();
        let ret = unsafe { libc::mknod(c_path.as_ptr(), mode, dev) };
        if ret < 0 {
            let errno = get_errno();
            return handle_errno(errno, "mknod");
        }
        ret
    }

    //------------------------------------LINK SYSCALL------------------------------------
    /*
     *   link() will return 0 when success and -1 when fail
     */
    pub fn link_syscall(&self, oldpath: &str, newpath: &str) -> i32 {
        // Convert data type from &str into *const i8
        let rel_oldpath = normpath(convpath(oldpath), self);
        let relative_oldpath = rel_oldpath.to_str().unwrap();
        let full_oldpath = format!("{}{}", LIND_ROOT, relative_oldpath);
        let old_cpath = CString::new(full_oldpath).unwrap();

        let rel_newpath = normpath(convpath(newpath), self);
        let relative_newpath = rel_newpath.to_str().unwrap();
        let full_newpath = format!("{}{}", LIND_ROOT, relative_newpath);
        let new_cpath = CString::new(full_newpath).unwrap();

        let ret = unsafe { libc::link(old_cpath.as_ptr(), new_cpath.as_ptr()) };
        if ret < 0 {
            let errno = get_errno();
            return handle_errno(errno, "link");
        }
        ret
    }

    //------------------------------------UNLINKAT SYSCALL------------------------------------
    /*
     *  `unlinkat` removes a file or directory relative to a directory file descriptor.
     *  Reference: https://man7.org/linux/man-pages/man2/unlink.2.html
     *
     *  ## Arguments:
     *   - `dirfd`: Directory file descriptor. If `AT_FDCWD`, it uses the current working directory.
     *   - `pathname`: Path of the file/directory to be removed.
     *   - `flags`: Can include `AT_REMOVEDIR` to indicate directory removal.
     *
     *  There are two cases:
     *  Case 1: When `dirfd` is AT_FDCWD:
     *    - RawPOSIX maintains its own notion of the current working directory.
     *    - We convert the provided relative `pathname` (using `convpath` and `normpath`) into a host-absolute
     *      path by prepending the LIND_ROOT prefix.
     *    - After this conversion, the path is already absolute from the host’s perspective, so `AT_FDCWD`
     *     doesn't actually rely on the host’s working directory. This avoids mismatches between RawPOSIX
     *     and the host environment.
     *
     *  Case 2: When `dirfd` is not AT_FDCWD:
     *    - We translate the RawPOSIX virtual file descriptor to the corresponding kernel file descriptor.
     *    - In this case, we simply create a C string from the provided `pathname` (without further conversion)
     *      and let the underlying kernel call resolve the path relative to the directory represented by that fd.
     *
     *   ## Return Value:
     *   - `0` on success.
     *   - `-1` on failure, with `errno` set appropriately.
     */
    pub fn unlinkat_syscall(&self, dirfd: i32, pathname: &str, flags: i32) -> i32 {
        let mut c_path;
        // Determine the appropriate kernel file descriptor and pathname conversion based on dirfd.
        let kernel_fd = if dirfd == libc::AT_FDCWD {
            // Case 1: When AT_FDCWD is used.
            // Convert the provided pathname from the RawPOSIX working directory (which is different from the host's)
            // into a host-absolute path by prepending LIND_ROOT.
            let relpath = normpath(convpath(pathname), self);
            let relative_path = relpath.to_str().unwrap();
            let full_path = format!("{}{}", LIND_ROOT, relative_path);
            c_path = CString::new(full_path).unwrap();
            libc::AT_FDCWD
        } else {
            // Case 2: When a specific directory fd is provided.
            // Translate the virtual file descriptor to the corresponding kernel file descriptor.
            let wrappedvfd = fdtables::translate_virtual_fd(self.cageid, dirfd as u64);
            if wrappedvfd.is_err() {
                return syscall_error(Errno::EBADF, "unlinkat", "Bad File Descriptor");
            }
            let vfd = wrappedvfd.unwrap();
            // For this case, we pass the provided pathname directly.
            c_path = CString::new(pathname).unwrap();
            vfd.underfd as i32
        };

        // Call the underlying libc::unlinkat() function with the fd and pathname.
        let ret = unsafe { libc::unlinkat(kernel_fd, c_path.as_ptr(), flags) };

        // If the call failed, retrieve and handle the errno
        if ret < 0 {
            let errno = get_errno();
            return handle_errno(errno, "unlinkat");
        }
        ret
    }

    //------------------------------------UNLINK SYSCALL------------------------------------
    /*
     *   unlink() will return 0 when success and -1 when fail
     */
    pub fn unlink_syscall(&self, path: &str) -> i32 {
        // let (path_c, _, _) = path.to_string().into_raw_parts();
        let relpath = normpath(convpath(path), self);
        let relative_path = relpath.to_str().unwrap();
        let full_path = format!("{}{}", LIND_ROOT, relative_path);
        let c_path = CString::new(full_path).unwrap();

        let ret = unsafe { libc::unlink(c_path.as_ptr()) };

        if ret < 0 {
            let errno = get_errno();
            return handle_errno(errno, "unlink");
        }
        ret
    }

    //------------------------------------CREAT SYSCALL------------------------------------
    /*
     *   creat() will return fd when success and -1 when fail
     */
    pub fn creat_syscall(&self, path: &str, mode: u32) -> i32 {
        // let c_path = CString::new(path).expect("CString::new failed");
        let relpath = normpath(convpath(path), self);
        let relative_path = relpath.to_str().unwrap();
        let full_path = format!("{}{}", LIND_ROOT, relative_path);
        let c_path = CString::new(full_path).unwrap();

        let kernel_fd = unsafe { libc::creat(c_path.as_ptr(), mode) };
        if kernel_fd < 0 {
            let errno = get_errno();
            return handle_errno(errno, "creat");
        }

        let virtual_fd =
            fdtables::get_unused_virtual_fd(self.cageid, FDKIND_KERNEL, kernel_fd as u64, false, 0)
                .unwrap();
        virtual_fd as i32
    }

    //------------------------------------STAT SYSCALL------------------------------------
    /*
     *   stat() will return 0 when success and -1 when fail
     */
    pub fn stat_syscall(&self, path: &str, rposix_statbuf: &mut StatData) -> i32 {
        let relpath = normpath(convpath(path), self);
        let relative_path = relpath.to_str().unwrap();
        let full_path = format!("{}{}", LIND_ROOT, relative_path);
        let c_path = CString::new(full_path).unwrap();

        // Declare statbuf by ourselves
        let mut libc_statbuf: stat = unsafe { std::mem::zeroed() };
        let libcret = unsafe { libc::stat(c_path.as_ptr(), &mut libc_statbuf) };

        if libcret < 0 {
            let errno = get_errno();
            return handle_errno(errno, "stat");
        }

        rposix_statbuf.st_blksize = libc_statbuf.st_blksize as i32;
        rposix_statbuf.st_blocks = libc_statbuf.st_blocks as u32;
        rposix_statbuf.st_dev = libc_statbuf.st_dev as u64;
        rposix_statbuf.st_gid = libc_statbuf.st_gid;
        rposix_statbuf.st_ino = libc_statbuf.st_ino as usize;
        rposix_statbuf.st_mode = libc_statbuf.st_mode as u32;
        rposix_statbuf.st_nlink = libc_statbuf.st_nlink as u32;
        rposix_statbuf.st_rdev = libc_statbuf.st_rdev as u64;
        rposix_statbuf.st_size = libc_statbuf.st_size as usize;
        rposix_statbuf.st_uid = libc_statbuf.st_uid;

        libcret
    }

    //------------------------------------FSTAT SYSCALL------------------------------------
    /*
     *   Get the kernel fd with provided virtual fd first
     *   fstat() will return 0 when success and -1 when fail
     */
    pub fn fstat_syscall(&self, virtual_fd: i32, rposix_statbuf: &mut StatData) -> i32 {
        let wrappedvfd = fdtables::translate_virtual_fd(self.cageid, virtual_fd as u64);
        if wrappedvfd.is_err() {
            return syscall_error(Errno::EBADF, "fstat", "Bad File Descriptor");
        }
        let vfd = wrappedvfd.unwrap();

        // Declare statbuf by ourselves
        let mut libc_statbuf: stat = unsafe { std::mem::zeroed() };
        let libcret = unsafe { libc::fstat(vfd.underfd as i32, &mut libc_statbuf) };

        if libcret < 0 {
            let errno = get_errno();
            return handle_errno(errno, "fstat");
        }

        rposix_statbuf.st_blksize = libc_statbuf.st_blksize as i32;
        rposix_statbuf.st_blocks = libc_statbuf.st_blocks as u32;
        rposix_statbuf.st_dev = libc_statbuf.st_dev as u64;
        rposix_statbuf.st_gid = libc_statbuf.st_gid;
        rposix_statbuf.st_ino = libc_statbuf.st_ino as usize;
        rposix_statbuf.st_mode = libc_statbuf.st_mode as u32;
        rposix_statbuf.st_nlink = libc_statbuf.st_nlink as u32;
        rposix_statbuf.st_rdev = libc_statbuf.st_rdev as u64;
        rposix_statbuf.st_size = libc_statbuf.st_size as usize;
        rposix_statbuf.st_uid = libc_statbuf.st_uid;

        libcret
    }

    //------------------------------------STATFS SYSCALL------------------------------------
    /*
     *   statfs() will return 0 when success and -1 when fail
     */
    pub fn statfs_syscall(&self, path: &str, rposix_databuf: &mut FSData) -> i32 {
        let relpath = normpath(convpath(path), self);
        let relative_path = relpath.to_str().unwrap();
        let full_path = format!("{}{}", LIND_ROOT, relative_path);
        let c_path = CString::new(full_path).unwrap();

        let mut libc_databuf: statfs = unsafe { mem::zeroed() };
        let libcret = unsafe { libc::statfs(c_path.as_ptr(), &mut libc_databuf) };

        if libcret < 0 {
            let errno = get_errno();
            return handle_errno(errno, "statfs");
        }

        rposix_databuf.f_bavail = libc_databuf.f_bavail;
        rposix_databuf.f_bfree = libc_databuf.f_bfree;
        rposix_databuf.f_blocks = libc_databuf.f_blocks;
        rposix_databuf.f_bsize = libc_databuf.f_bsize as u64;
        rposix_databuf.f_files = libc_databuf.f_files;
        /* TODO: different from libc struct */
        rposix_databuf.f_fsid = 0;
        rposix_databuf.f_type = libc_databuf.f_type as u64;
        rposix_databuf.f_ffiles = 1024 * 1024 * 515;
        rposix_databuf.f_namelen = 254;
        rposix_databuf.f_frsize = 4096;
        rposix_databuf.f_spare = [0; 32];

        libcret
    }

    //------------------------------------FSTATFS SYSCALL------------------------------------
    /*
     *   Get the kernel fd with provided virtual fd first
     *   fstatfs() will return 0 when success and -1 when fail
     */
    pub fn fstatfs_syscall(&self, virtual_fd: i32, rposix_databuf: &mut FSData) -> i32 {
        let wrappedvfd = fdtables::translate_virtual_fd(self.cageid, virtual_fd as u64);
        if wrappedvfd.is_err() {
            return syscall_error(Errno::EBADF, "fstatfs", "Bad File Descriptor");
        }
        let vfd = wrappedvfd.unwrap();
        let mut libc_databuf: statfs = unsafe { mem::zeroed() };
        let libcret = unsafe { libc::fstatfs(vfd.underfd as i32, &mut libc_databuf) };

        if libcret < 0 {
            let errno = get_errno();
            return handle_errno(errno, "fstatfs");
        }

        rposix_databuf.f_bavail = libc_databuf.f_bavail;
        rposix_databuf.f_bfree = libc_databuf.f_bfree;
        rposix_databuf.f_blocks = libc_databuf.f_blocks;
        rposix_databuf.f_bsize = libc_databuf.f_bsize as u64;
        rposix_databuf.f_files = libc_databuf.f_files;
        /* TODO: different from libc struct */
        rposix_databuf.f_fsid = 0;
        rposix_databuf.f_type = libc_databuf.f_type as u64;
        rposix_databuf.f_ffiles = 1024 * 1024 * 515;
        rposix_databuf.f_namelen = 254;
        rposix_databuf.f_frsize = 4096;
        rposix_databuf.f_spare = [0; 32];

        return libcret;
    }

    //------------------------------------READ SYSCALL------------------------------------
    /*
     *   Get the kernel fd with provided virtual fd first
     *   read() will return:
     *   - the number of bytes read is returned, success
     *   - -1, fail
     */
    pub fn read_syscall(&self, virtual_fd: i32, readbuf: *mut u8, count: usize) -> i32 {
        let wrappedvfd = fdtables::translate_virtual_fd(self.cageid, virtual_fd as u64);
        if wrappedvfd.is_err() {
            return syscall_error(Errno::EBADF, "read", "Bad File Descriptor");
        }

        let vfd = wrappedvfd.unwrap();
        //kernel fd
        let ret = unsafe { libc::read(vfd.underfd as i32, readbuf as *mut c_void, count) as i32 };
        if ret < 0 {
            let errno = get_errno();
            return handle_errno(errno, "read");
        }
        return ret;
    }

    //------------------------------------PREAD SYSCALL------------------------------------
    /*
     *   Get the kernel fd with provided virtual fd first
     *   pread() will return:
     *   - the number of bytes read is returned, success
     *   - -1, fail
     */
    pub fn pread_syscall(&self, virtual_fd: i32, buf: *mut u8, count: usize, offset: i64) -> i32 {
        let wrappedvfd = fdtables::translate_virtual_fd(self.cageid, virtual_fd as u64);
        if wrappedvfd.is_err() {
            return syscall_error(Errno::EBADF, "pread", "Bad File Descriptor");
        }
        let vfd = wrappedvfd.unwrap();
        let ret =
            unsafe { libc::pread(vfd.underfd as i32, buf as *mut c_void, count, offset) as i32 };
        if ret < 0 {
            let errno = get_errno();
            return handle_errno(errno, "pread");
        }
        return ret;
    }

    //------------------------------------READLINK and READLINKAT SYSCALL------------------------------------
    /*
     * The return value of the readlink syscall indicates the number of bytes written into the buf and -1 if
     * error. The contents of the buf represent the file path that the symbolic link points to. Since the file
     * path perspectives differ between the user application and the host Linux, the readlink implementation
     * requires handling the paths for both the input passed to the Rust kernel libc and the output buffer
     * returned by the kernel libc.
     *
     * For the input path, the transformation is straightforward: we prepend the LIND_ROOT prefix to convert
     * the user's relative path into a host-compatible absolute path.
     * However, for the output buffer, we need to first verify whether the path written to buf is an absolute
     * path. If it is not, we prepend the current working directory to make it absolute. Next, we remove the
     * LIND_ROOT prefix to adjust the path to the user's perspective. Finally, we truncate the adjusted result
     * to fit within the user-provided buflen, ensuring compliance with the behavior described in the Linux
     * readlink man page, which states that truncation is performed silently if the buffer is too small.
     */
    pub fn readlink_syscall(&self, path: &str, buf: *mut u8, buflen: usize) -> i32 {
        // Convert the path from relative path (lind-wasm perspective) to real kernel path (host kernel
        // perspective)
        let relpath = normpath(convpath(path), self);
        let relative_path = relpath.to_str().unwrap();
        let full_path = format!("{}{}", LIND_ROOT, relative_path);
        let c_path = CString::new(full_path).unwrap();

        // Call libc::readlink to get the original symlink target
        let libc_buflen = buflen + LIND_ROOT.len();
        let mut libc_buf = vec![0u8; libc_buflen];
        let libcret = unsafe {
            libc::readlink(
                c_path.as_ptr(),
                libc_buf.as_mut_ptr() as *mut c_char,
                libc_buflen,
            )
        };

        if libcret < 0 {
            let errno = get_errno();
            return handle_errno(errno, "readlink");
        }

        // Convert the result from readlink to a Rust string
        let libcbuf_str = unsafe { CStr::from_ptr(libc_buf.as_ptr() as *const c_char) }
            .to_str()
            .unwrap();

        // Use libc::getcwd to get the current working directory
        let mut cwd_buf = vec![0u8; 4096];
        let cwd_ptr = unsafe { libc::getcwd(cwd_buf.as_mut_ptr() as *mut c_char, cwd_buf.len()) };
        if cwd_ptr.is_null() {
            let errno = get_errno();
            return handle_errno(errno, "getcwd");
        }

        let pwd = unsafe { CStr::from_ptr(cwd_buf.as_ptr() as *const c_char) }
            .to_str()
            .unwrap();

        // Adjust the result to user perspective
        // Verify if libcbuf_str starts with the current working directory (pwd)
        let adjusted_result = if libcbuf_str.starts_with(pwd) {
            libcbuf_str.to_string()
        } else {
            format!("{}/{}", pwd, libcbuf_str)
        };
        let new_root = format!("{}/", LIND_ROOT);
        let final_result = adjusted_result
            .strip_prefix(&new_root)
            .unwrap_or(&adjusted_result);

        // Check the length and copy the appropriate amount of data to buf
        let bytes_to_copy = std::cmp::min(buflen, final_result.len());
        unsafe {
            std::ptr::copy_nonoverlapping(final_result.as_ptr(), buf, bytes_to_copy);
        }

        bytes_to_copy as i32
    }

    /*
     * The readlinkat syscall builds upon the readlink syscall, with additional handling for the provided fd.
     * There are two main cases to consider:
     *
     * When fd is the special value AT_FDCWD:
     * In this case, we first retrieve the current working directory path. We then append the user-provided path
     * to this directory path to create a complete path. After this, the handling is identical to the readlink
     * syscall. Therefore, the implementation delegates the underlying work to the readlink syscall.
     *
     * One notable point is that when fd = AT_FDCWD, there is no need to convert the virtual fd. Due to Rust's
     * variable scoping rules and for safety considerations (we must use the predefined fdtable API). This results
     * in approximately four lines of repetitive code during the path conversion step. If we plan to optimize
     * the implementation in the future, we can consider abstracting this step into a reusable function to avoid
     * redundancy.
     *
     * When fd is a directory fd:
     * Handling this case is difficult without access to kernel-space code. In Linux, there is no syscall that
     * provides a method to resolve the directory path corresponding to a given dirfd. The Linux kernel handles
     * this step by utilizing its internal dentry data structure, which is not accessible from user space.
     * Therefore, in the RawPOSIX implementation, we assume that all paths are absolute to simplify the resolution
     * process.
     *
     */
    pub fn readlinkat_syscall(
        &self,
        virtual_fd: i32,
        path: &str,
        buf: *mut u8,
        buflen: usize,
    ) -> i32 {
        let mut libcret;
        let mut path = path.to_string();
        let libc_buflen = buflen + LIND_ROOT.len();
        let mut libc_buf = vec![0u8; libc_buflen];
        if virtual_fd == libc::AT_FDCWD {
            // Check if the fd is AT_FDCWD
            let cwd_container = self.cwd.read();
            path = format!("{}/{}", cwd_container.to_str().unwrap(), path);
            // Convert the path from relative path (lind-wasm perspective) to real kernel path (host kernel
            // perspective)
            let relpath = normpath(convpath(&path), self);
            let relative_path = relpath.to_str().unwrap();
            let full_path = format!("{}{}", LIND_ROOT, relative_path);
            let c_path = CString::new(full_path).unwrap();

            libcret = unsafe {
                libc::readlink(
                    c_path.as_ptr(),
                    libc_buf.as_mut_ptr() as *mut c_char,
                    libc_buflen,
                )
            };
        } else {
            // Convert the virtual fd into real kernel fd and handle the error case
            let wrappedvfd = fdtables::translate_virtual_fd(self.cageid, virtual_fd as u64);
            if wrappedvfd.is_err() {
                return syscall_error(Errno::EBADF, "readlinkat", "Bad File Descriptor");
            }
            let vfd = wrappedvfd.unwrap();
            // Convert the path from relative path (lind-wasm perspective) to real kernel path (host kernel
            // perspective)
            let relpath = normpath(convpath(&path), self);
            let relative_path = relpath.to_str().unwrap();
            let full_path = format!("{}{}", LIND_ROOT, relative_path);
            let c_path = CString::new(full_path).unwrap();

            libcret = unsafe {
                libc::readlinkat(
                    vfd.underfd as i32,
                    c_path.as_ptr(),
                    libc_buf.as_mut_ptr() as *mut c_char,
                    libc_buflen,
                )
            };
        }

        if libcret < 0 {
            let errno = get_errno();
            return handle_errno(errno, "readlinkat");
        }

        // Convert the result from readlink to a Rust string
        let libcbuf_str = unsafe { CStr::from_ptr(libc_buf.as_ptr() as *const c_char) }
            .to_str()
            .unwrap();

        // Use libc::getcwd to get the current working directory
        let mut cwd_buf = vec![0u8; 4096];
        let cwd_ptr = unsafe { libc::getcwd(cwd_buf.as_mut_ptr() as *mut c_char, cwd_buf.len()) };
        if cwd_ptr.is_null() {
            let errno = get_errno();
            return handle_errno(errno, "getcwd");
        }

        let pwd = unsafe { CStr::from_ptr(cwd_buf.as_ptr() as *const c_char) }
            .to_str()
            .unwrap();

        // Adjust the result to user perspective
        let adjusted_result = format!("{}/{}", pwd, libcbuf_str);
        let new_root = format!("{}/", LIND_ROOT);
        let final_result = adjusted_result
            .strip_prefix(&new_root)
            .unwrap_or(&adjusted_result);

        // Check the length and copy the appropriate amount of data to buf
        let bytes_to_copy = std::cmp::min(buflen, final_result.len());
        unsafe {
            std::ptr::copy_nonoverlapping(final_result.as_ptr(), buf, bytes_to_copy);
        }

        bytes_to_copy as i32
    }

    //------------------------------------WRITE SYSCALL------------------------------------
    /*
     *   Get the kernel fd with provided virtual fd first
     *   write() will return:
     *   - the number of bytes writen is returned, success
     *   - -1, fail
     */
    pub fn write_syscall(&self, virtual_fd: i32, buf: *const u8, count: usize) -> i32 {
        let wrappedvfd = fdtables::translate_virtual_fd(self.cageid, virtual_fd as u64);
        if wrappedvfd.is_err() {
            return syscall_error(Errno::EBADF, "write", "Bad File Descriptor");
        }

        let vfd = wrappedvfd.unwrap();
        let ret = unsafe { libc::write(vfd.underfd as i32, buf as *const c_void, count) as i32 };
        if ret < 0 {
            let errno = get_errno();
            return handle_errno(errno, "write");
        }
        return ret;
    }

    //------------------------------------PWRITE SYSCALL------------------------------------
    /*
     *   Get the kernel fd with provided virtual fd first
     *   pwrite() will return:
     *   - the number of bytes read is returned, success
     *   - -1, fail
     */
    pub fn pwrite_syscall(
        &self,
        virtual_fd: i32,
        buf: *const u8,
        count: usize,
        offset: i64,
    ) -> i32 {
        let wrappedvfd = fdtables::translate_virtual_fd(self.cageid, virtual_fd as u64);
        if wrappedvfd.is_err() {
            return syscall_error(Errno::EBADF, "pwrite", "Bad File Descriptor");
        }
        let vfd = wrappedvfd.unwrap();
        let ret =
            unsafe { libc::pwrite(vfd.underfd as i32, buf as *const c_void, count, offset) as i32 };
        if ret < 0 {
            let errno = get_errno();
            return handle_errno(errno, "pwrite");
        }
        return ret;
    }

    //------------------------------------WRITEV SYSCALL------------------------------------

    pub fn writev_syscall(&self, virtual_fd: i32, iovec: *const IovecStruct, iovcnt: i32) -> i32 {
        let wrappedvfd = fdtables::translate_virtual_fd(self.cageid, virtual_fd as u64);
        if wrappedvfd.is_err() {
            return syscall_error(Errno::EBADF, "write", "Bad File Descriptor");
        }

        let vfd = wrappedvfd.unwrap();
        let ret = unsafe { libc::writev(vfd.underfd as i32, iovec, iovcnt) };
        if ret < 0 {
            let errno = get_errno();
            return handle_errno(errno, "writev");
        }
        return ret as i32;
    }

    //------------------------------------LSEEK SYSCALL------------------------------------
    /*
     *   Get the kernel fd with provided virtual fd first
     *   lseek() will return:
     *   -  the resulting offset location as measured in bytes from the beginning of the file
     *   - -1, fail
     */
    pub fn lseek_syscall(&self, virtual_fd: i32, offset: isize, whence: i32) -> i32 {
        let wrappedvfd = fdtables::translate_virtual_fd(self.cageid, virtual_fd as u64);
        if wrappedvfd.is_err() {
            return syscall_error(Errno::EBADF, "lseek", "Bad File Descriptor");
        }
        let vfd = wrappedvfd.unwrap();
        let ret = unsafe { libc::lseek(vfd.underfd as i32, offset as i64, whence) as i32 };
        if ret < 0 {
            let errno = get_errno();
            return handle_errno(errno, "lseek");
        }
        return ret;
    }

    //------------------------------------ACCESS SYSCALL------------------------------------
    /*
     *   access() will return 0 when sucess, -1 when fail
     */
    pub fn access_syscall(&self, path: &str, amode: i32) -> i32 {
        let relpath = normpath(convpath(path), self);
        let relative_path = relpath.to_str().unwrap();
        let full_path = format!("{}{}", LIND_ROOT, relative_path);
        let c_path = CString::new(full_path).unwrap();
        let ret = unsafe { libc::access(c_path.as_ptr(), amode) };
        if ret < 0 {
            let errno = get_errno();
            return handle_errno(errno, "access");
        }
        ret
    }

    //------------------------------------FCHDIR SYSCALL------------------------------------
    /*
     *   Get the kernel fd with provided virtual fd first
     *   fchdir() will return 0 when sucess, -1 when fail
     */
    pub fn fchdir_syscall(&self, virtual_fd: i32) -> i32 {
        let wrappedvfd = fdtables::translate_virtual_fd(self.cageid, virtual_fd as u64);
        if wrappedvfd.is_err() {
            return syscall_error(Errno::EBADF, "fchdir", "Bad File Descriptor");
        }
        let vfd = wrappedvfd.unwrap();
        let ret = unsafe { libc::fchdir(vfd.underfd as i32) };
        if ret < 0 {
            let errno = get_errno();
            return handle_errno(errno, "fchdir");
        }

        // Get the working directory in native
        let mut buf = [0; PATH_MAX as usize];
        let cwdret = unsafe { libc::getcwd(buf.as_mut_ptr(), buf.len()) };
        if cwdret == ptr::null_mut() {
            let errno = get_errno();
            return handle_errno(errno, "fchdir");
        }
        let cwdcstr = unsafe { CStr::from_ptr(buf.as_ptr() as *const i8) };
        let cwd = cwdcstr.to_str().unwrap();
        // Update RawPOSIX working directory
        let raw_path = &cwd[LIND_ROOT.len()..];
        let true_path = normpath(convpath(raw_path), self);
        let mut cwd_container = self.cwd.write();
        *cwd_container = interface::RustRfc::new(true_path);

        return ret;
    }

    //------------------------------------CHDIR SYSCALL------------------------------------
    /*
     *   We first check if desired path exists in native
     *   chdir() will return 0 when sucess, -1 when fail
     */
    pub fn chdir_syscall(&self, path: &str) -> i32 {
        let relpath = normpath(convpath(path), self);
        let relative_path = relpath.to_str().unwrap();
        let full_path = format!("{}{}", LIND_ROOT, relative_path);
        let c_path = CString::new(full_path).unwrap();

        let ret = unsafe { libc::chdir(c_path.as_ptr()) };

        if ret < 0 {
            let errno = get_errno();
            return handle_errno(errno, "chdir");
        }

        let truepath = normpath(convpath(path), self);

        //at this point, syscall isn't an error
        let mut cwd_container = self.cwd.write();

        *cwd_container = interface::RustRfc::new(truepath);
        0
    }

<<<<<<< HEAD
    //------------------------------------DUP & DUP2 & DUP3 SYSCALLS------------------------------------
    /* 
    *   dup() / dup2() will return a file descriptor 
    *   Mapping a new virtual fd and kernel fd that libc::dup returned
    *   Then return virtual fd
    */
    pub fn dup_syscall(&self, virtual_fd: i32, _start_desc: Option<i32>) -> i32 {
=======
    //------------------------------------DUP & DUP2 SYSCALLS------------------------------------
    /// Unix / Linux Reference: https://man7.org/linux/man-pages/man2/dup.2.html
    ///
    /// Since the two file descriptors refer to the same open file description, they share file offset
    /// and file status flags. Then, in RawPOSIX, we mapped duplicated file descriptor to same underlying
    /// kernel fd.
    ///
    /// ## Arguments:
    /// - `virtual_fd`: virtual file descriptor
    ///
    /// ## Return type:
    /// - `0` on success.
    /// - `-1` on failure, with `errno` set appropriately.
    pub fn dup_syscall(&self, virtual_fd: i32) -> i32 {
>>>>>>> 9f98fc49
        if virtual_fd < 0 {
            return syscall_error(Errno::EBADF, "dup", "Bad File Descriptor");
        }
        // Get underlying kernel fd
        let wrappedvfd = fdtables::translate_virtual_fd(self.cageid, virtual_fd as u64);
        if wrappedvfd.is_err() {
            return syscall_error(Errno::EBADF, "dup", "Bad File Descriptor");
        }
        let vfd = wrappedvfd.unwrap();
        // Request another virtual fd to refer to same underlying kernel fd as `virtual_fd`
        // from input
        let ret_virtualfd =
            fdtables::get_unused_virtual_fd(self.cageid, vfd.fdkind, vfd.underfd, false, 0)
                .unwrap();
        return ret_virtualfd as i32;
    }

    /// dup2() performs the same task as dup(), so we utilize dup() here and mapping underlying kernel
    /// fd with specific `new_virutalfd`
    ///
    /// ## Arguments:
    /// - `old_virtualfd`: original virtual file descriptor
    /// - `new_virtualfd`: specified new virtual file descriptor
    ///
    /// ## Return type:
    /// - `0` on success.
    /// - `-1` on failure, with `errno` set appropriately.
    pub fn dup2_syscall(&self, old_virtualfd: i32, new_virtualfd: i32) -> i32 {
        // Validate both virtual fds
        if old_virtualfd < 0 || new_virtualfd < 0 {
            return syscall_error(Errno::EBADF, "dup", "Bad File Descriptor");
        } else if old_virtualfd == new_virtualfd {
            // Does nothing
            return new_virtualfd;
        }

        // If the file descriptor newfd was previously open, it is closed before being reused; the
        // close is performed silently (i.e., any errors during the close are not reported by dup2()).
        // This step is handled inside `fdtables`
        match fdtables::translate_virtual_fd(self.cageid, old_virtualfd as u64) {
            Ok(old_vfd) => {
                // Request another virtual fd to refer to same underlying kernel fd as `virtual_fd`
                // from input.
                // The two file descriptors do not share file descriptor flags (the
                // close-on-exec flag).  The close-on-exec flag (FD_CLOEXEC; see fcntl_syscall())
                // for the duplicate descriptor is off
                let _ = fdtables::get_specific_virtual_fd(
                    self.cageid,
                    new_virtualfd as u64,
                    old_vfd.fdkind,
                    old_vfd.underfd,
                    false,
                    old_vfd.perfdinfo,
                )
                .unwrap();

                return new_virtualfd;
            }
            Err(_e) => {
                return syscall_error(Errno::EBADF, "dup2", "Bad File Descriptor");
            }
        }
    }

    /* 
    *   dup3(): duplicates oldfd to newfd, similar to dup2, but with additional functionality
    *   First, it allows specifying flags, such as O_CLOEXEC, to set the close-on-exec flag atomically
    *   second, unlike dup2, dup3 prevents newfd from being the same as oldfd, returning an error (EINVAL) instead of closing newfd
    *   Link to the manpage: https://linux.die.net/man/2/dup3
    */
    pub fn dup3_syscall(&self, old_virtualfd: i32, new_virtualfd: i32, flags: i32) -> i32 {
        if old_virtualfd < 0 || new_virtualfd < 0 {
            return syscall_error(Errno::EBADF, "dup3", "Bad File Descriptor");
        }

        //if flags is not 0 or O_CLOEXEC return error
        //after this if statement flags can only be O_CLOEXEC or 0 
        if flags != 0 && flags != O_CLOEXEC{
            return syscall_error(Errno::EINVAL, "dup3", "Invalid flags");
        }

        //newfd can not be equal to oldfd
        if old_virtualfd == new_virtualfd {
            return syscall_error(Errno::EINVAL, "dup3", "oldfd and newfd must be different");
        }

        match fdtables::translate_virtual_fd(self.cageid, old_virtualfd as u64) {
            Ok(old_vfd) => {
                let new_kernelfd = unsafe {
                    libc::dup(old_vfd.underfd as i32)
                };
                let _ret_kernelfd = unsafe{ libc::dup2(old_vfd.underfd as i32, new_kernelfd) };

                // by definition of O_CLOEXEC should_cleexec will be true(the value of O_CLOEXEC is a positive value)
                let _ = fdtables::get_specific_virtual_fd(self.cageid, new_virtualfd as u64, old_vfd.fdkind, new_kernelfd as u64, flags != 0, old_vfd.perfdinfo).unwrap();
                
                return new_virtualfd; 
            },
            Err(_e) => {
                return syscall_error(Errno::EBADF, "dup3", "Bad File Descriptor");
            }
        }
        
    }

    //------------------------------------CLOSE SYSCALL------------------------------------
    /// Reference to Linux: https://man7.org/linux/man-pages/man2/close.2.html
    ///
    /// Linux `close()` syscall closes a file descriptor. In our implementation, we use a file descriptor management
    /// subsystem (called `fdtables`) to handle virtual file descriptors. This syscall removes the virtual file
    /// descriptor from the subsystem, and if necessary, closes the underlying kernel file descriptor.
    ///
    /// ## Arguments:
    ///     This call will have one cageid indicating the current cage, and several regular arguments similar to Linux:
    ///     - cageid: current cage identifier.
    ///     - virtual_fd: the virtual file descriptor from the RawPOSIX environment to be closed.
    ///     - arg3, arg4, arg5, arg6: additional arguments which are expected to be unused.
    /// 
    /// ## Returns:
    ///     Return 0 when success; -1 along with errno when fail.
    pub fn close_syscall(&self, virtual_fd: i32) -> i32 {
        match fdtables::close_virtualfd(self.cageid, virtual_fd as u64) {
            Ok(()) => 0,
            Err(e) => {
                if e == Errno::EBADFD as u64 {
                    syscall_error(Errno::EBADF, "close", "Bad File Descriptor")
                } else if e == Errno::EINTR as u64 {
                    syscall_error(Errno::EINTR, "close", "Interrupted system call")
                } else {
                    syscall_error(Errno::EIO, "close", "I/O error")
                }
            }
        }
    }

    //------------------------------------FCNTL SYSCALL------------------------------------
    /// Reference: https://man7.org/linux/man-pages/man2/fcntl.2.html
    ///
    /// Due to the design of `fdtables` library, different virtual fds created by `dup`/`dup2` are
    /// actually refer to the same underlying kernel fd. Therefore, in `fcntl_syscall` we need to
    /// handle the cases of `F_DUPFD`, `F_DUPFD_CLOEXEC`, `F_GETFD`, and `F_SETFD` separately.
    ///
    /// Among these, `F_DUPFD` and `F_DUPFD_CLOEXEC` cannot directly use the `dup_syscall` because,
    /// in `fcntl`, the duplicated fd is assigned to the lowest available number starting from `arg`,
    /// whereas the `dup_syscall` does not have this restriction and instead assigns the lowest
    /// available fd number globally.
    ///
    /// Additionally, `F_DUPFD_CLOEXEC` and `F_SETFD` require updating the fd flag information
    /// (`O_CLOEXEC`) in fdtables after modifying the underlying kernel fd.
    ///
    /// For all other command operations, after translating the virtual fd to the corresponding
    /// kernel fd, they are redirected to the kernel `fcntl` syscall.
    ///
    /// ## Arguments
    /// virtual_fd: virtual file descriptor
    /// cmd: The operation
    /// arg: an optional third argument.  Whether or not this argument is required is determined by op.  
    ///
    /// ## Return Type
    /// The return value is related to the operation determined by `cmd` argument.
    ///
    /// For a successful call, the return value depends on the operation:
    /// `F_DUPFD`: The new file descriptor.
    /// `F_GETFD`: Value of file descriptor flags.
    /// `F_GETFL`: Value of file status flags.
    /// `F_GETLEASE`: Type of lease held on file descriptor.
    /// `F_GETOWN`: Value of file descriptor owner.
    /// `F_GETSIG`: Value of signal sent when read or write becomes possible, or zero for traditional SIGIO behavior.
    /// `F_GETPIPE_SZ`, `F_SETPIPE_SZ`: The pipe capacity.
    /// `F_GET_SEALS`: A bit mask identifying the seals that have been set for the inode referred to by fd.
    /// All other commands: Zero.
    /// On error, -1 is returned
    ///
    /// TODO: `F_GETOWN`, `F_SETOWN`, `F_GETOWN_EX`, `F_SETOWN_EX`, `F_GETSIG`, and `F_SETSIG` are used to manage I/O availability signals.
    pub fn fcntl_syscall(&self, virtual_fd: i32, cmd: i32, arg: i32) -> i32 {
        match (cmd, arg) {
            // Duplicate the file descriptor `virtual_fd` using the lowest-numbered
            // available file descriptor greater than or equal to `arg`. The operation here
            // is quite similar to `dup_syscall`, for specific operation explanation, see
            // comments on `dup_syscall`.
            (F_DUPFD, arg) => {
                // Get fdtable entry
                let vfd = match _fcntl_helper(self.cageid, virtual_fd) {
                    Ok(entry) => entry,
                    Err(e) => return syscall_error(e, "fcntl", "Bad File Descriptor"),
                };
                // Get lowest-numbered available file descriptor greater than or equal to `arg`
                match fdtables::get_unused_virtual_fd_from_startfd(
                    self.cageid,
                    vfd.fdkind,
                    vfd.underfd,
                    false,
                    0,
                    arg as u64,
                ) {
                    Ok(new_vfd) => return new_vfd as i32,
                    Err(_) => return syscall_error(Errno::EBADF, "fcntl", "Bad File Descriptor"),
                }
            }
            // As for `F_DUPFD`, but additionally set the close-on-exec flag
            // for the duplicate file descriptor.
            (F_DUPFD_CLOEXEC, arg) => {
                // Get fdtable entry
                let vfd = match _fcntl_helper(self.cageid, virtual_fd) {
                    Ok(entry) => entry,
                    Err(e) => return syscall_error(e, "fcntl", "Bad File Descriptor"),
                };
                // Get lowest-numbered available file descriptor greater than or equal to `arg`
                // and set the `O_CLOEXEC` flag. This matches the POSIX system call behavior
                match fdtables::get_unused_virtual_fd_from_startfd(
                    self.cageid,
                    vfd.fdkind,
                    vfd.underfd,
                    true,
                    0,
                    arg as u64,
                ) {
                    Ok(new_vfd) => return new_vfd as i32,
                    Err(_) => return syscall_error(Errno::EBADF, "fcntl", "Bad File Descriptor"),
                }
            }
            // Return (as the function result) the file descriptor flags.
            (F_GETFD, ..) => {
                // Get fdtable entry
                let vfd = match _fcntl_helper(self.cageid, virtual_fd) {
                    Ok(entry) => entry,
                    Err(e) => return syscall_error(e, "fcntl", "Bad File Descriptor"),
                };
                return vfd.should_cloexec as i32;
            }
            // Set the file descriptor flags to the value specified by arg.
            (F_SETFD, arg) => {
                // Get fdtable entry
                let vfd = match _fcntl_helper(self.cageid, virtual_fd) {
                    Ok(entry) => entry,
                    Err(e) => return syscall_error(e, "fcntl", "Bad File Descriptor"),
                };
                // Set underlying kernel fd flag
                let ret = unsafe { libc::fcntl(vfd.underfd as i32, cmd, arg) };
                if ret < 0 {
                    let errno = get_errno();
                    return handle_errno(errno, "fcntl");
                }
                // Set virtual fd flag
                let cloexec_flag: bool = arg != 0;
                match fdtables::set_cloexec(self.cageid, virtual_fd as u64, cloexec_flag) {
                    Ok(_) => return 0,
                    Err(_e) => return syscall_error(Errno::EBADF, "fcntl", "Bad File Descriptor"),
                }
            }
            // Return (as the function result) the process ID or process
            // group ID currently receiving SIGIO and SIGURG signals for
            // events on file descriptor fd.
            (F_GETOWN, ..) => DEFAULT_GID as i32,
            // Set the process ID or process group ID that will receive
            // SIGIO and SIGURG signals for events on the file descriptor
            // fd.
            (F_SETOWN, arg) if arg >= 0 => 0,
            _ => {
                // Get fdtable entry
                let vfd = match _fcntl_helper(self.cageid, virtual_fd) {
                    Ok(entry) => entry,
                    Err(e) => return syscall_error(e, "fcntl", "Bad File Descriptor"),
                };
                let ret = unsafe { libc::fcntl(vfd.underfd as i32, cmd, arg) };
                if ret < 0 {
                    let errno = get_errno();
                    return handle_errno(errno, "fcntl");
                }
                ret
            }
        }
    }

    //------------------------------------IOCTL SYSCALL------------------------------------
    /*
     *   The third argument is an untyped pointer to memory.  It's traditionally char *argp
     *   (from the days before void * was valid C), and will be so named for this discussion.
     *   ioctl() will return 0 when success and -1 when fail.
     *   Note: A few ioctl() requests use the return value as an output parameter and return
     *   a nonnegative value on success.
     */
    pub fn ioctl_syscall(&self, virtual_fd: i32, request: u64, ptrunion: *mut u8) -> i32 {
        let wrappedvfd = fdtables::translate_virtual_fd(self.cageid, virtual_fd as u64);
        if wrappedvfd.is_err() {
            return syscall_error(Errno::EBADF, "ioctl", "Bad File Descriptor");
        }
        let vfd = wrappedvfd.unwrap();
        let ret = unsafe { libc::ioctl(vfd.underfd as i32, request, ptrunion as *mut c_void) };
        if ret < 0 {
            let errno = get_errno();
            return handle_errno(errno, "ioctl");
        }
        return ret;
    }

    //------------------------------------CHMOD SYSCALL------------------------------------
    /*
     *   chmod() will return 0 when success and -1 when fail
     */
    pub fn chmod_syscall(&self, path: &str, mode: u32) -> i32 {
        let relpath = normpath(convpath(path), self);
        let relative_path = relpath.to_str().unwrap();
        let full_path = format!("{}{}", LIND_ROOT, relative_path);
        let c_path = CString::new(full_path).unwrap();
        let ret = unsafe { libc::chmod(c_path.as_ptr(), mode) };
        if ret < 0 {
            let errno = get_errno();
            return handle_errno(errno, "chmod");
        }
        ret
    }

    //------------------------------------FCHMOD SYSCALL------------------------------------
    /*
     *   Get the kernel fd with provided virtual fd first
     *   fchmod() will return 0 when sucess, -1 when fail
     */
    pub fn fchmod_syscall(&self, virtual_fd: i32, mode: u32) -> i32 {
        let wrappedvfd = fdtables::translate_virtual_fd(self.cageid, virtual_fd as u64);
        if wrappedvfd.is_err() {
            return syscall_error(Errno::EBADF, "fchmod", "Bad File Descriptor");
        }
        let vfd = wrappedvfd.unwrap();
        let ret = unsafe { libc::fchmod(vfd.underfd as i32, mode) };
        if ret < 0 {
            let errno = get_errno();
            return handle_errno(errno, "fchmod");
        }
        return ret;
    }

    //------------------------------------MMAP SYSCALL------------------------------------
    /*
     *   Get the kernel fd with provided virtual fd first
     *   mmap() will return:
     *   - a pointer to the mapped area, success
     *   - -1, fail
     */
    pub fn mmap_syscall(
        &self,
        addr: *mut u8,
        len: usize,
        prot: i32,
        flags: i32,
        virtual_fd: i32,
        off: i64,
    ) -> usize {
        if virtual_fd != -1 {
            match fdtables::translate_virtual_fd(self.cageid, virtual_fd as u64) {
                Ok(kernel_fd) => {
                    let ret = unsafe {
                        (libc::mmap(
                            addr as *mut c_void,
                            len,
                            prot,
                            flags,
                            kernel_fd.underfd as i32,
                            off,
                        ) as i64)
                    };

                    // Check if mmap failed and return the appropriate error if so
                    if ret == -1 {
                        return syscall_error(
                            Errno::EINVAL,
                            "mmap",
                            "mmap failed with invalid flags",
                        ) as usize;
                    }

                    ret as usize
                }
                Err(_e) => {
                    return syscall_error(Errno::EBADF, "mmap", "Bad File Descriptor") as usize;
                }
            }
        } else {
            // Handle mmap with fd = -1 (anonymous memory mapping or special case)
            let ret = unsafe { libc::mmap(addr as *mut c_void, len, prot, flags, -1, off) as i64 };
            // Check if mmap failed and return the appropriate error if so
            if ret == -1 {
                return syscall_error(Errno::EINVAL, "mmap", "mmap failed with invalid flags")
                    as usize;
            }

            ret as usize
        }
    }

    //------------------------------------MUNMAP SYSCALL------------------------------------
    /*
     *   munmap() will return:
     *   - 0, success
     *   - -1, fail
     */
    pub fn munmap_syscall(&self, addr: *mut u8, len: usize) -> i32 {
        let ret = unsafe { libc::munmap(addr as *mut c_void, len) };
        if ret < 0 {
            let errno = get_errno();
            return handle_errno(errno, "munmap");
        }
        ret
    }

    //------------------------------------MPROTECT SYSCALL------------------------------------
    /*
    *   mprotect() changes protection for memory pages
    *   Returns 0 on success, -1 on failure
    *   Manual page: https://man7.org/linux/man-pages/man2/mprotect.2.html
    */
    pub fn mprotect_syscall(&self, addr: *mut u8, len: usize, prot: i32) -> i32 {
        let ret = unsafe {
            libc::mprotect(addr as *mut c_void, len, prot)
        };
        if ret < 0 {
            let errno = get_errno();
            return handle_errno(errno, "mprotect");
        }
        ret
    }

    //------------------------------------FLOCK SYSCALL------------------------------------
    /*
     *   Get the kernel fd with provided virtual fd first
     *   flock() will return 0 when sucess, -1 when fail
     */
    pub fn flock_syscall(&self, virtual_fd: i32, operation: i32) -> i32 {
        let wrappedvfd = fdtables::translate_virtual_fd(self.cageid, virtual_fd as u64);
        if wrappedvfd.is_err() {
            return syscall_error(Errno::EBADF, "flock", "Bad File Descriptor");
        }
        let vfd = wrappedvfd.unwrap();
        let ret = unsafe { libc::flock(vfd.underfd as i32, operation) };
        if ret < 0 {
            let errno = get_errno();
            return handle_errno(errno, "flock");
        }
        return ret;
    }

    //------------------RMDIR SYSCALL------------------
    /*
     *   rmdir() will return 0 when sucess, -1 when fail
     */
    pub fn rmdir_syscall(&self, path: &str) -> i32 {
        match path {
            "" => return syscall_error(Errno::ENOENT, "rmdir", "A directory component in pathname does not exist"),
            "/" => return syscall_error(Errno::EBUSY, "rmdir", "pathname is currently in use by the system or some process that prevents its removal"),
            _ => {
                let relpath = normpath(convpath(path), self);
                let relative_path = relpath.to_str().unwrap();
                let full_path = format!("{}{}", LIND_ROOT, relative_path);
                let c_path = CString::new(full_path).unwrap();
                let ret = unsafe {
                    libc::rmdir(c_path.as_ptr())
                };
                if ret < 0 {
                    let errno = get_errno();
                    return handle_errno(errno, "rmdir");
                }
                return ret;
            }
        }
    }

    //------------------RENAME SYSCALL------------------
    /*
     *   rename() will return 0 when sucess, -1 when fail
     */
    pub fn rename_syscall(&self, oldpath: &str, newpath: &str) -> i32 {
        let rel_oldpath = normpath(convpath(oldpath), self);
        let relative_oldpath = rel_oldpath.to_str().unwrap();
        let full_oldpath = format!("{}{}", LIND_ROOT, relative_oldpath);
        let old_cpath = CString::new(full_oldpath).unwrap();

        let rel_newpath = normpath(convpath(newpath), self);
        let relative_newpath = rel_newpath.to_str().unwrap();
        let full_newpath = format!("{}{}", LIND_ROOT, relative_newpath);
        let new_cpath = CString::new(full_newpath).unwrap();

        let ret = unsafe { libc::rename(old_cpath.as_ptr(), new_cpath.as_ptr()) };
        if ret < 0 {
            let errno = get_errno();
            return handle_errno(errno, "rename");
        }
        ret
    }

    //------------------------------------FSYNC SYSCALL------------------------------------
    /*
     *   Get the kernel fd with provided virtual fd first
     *   fsync() will return 0 when sucess, -1 when fail
     */
    pub fn fsync_syscall(&self, virtual_fd: i32) -> i32 {
        let wrappedvfd = fdtables::translate_virtual_fd(self.cageid, virtual_fd as u64);
        if wrappedvfd.is_err() {
            return syscall_error(Errno::EBADF, "fsync", "Bad File Descriptor");
        }
        let vfd = wrappedvfd.unwrap();
        let ret = unsafe { libc::fsync(vfd.underfd as i32) };
        if ret < 0 {
            let errno = get_errno();
            return handle_errno(errno, "fsync");
        }
        return ret;
    }

    //------------------------------------FDATASYNC SYSCALL------------------------------------
    /*
     *   Get the kernel fd with provided virtual fd first
     *   fdatasync() will return 0 when sucess, -1 when fail
     */
    pub fn fdatasync_syscall(&self, virtual_fd: i32) -> i32 {
        let wrappedvfd = fdtables::translate_virtual_fd(self.cageid, virtual_fd as u64);
        if wrappedvfd.is_err() {
            return syscall_error(Errno::EBADF, "fdatasync", "Bad File Descriptor");
        }
        let vfd = wrappedvfd.unwrap();
        let ret = unsafe { libc::fdatasync(vfd.underfd as i32) };
        if ret < 0 {
            let errno = get_errno();
            return handle_errno(errno, "fdatasync");
        }
        return ret;
    }

    //------------------------------------SYNC_FILE_RANGE SYSCALL------------------------------------
    /*
     *   Get the kernel fd with provided virtual fd first
     *   sync_file_range() will return 0 when sucess, -1 when fail
     */
    pub fn sync_file_range_syscall(
        &self,
        virtual_fd: i32,
        offset: isize,
        nbytes: isize,
        flags: u32,
    ) -> i32 {
        let wrappedvfd = fdtables::translate_virtual_fd(self.cageid, virtual_fd as u64);
        if wrappedvfd.is_err() {
            return syscall_error(Errno::EBADF, "sync", "Bad File Descriptor");
        }
        let vfd = wrappedvfd.unwrap();
        let ret = unsafe {
            libc::sync_file_range(vfd.underfd as i32, offset as i64, nbytes as i64, flags)
        };
        if ret < 0 {
            let errno = get_errno();
            return handle_errno(errno, "sync_file_range");
        }
        ret
    }

    //------------------FTRUNCATE SYSCALL------------------
    /*
     *   Get the kernel fd with provided virtual fd first
     *   ftruncate() will return 0 when sucess, -1 when fail
     */
    pub fn ftruncate_syscall(&self, virtual_fd: i32, length: isize) -> i32 {
        let wrappedvfd = fdtables::translate_virtual_fd(self.cageid, virtual_fd as u64);
        if wrappedvfd.is_err() {
            return syscall_error(Errno::EBADF, "ftruncate", "Bad File Descriptor");
        }
        let vfd = wrappedvfd.unwrap();
        let ret = unsafe { libc::ftruncate(vfd.underfd as i32, length as i64) };
        if ret < 0 {
            let errno = get_errno();
            return handle_errno(errno, "ftruncate");
        }
        ret
    }

    //------------------TRUNCATE SYSCALL------------------
    /*
     *   truncate() will return 0 when sucess, -1 when fail
     */
    pub fn truncate_syscall(&self, path: &str, length: isize) -> i32 {
        let relpath = normpath(convpath(path), self);
        let relative_path = relpath.to_str().unwrap();
        let full_path = format!("{}{}", LIND_ROOT, relative_path);
        let c_path = CString::new(full_path).unwrap();
        let ret = unsafe { libc::truncate(c_path.as_ptr(), length as i64) };
        if ret < 0 {
            let errno = get_errno();
            return handle_errno(errno, "truncate");
        }
        ret
    }

    //------------------PIPE SYSCALL------------------
    /*
     *   When using the rust libc, a pipe file descriptor (pipefd) is typically an array
     *   containing two integers. This array is populated by the pipe system call, with one
     *   integer for the read end and the other for the write end.
     *
     *   pipe() will return 0 when sucess, -1 when fail
     */
    pub fn pipe_syscall(&self, pipefd: &mut PipeArray) -> i32 {
        self.pipe2_syscall(pipefd, 0)
    }

    pub fn pipe2_syscall(&self, pipefd: &mut PipeArray, flags: i32) -> i32 {
        let mut kernel_fds: [i32; 2] = [0; 2];

        let ret = unsafe { libc::pipe2(kernel_fds.as_mut_ptr() as *mut i32, flags as i32) };
        if ret < 0 {
            let errno = get_errno();
            return handle_errno(errno, "pipe2");
        }

        let should_cloexec = if flags & O_CLOEXEC != 0 { true } else { false };

        pipefd.readfd = fdtables::get_unused_virtual_fd(
            self.cageid,
            FDKIND_KERNEL,
            kernel_fds[0] as u64,
            should_cloexec,
            0,
        )
        .unwrap() as i32;
        pipefd.writefd = fdtables::get_unused_virtual_fd(
            self.cageid,
            FDKIND_KERNEL,
            kernel_fds[1] as u64,
            should_cloexec,
            0,
        )
        .unwrap() as i32;

        return ret;
    }

    //------------------GETDENTS SYSCALL------------------
    /*
     *   Get the kernel fd with provided virtual fd first
     *   getdents() will return:
     *   - the number of bytes read is returned, success
     *   - 0, EOF
     *   - -1, fail
     */
    pub fn getdents_syscall(&self, virtual_fd: i32, buf: *mut u8, nbytes: u32) -> i32 {
        let wrappedvfd = fdtables::translate_virtual_fd(self.cageid, virtual_fd as u64);
        if wrappedvfd.is_err() {
            return syscall_error(Errno::EBADF, "getdents", "Bad File Descriptor");
        }
        let vfd = wrappedvfd.unwrap();
        let ret = unsafe {
            libc::syscall(
                libc::SYS_getdents as c_long,
                vfd.underfd as i32,
                buf as *mut c_void,
                nbytes,
            ) as i32
        };
        if ret < 0 {
            let errno = get_errno();
            return handle_errno(errno, "getdents");
        }
        ret
    }

    //------------------------------------GETCWD SYSCALL------------------------------------
    /*
     *   getcwd() will return:
     *   - a pointer to a string containing the pathname of the current working directory, success
     *   - null, fail
     */
    pub fn getcwd_syscall(&self, buf: *mut u8, bufsize: u32) -> i32 {
        if (!buf.is_null() && bufsize == 0) || (buf.is_null() && bufsize != 0) {
            return syscall_error(Errno::EINVAL, "getcwd", "Invalid arguments");
        }

        let cwd_container = self.cwd.read();
        let path = cwd_container.to_str().unwrap();
        // The required size includes the null terminator
        let required_size = path.len() + 1;
        if required_size > bufsize as usize {
            unsafe { *libc::__errno_location() = libc::ERANGE };
            return -libc::ERANGE;
        }
        unsafe {
            ptr::copy(path.as_ptr(), buf, path.len());
            *buf.add(path.len()) = 0;
        }
        0
    }

    //------------------SHMHELPERS----------------------

    pub fn rev_shm_find_index_by_addr(rev_shm: &Vec<(u32, i32)>, shmaddr: u32) -> Option<usize> {
        for (index, val) in rev_shm.iter().enumerate() {
            if val.0 == shmaddr as u32 {
                return Some(index);
            }
        }
        None
    }

    pub fn rev_shm_find_addrs_by_shmid(rev_shm: &Vec<(u32, i32)>, shmid: i32) -> Vec<u32> {
        let mut addrvec = Vec::new();
        for val in rev_shm.iter() {
            if val.1 == shmid as i32 {
                addrvec.push(val.0);
            }
        }

        return addrvec;
    }

    pub fn search_for_addr_in_region(
        rev_shm: &Vec<(u32, i32)>,
        search_addr: u32,
    ) -> Option<(u32, i32)> {
        let metadata = &SHM_METADATA;
        for val in rev_shm.iter() {
            let addr = val.0;
            let shmid = val.1;
            if let Some(segment) = metadata.shmtable.get_mut(&shmid) {
                let range = addr..(addr + segment.size as u32);
                if range.contains(&search_addr) {
                    return Some((addr, shmid));
                }
            }
        }
        None
    }

    //------------------SHMGET SYSCALL------------------

    pub fn shmget_syscall(&self, key: i32, size: usize, shmflg: i32) -> i32 {
        if key == IPC_PRIVATE {
            return syscall_error(Errno::ENOENT, "shmget", "IPC_PRIVATE not implemented");
        }
        let shmid: i32;
        let metadata = &SHM_METADATA;

        match metadata.shmkeyidtable.entry(key) {
            interface::RustHashEntry::Occupied(occupied) => {
                if (IPC_CREAT | IPC_EXCL) == (shmflg & (IPC_CREAT | IPC_EXCL)) {
                    return syscall_error(
                        Errno::EEXIST,
                        "shmget",
                        "key already exists and IPC_CREAT and IPC_EXCL were used",
                    );
                }
                shmid = *occupied.get();
            }
            interface::RustHashEntry::Vacant(vacant) => {
                if 0 == (shmflg & IPC_CREAT) {
                    return syscall_error(
                        Errno::ENOENT,
                        "shmget",
                        "tried to use a key that did not exist, and IPC_CREAT was not specified",
                    );
                }

                if (size as u32) < SHMMIN || (size as u32) > SHMMAX {
                    return syscall_error(
                        Errno::EINVAL,
                        "shmget",
                        "Size is less than SHMMIN or more than SHMMAX",
                    );
                }

                shmid = metadata.new_keyid();
                vacant.insert(shmid);
                let mode = (shmflg & 0x1FF) as u16; // mode is 9 least signficant bits of shmflag, even if we dont really do anything with them

                let segment = new_shm_segment(
                    key,
                    size,
                    self.cageid as u32,
                    DEFAULT_UID,
                    DEFAULT_GID,
                    mode,
                );
                metadata.shmtable.insert(shmid, segment);
            }
        };
        shmid // return the shmid
    }

    //------------------SHMAT SYSCALL------------------

    pub fn shmat_syscall(&self, shmid: i32, shmaddr: *mut u8, shmflg: i32) -> i32 {
        let metadata = &SHM_METADATA;
        let prot: i32;
        if let Some(mut segment) = metadata.shmtable.get_mut(&shmid) {
            if 0 != (shmflg & SHM_RDONLY) {
                prot = PROT_READ;
            } else {
                prot = PROT_READ | PROT_WRITE;
            }
            let mut rev_shm = self.rev_shm.lock();
            rev_shm.push((shmaddr as u32, shmid));
            drop(rev_shm);

            segment.map_shm(shmaddr, prot, self.cageid)
        } else {
            syscall_error(Errno::EINVAL, "shmat", "Invalid shmid value")
        }
    }

    //------------------SHMDT SYSCALL------------------
    /*
     * Detaches the shared memory segment located at the address specified by shmaddr.
     * 
     * Return value:
     * - On success: returns the length of the detached segment
     * - On error: returns a negative errno value
     */
    pub fn shmdt_syscall(&self, shmaddr: *mut u8) -> i32 {
        let metadata = &SHM_METADATA;
        let mut rm = false;
        let mut rev_shm = self.rev_shm.lock();
        let rev_shm_index = Self::rev_shm_find_index_by_addr(&rev_shm, shmaddr as u32);

        if let Some(index) = rev_shm_index {
            let shmid = rev_shm[index].1;
            match metadata.shmtable.entry(shmid) {
                interface::RustHashEntry::Occupied(mut occupied) => {
                    let segment = occupied.get_mut();
                    // Retrieve the length before shmdt_syscall since the segment will be cleaned up after
                    // the syscall completes, making the length field unavailable. We need this length
                    // value later to remove the correct number of pages from vmmap.
                    let length = segment.size as i32;

                    segment.unmap_shm(shmaddr, self.cageid);

                    if segment.rmid && segment.shminfo.shm_nattch == 0 {
                        rm = true;
                    }
                    rev_shm.swap_remove(index);

                    if rm {
                        let key = segment.key;
                        occupied.remove_entry();
                        metadata.shmkeyidtable.remove(&key);
                    }
                    return length;
                }
                interface::RustHashEntry::Vacant(_) => {
                    panic!("Inode not created for some reason");
                }
            };
        } else {
            return syscall_error(
                Errno::EINVAL,
                "shmdt",
                "No shared memory segment at shmaddr",
            );
        }
    }

    //------------------SHMCTL SYSCALL------------------

    pub fn shmctl_syscall(&self, shmid: i32, cmd: i32, buf: Option<&mut ShmidsStruct>) -> i32 {
        let metadata = &SHM_METADATA;

        if let Some(mut segment) = metadata.shmtable.get_mut(&shmid) {
            match cmd {
                IPC_STAT => {
                    *buf.unwrap() = segment.shminfo;
                }
                IPC_RMID => {
                    segment.rmid = true;
                    segment.shminfo.shm_perm.mode |= SHM_DEST as u16;
                    if segment.shminfo.shm_nattch == 0 {
                        let key = segment.key;
                        drop(segment);
                        metadata.shmtable.remove(&shmid);
                        metadata.shmkeyidtable.remove(&key);
                    }
                }
                _ => {
                    return syscall_error(
                        Errno::EINVAL,
                        "shmctl",
                        "Arguments provided do not match implemented parameters",
                    );
                }
            }
        } else {
            return syscall_error(Errno::EINVAL, "shmctl", "Invalid identifier");
        }

        0 //shmctl has succeeded!
    }

    // We're directly patching in the libc futex call for experimentation with lind-wasm
    // this should allow us to use the nptl data structures such as mutexes and condvars directly
    // as opposed to lind-nacl's individual implementations
    //
    // to perform this we just directly pass futex's var args as unsigned 32 bit integers to syscall() with SYS_futex
    pub fn futex_syscall(
        &self,
        uaddr: u64,
        futex_op: u32,
        val: u32,
        val2: usize,
        uaddr2: u64,
        val3: u32,
    ) -> i32 {
        let ret = unsafe { syscall(SYS_futex, uaddr, futex_op, val, val2, uaddr2, val3) as i32 };
        if ret < 0 {
            let errno = get_errno();
            return handle_errno(errno, "fcntl");
        }
        ret
    }

    //We directly call nanosleep syscall(SYS_clock_nanosleep) from the libc
    //return an `i32` value representing the result of the system call.
    pub fn nanosleep_time64_syscall(
        &self,
        clockid: u32,
        flags: i32,
        req: usize,
        rem: usize,
    ) -> i32 {
        let ret = unsafe { syscall(SYS_clock_nanosleep, clockid, flags, req, rem) as i32 };
        if ret < 0 {
            let errno = get_errno();
            return handle_errno(errno, "fcntl");
        }
        ret
    }

    pub fn clock_gettime_syscall(&self, clockid: u32, tp: usize) -> i32 {
        let ret = unsafe { syscall(SYS_clock_gettime, clockid, tp) as i32 };
        if ret < 0 {
            let errno = get_errno();
            return handle_errno(errno, "clock_gettime");
        }
        ret
    }
}

/// Lind-WASM is running as same Linux-Process from host kernel perspective, so standard fds shouldn't
/// be closed in Lind-WASM execution, which preventing issues where other threads might reassign these
/// fds, causing unintended behavior or errors.
pub fn kernel_close(fdentry: fdtables::FDTableEntry, _count: u64) {
    let kernel_fd = fdentry.underfd as i32;

    if kernel_fd == STDIN_FILENO || kernel_fd == STDOUT_FILENO || kernel_fd == STDERR_FILENO {
        return;
    }

    let ret = unsafe { libc::close(fdentry.underfd as i32) };
    if ret < 0 {
        let errno = get_errno();
        panic!("kernel_close failed with errno: {:?}", errno);
    }
}

/// This function will be different in new code base (when splitting out type conversion function)
/// since the conversion from u64 -> i32 in negative number will be different. These lines are repeated
/// in 5 out of 6 fcntl_syscall cases, so wrapped these loc into helper functions to make code cleaner.
///
/// ## Arguments
/// cageid: cage ID associate with virtual file descriptor
/// virtual_fd: virtual file descriptor
///
/// ## Return Type
/// On success:
/// Return corresponding FDTableEntry that contains
/// (1) underlying kernel fd.
/// (2) file descriptor kind.
/// (3) O_CLOEXEC flag.
/// (4) file descriptor specific extra information.
///
/// On error:
/// Return error num EBADF(Bad File Descriptor)
pub fn _fcntl_helper(cageid: u64, virtual_fd: i32) -> Result<fdtables::FDTableEntry, Errno> {
    if virtual_fd < 0 {
        return Err(Errno::EBADF);
    }
    // Get underlying kernel fd
    let wrappedvfd = fdtables::translate_virtual_fd(cageid, virtual_fd as u64);
    if wrappedvfd.is_err() {
        return Err(Errno::EBADF);
    }
    Ok(wrappedvfd.unwrap())
}<|MERGE_RESOLUTION|>--- conflicted
+++ resolved
@@ -774,15 +774,6 @@
         0
     }
 
-<<<<<<< HEAD
-    //------------------------------------DUP & DUP2 & DUP3 SYSCALLS------------------------------------
-    /* 
-    *   dup() / dup2() will return a file descriptor 
-    *   Mapping a new virtual fd and kernel fd that libc::dup returned
-    *   Then return virtual fd
-    */
-    pub fn dup_syscall(&self, virtual_fd: i32, _start_desc: Option<i32>) -> i32 {
-=======
     //------------------------------------DUP & DUP2 SYSCALLS------------------------------------
     /// Unix / Linux Reference: https://man7.org/linux/man-pages/man2/dup.2.html
     ///
@@ -797,7 +788,6 @@
     /// - `0` on success.
     /// - `-1` on failure, with `errno` set appropriately.
     pub fn dup_syscall(&self, virtual_fd: i32) -> i32 {
->>>>>>> 9f98fc49
         if virtual_fd < 0 {
             return syscall_error(Errno::EBADF, "dup", "Bad File Descriptor");
         }
