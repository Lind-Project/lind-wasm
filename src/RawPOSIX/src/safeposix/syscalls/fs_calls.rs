#![allow(dead_code)]

use std::fs;

// Add constants imports
use crate::constants::{
    DEFAULT_GID, DEFAULT_UID, LIND_ROOT, MAP_PRIVATE, MAP_SHARED, O_CLOEXEC, O_CREAT, O_RDONLY,
    O_RDWR, O_TRUNC, O_WRONLY, PROT_READ, PROT_WRITE, SEEK_CUR, SEEK_END, SEEK_SET, SEM_VALUE_MAX,
    SHMMAX, SHMMIN, SHM_DEST, SHM_RDONLY, STDERR_FILENO, STDIN_FILENO, STDOUT_FILENO, S_IRWXG,
    S_IRWXO, S_IRWXU,
};

use crate::interface;
use crate::interface::get_errno;
use crate::interface::handle_errno;
use crate::interface::FSData;
use crate::interface::ShmidsStruct;
use crate::interface::StatData;
use crate::safeposix::cage::Errno::EINVAL;
use crate::safeposix::cage::*;
use crate::safeposix::filesystem::convpath;
use crate::safeposix::filesystem::normpath;
use crate::safeposix::shm::*;

use libc::*;
use std::ffi::CStr;
use std::ffi::CString;
use std::io::stdout;
use std::io::{self, Write};
use std::mem;
use std::os::unix::io::RawFd;
use std::ptr;

use crate::fdtables;
use crate::safeposix::cage::Cage;

const FDKIND_KERNEL: u32 = 0;
const FDKIND_IMPIPE: u32 = 1;

impl Cage {
    //------------------------------------OPEN SYSCALL------------------------------------
    /*
     *   Open will return a file descriptor
     *   Mapping a new virtual fd and kernel fd that libc::socket returned
     *   Then return virtual fd
     */
    pub fn open_syscall(&self, path: &str, oflag: i32, mode: u32) -> i32 {
        // Convert data type from &str into *const i8
        let relpath = normpath(convpath(path), self);
        let relative_path = relpath.to_str().unwrap();
        let full_path = format!("{}{}", LIND_ROOT, relative_path);
        let c_path = CString::new(full_path).unwrap();

        let kernel_fd = unsafe { libc::open(c_path.as_ptr(), oflag, mode) };

        if kernel_fd < 0 {
            let errno = get_errno();
            return handle_errno(errno, "open");
        }

        let should_cloexec = (oflag & O_CLOEXEC) != 0;

        match fdtables::get_unused_virtual_fd(
            self.cageid,
            FDKIND_KERNEL,
            kernel_fd as u64,
            should_cloexec,
            0,
        ) {
            Ok(virtual_fd) => return virtual_fd as i32,
            Err(_) => return syscall_error(Errno::EMFILE, "open", "Too many files opened"),
        }
    }

    //------------------MKDIR SYSCALL------------------
    /*
     *   mkdir() will return 0 when success and -1 when fail
     */
    pub fn mkdir_syscall(&self, path: &str, mode: u32) -> i32 {
        // Convert data type from &str into *const i8
        let relpath = normpath(convpath(path), self);
        let relative_path = relpath.to_str().unwrap();
        let full_path = format!("{}{}", LIND_ROOT, relative_path);
        let c_path = CString::new(full_path).unwrap();

        let ret = unsafe { libc::mkdir(c_path.as_ptr(), mode) };
        if ret < 0 {
            let errno = get_errno();
            return handle_errno(errno, "mkdir");
        }
        ret
    }

    //------------------MKNOD SYSCALL------------------
    /*
     *   mknod() will return 0 when success and -1 when fail
     */
    pub fn mknod_syscall(&self, path: &str, mode: u32, dev: u64) -> i32 {
        // Convert data type from &str into *const i8
        let relpath = normpath(convpath(path), self);
        let relative_path = relpath.to_str().unwrap();
        let full_path = format!("{}{}", LIND_ROOT, relative_path);
        let c_path = CString::new(full_path).unwrap();
        let ret = unsafe { libc::mknod(c_path.as_ptr(), mode, dev) };
        if ret < 0 {
            let errno = get_errno();
            return handle_errno(errno, "mknod");
        }
        ret
    }

    //------------------------------------LINK SYSCALL------------------------------------
    /*
     *   link() will return 0 when success and -1 when fail
     */
    pub fn link_syscall(&self, oldpath: &str, newpath: &str) -> i32 {
        // Convert data type from &str into *const i8
        let rel_oldpath = normpath(convpath(oldpath), self);
        let relative_oldpath = rel_oldpath.to_str().unwrap();
        let full_oldpath = format!("{}{}", LIND_ROOT, relative_oldpath);
        let old_cpath = CString::new(full_oldpath).unwrap();

        let rel_newpath = normpath(convpath(newpath), self);
        let relative_newpath = rel_newpath.to_str().unwrap();
        let full_newpath = format!("{}{}", LIND_ROOT, relative_newpath);
        let new_cpath = CString::new(full_newpath).unwrap();

        let ret = unsafe { libc::link(old_cpath.as_ptr(), new_cpath.as_ptr()) };
        if ret < 0 {
            let errno = get_errno();
            return handle_errno(errno, "link");
        }
        ret
    }

    //------------------------------------UNLINKAT SYSCALL------------------------------------
    /*
     *  `unlinkat` removes a file or directory relative to a directory file descriptor.
     *  Reference: https://man7.org/linux/man-pages/man2/unlink.2.html
     *
     *  ## Arguments:
     *   - `dirfd`: Directory file descriptor. If `AT_FDCWD`, it uses the current working directory.
     *   - `pathname`: Path of the file/directory to be removed.
     *   - `flags`: Can include `AT_REMOVEDIR` to indicate directory removal.
     *
     *  There are two cases:
     *  Case 1: When `dirfd` is AT_FDCWD:
     *    - RawPOSIX maintains its own notion of the current working directory.
     *    - We convert the provided relative `pathname` (using `convpath` and `normpath`) into a host-absolute
     *      path by prepending the LIND_ROOT prefix.
     *    - After this conversion, the path is already absolute from the host’s perspective, so `AT_FDCWD`
     *     doesn't actually rely on the host’s working directory. This avoids mismatches between RawPOSIX
     *     and the host environment.
     *
     *  Case 2: When `dirfd` is not AT_FDCWD:
     *    - We translate the RawPOSIX virtual file descriptor to the corresponding kernel file descriptor.
     *    - In this case, we simply create a C string from the provided `pathname` (without further conversion)
     *      and let the underlying kernel call resolve the path relative to the directory represented by that fd.
     *
     *   ## Return Value:
     *   - `0` on success.
     *   - `-1` on failure, with `errno` set appropriately.
     */
    pub fn unlinkat_syscall(&self, dirfd: i32, pathname: &str, flags: i32) -> i32 {
        let mut c_path;
        // Determine the appropriate kernel file descriptor and pathname conversion based on dirfd.
        let kernel_fd = if dirfd == libc::AT_FDCWD {
            // Case 1: When AT_FDCWD is used.
            // Convert the provided pathname from the RawPOSIX working directory (which is different from the host's)
            // into a host-absolute path by prepending LIND_ROOT.
            let relpath = normpath(convpath(pathname), self);
            let relative_path = relpath.to_str().unwrap();
            let full_path = format!("{}{}", LIND_ROOT, relative_path);
            c_path = CString::new(full_path).unwrap();
            libc::AT_FDCWD
        } else {
            // Case 2: When a specific directory fd is provided.
            // Translate the virtual file descriptor to the corresponding kernel file descriptor.
            let wrappedvfd = fdtables::translate_virtual_fd(self.cageid, dirfd as u64);
            if wrappedvfd.is_err() {
                return syscall_error(Errno::EBADF, "unlinkat", "Bad File Descriptor");
            }
            let vfd = wrappedvfd.unwrap();
            // For this case, we pass the provided pathname directly.
            c_path = CString::new(pathname).unwrap();
            vfd.underfd as i32
        };

        // Call the underlying libc::unlinkat() function with the fd and pathname.
        let ret = unsafe { libc::unlinkat(kernel_fd, c_path.as_ptr(), flags) };

        // If the call failed, retrieve and handle the errno
        if ret < 0 {
            let errno = get_errno();
            return handle_errno(errno, "unlinkat");
        }
        ret
    }

    //------------------------------------UNLINK SYSCALL------------------------------------
    /*
     *   unlink() will return 0 when success and -1 when fail
     */
    pub fn unlink_syscall(&self, path: &str) -> i32 {
        // let (path_c, _, _) = path.to_string().into_raw_parts();
        let relpath = normpath(convpath(path), self);
        let relative_path = relpath.to_str().unwrap();
        let full_path = format!("{}{}", LIND_ROOT, relative_path);
        let c_path = CString::new(full_path).unwrap();

        let ret = unsafe { libc::unlink(c_path.as_ptr()) };

        if ret < 0 {
            let errno = get_errno();
            return handle_errno(errno, "unlink");
        }
        ret
    }

    //------------------------------------CREAT SYSCALL------------------------------------
    /*
     *   creat() will return fd when success and -1 when fail
     */
    pub fn creat_syscall(&self, path: &str, mode: u32) -> i32 {
        // let c_path = CString::new(path).expect("CString::new failed");
        let relpath = normpath(convpath(path), self);
        let relative_path = relpath.to_str().unwrap();
        let full_path = format!("{}{}", LIND_ROOT, relative_path);
        let c_path = CString::new(full_path).unwrap();

        let kernel_fd = unsafe { libc::creat(c_path.as_ptr(), mode) };
        if kernel_fd < 0 {
            let errno = get_errno();
            return handle_errno(errno, "creat");
        }

        let virtual_fd =
            fdtables::get_unused_virtual_fd(self.cageid, FDKIND_KERNEL, kernel_fd as u64, false, 0)
                .unwrap();
        virtual_fd as i32
    }

    //------------------------------------STAT SYSCALL------------------------------------
    /*
     *   stat() will return 0 when success and -1 when fail
     */
    pub fn stat_syscall(&self, path: &str, rposix_statbuf: &mut StatData) -> i32 {
<<<<<<< HEAD
=======
        // println!("xstat path: {}", path);
>>>>>>> 61f59384
        let relpath = normpath(convpath(path), self);
        let relative_path = relpath.to_str().unwrap();
        let full_path = format!("{}{}", LIND_ROOT, relative_path);
        let c_path = CString::new(full_path).unwrap();

        // Declare statbuf by ourselves
        let mut libc_statbuf: stat = unsafe { std::mem::zeroed() };
        let libcret = unsafe { libc::stat(c_path.as_ptr(), &mut libc_statbuf) };

        if libcret < 0 {
            let errno = get_errno();
            return handle_errno(errno, "stat");
        }

        rposix_statbuf.st_blksize = libc_statbuf.st_blksize as i32;
        rposix_statbuf.st_blocks = libc_statbuf.st_blocks as u32;
        rposix_statbuf.st_dev = libc_statbuf.st_dev as u64;
        rposix_statbuf.st_gid = libc_statbuf.st_gid;
        rposix_statbuf.st_ino = libc_statbuf.st_ino as usize;
        rposix_statbuf.st_mode = libc_statbuf.st_mode as u32;
        rposix_statbuf.st_nlink = libc_statbuf.st_nlink as u32;
        rposix_statbuf.st_rdev = libc_statbuf.st_rdev as u64;
        rposix_statbuf.st_size = libc_statbuf.st_size as usize;
        rposix_statbuf.st_uid = libc_statbuf.st_uid;
<<<<<<< HEAD
=======
        // println!("st_mode={}", rposix_statbuf.st_mode);
>>>>>>> 61f59384

        libcret
    }

    //------------------------------------FSTAT SYSCALL------------------------------------
    /*
     *   Get the kernel fd with provided virtual fd first
     *   fstat() will return 0 when success and -1 when fail
     */
    pub fn fstat_syscall(&self, virtual_fd: i32, rposix_statbuf: &mut StatData) -> i32 {
        let wrappedvfd = fdtables::translate_virtual_fd(self.cageid, virtual_fd as u64);
        if wrappedvfd.is_err() {
            return syscall_error(Errno::EBADF, "fstat", "Bad File Descriptor");
        }
        let vfd = wrappedvfd.unwrap();

        // Declare statbuf by ourselves
        let mut libc_statbuf: stat = unsafe { std::mem::zeroed() };
        let libcret = unsafe { libc::fstat(vfd.underfd as i32, &mut libc_statbuf) };

        if libcret < 0 {
            let errno = get_errno();
            return handle_errno(errno, "fstat");
        }

        rposix_statbuf.st_blksize = libc_statbuf.st_blksize as i32;
        rposix_statbuf.st_blocks = libc_statbuf.st_blocks as u32;
        rposix_statbuf.st_dev = libc_statbuf.st_dev as u64;
        rposix_statbuf.st_gid = libc_statbuf.st_gid;
        rposix_statbuf.st_ino = libc_statbuf.st_ino as usize;
        rposix_statbuf.st_mode = libc_statbuf.st_mode as u32;
        rposix_statbuf.st_nlink = libc_statbuf.st_nlink as u32;
        rposix_statbuf.st_rdev = libc_statbuf.st_rdev as u64;
        rposix_statbuf.st_size = libc_statbuf.st_size as usize;
        rposix_statbuf.st_uid = libc_statbuf.st_uid;

        libcret
    }

    //------------------------------------STATFS SYSCALL------------------------------------
    /*
     *   statfs() will return 0 when success and -1 when fail
     */
    pub fn statfs_syscall(&self, path: &str, rposix_databuf: &mut FSData) -> i32 {
        let relpath = normpath(convpath(path), self);
        let relative_path = relpath.to_str().unwrap();
        let full_path = format!("{}{}", LIND_ROOT, relative_path);
        let c_path = CString::new(full_path).unwrap();

        let mut libc_databuf: statfs = unsafe { mem::zeroed() };
        let libcret = unsafe { libc::statfs(c_path.as_ptr(), &mut libc_databuf) };

        if libcret < 0 {
            let errno = get_errno();
            return handle_errno(errno, "statfs");
        }

        rposix_databuf.f_bavail = libc_databuf.f_bavail;
        rposix_databuf.f_bfree = libc_databuf.f_bfree;
        rposix_databuf.f_blocks = libc_databuf.f_blocks;
        rposix_databuf.f_bsize = libc_databuf.f_bsize as u64;
        rposix_databuf.f_files = libc_databuf.f_files;
        /* TODO: different from libc struct */
        rposix_databuf.f_fsid = 0;
        rposix_databuf.f_type = libc_databuf.f_type as u64;
        rposix_databuf.f_ffiles = 1024 * 1024 * 515;
        rposix_databuf.f_namelen = 254;
        rposix_databuf.f_frsize = 4096;
        rposix_databuf.f_spare = [0; 32];

        libcret
    }

    //------------------------------------FSTATFS SYSCALL------------------------------------
    /*
     *   Get the kernel fd with provided virtual fd first
     *   fstatfs() will return 0 when success and -1 when fail
     */
    pub fn fstatfs_syscall(&self, virtual_fd: i32, rposix_databuf: &mut FSData) -> i32 {
        let wrappedvfd = fdtables::translate_virtual_fd(self.cageid, virtual_fd as u64);
        if wrappedvfd.is_err() {
            return syscall_error(Errno::EBADF, "fstatfs", "Bad File Descriptor");
        }
        let vfd = wrappedvfd.unwrap();
        let mut libc_databuf: statfs = unsafe { mem::zeroed() };
        let libcret = unsafe { libc::fstatfs(vfd.underfd as i32, &mut libc_databuf) };

        if libcret < 0 {
            let errno = get_errno();
            return handle_errno(errno, "fstatfs");
        }

        rposix_databuf.f_bavail = libc_databuf.f_bavail;
        rposix_databuf.f_bfree = libc_databuf.f_bfree;
        rposix_databuf.f_blocks = libc_databuf.f_blocks;
        rposix_databuf.f_bsize = libc_databuf.f_bsize as u64;
        rposix_databuf.f_files = libc_databuf.f_files;
        /* TODO: different from libc struct */
        rposix_databuf.f_fsid = 0;
        rposix_databuf.f_type = libc_databuf.f_type as u64;
        rposix_databuf.f_ffiles = 1024 * 1024 * 515;
        rposix_databuf.f_namelen = 254;
        rposix_databuf.f_frsize = 4096;
        rposix_databuf.f_spare = [0; 32];

        return libcret;
    }

    //------------------------------------READ SYSCALL------------------------------------
    /*
     *   Get the kernel fd with provided virtual fd first
     *   read() will return:
     *   - the number of bytes read is returned, success
     *   - -1, fail
     */
    pub fn read_syscall(&self, virtual_fd: i32, readbuf: *mut u8, count: usize) -> i32 {
        let wrappedvfd = fdtables::translate_virtual_fd(self.cageid, virtual_fd as u64);
        if wrappedvfd.is_err() {
            return syscall_error(Errno::EBADF, "read", "Bad File Descriptor");
        }

        let vfd = wrappedvfd.unwrap();
        //kernel fd
        let ret = unsafe { libc::read(vfd.underfd as i32, readbuf as *mut c_void, count) as i32 };
<<<<<<< HEAD
=======
        // println!("read: {}", interface::get_cstr(readbuf as u64).unwrap());
>>>>>>> 61f59384
        if ret < 0 {
            let errno = get_errno();
            return handle_errno(errno, "read");
        }
        return ret;
    }

    //------------------------------------PREAD SYSCALL------------------------------------
    /*
     *   Get the kernel fd with provided virtual fd first
     *   pread() will return:
     *   - the number of bytes read is returned, success
     *   - -1, fail
     */
    pub fn pread_syscall(&self, virtual_fd: i32, buf: *mut u8, count: usize, offset: i64) -> i32 {
        let wrappedvfd = fdtables::translate_virtual_fd(self.cageid, virtual_fd as u64);
        if wrappedvfd.is_err() {
            return syscall_error(Errno::EBADF, "pread", "Bad File Descriptor");
        }
        let vfd = wrappedvfd.unwrap();
        let ret =
            unsafe { libc::pread(vfd.underfd as i32, buf as *mut c_void, count, offset) as i32 };
        if ret < 0 {
            let errno = get_errno();
            return handle_errno(errno, "pread");
        }
        return ret;
    }

    //------------------------------------READLINK and READLINKAT SYSCALL------------------------------------
    /*
     * The return value of the readlink syscall indicates the number of bytes written into the buf and -1 if
     * error. The contents of the buf represent the file path that the symbolic link points to. Since the file
     * path perspectives differ between the user application and the host Linux, the readlink implementation
     * requires handling the paths for both the input passed to the Rust kernel libc and the output buffer
     * returned by the kernel libc.
     *
     * For the input path, the transformation is straightforward: we prepend the LIND_ROOT prefix to convert
     * the user's relative path into a host-compatible absolute path.
     * However, for the output buffer, we need to first verify whether the path written to buf is an absolute
     * path. If it is not, we prepend the current working directory to make it absolute. Next, we remove the
     * LIND_ROOT prefix to adjust the path to the user's perspective. Finally, we truncate the adjusted result
     * to fit within the user-provided buflen, ensuring compliance with the behavior described in the Linux
     * readlink man page, which states that truncation is performed silently if the buffer is too small.
     */
    pub fn readlink_syscall(&self, path: &str, buf: *mut u8, buflen: usize) -> i32 {
        // Convert the path from relative path (lind-wasm perspective) to real kernel path (host kernel
        // perspective)
        let relpath = normpath(convpath(path), self);
        let relative_path = relpath.to_str().unwrap();
        let full_path = format!("{}{}", LIND_ROOT, relative_path);
        let c_path = CString::new(full_path).unwrap();

        // Call libc::readlink to get the original symlink target
        let libc_buflen = buflen + LIND_ROOT.len();
        let mut libc_buf = vec![0u8; libc_buflen];
        let libcret = unsafe {
            libc::readlink(
                c_path.as_ptr(),
                libc_buf.as_mut_ptr() as *mut c_char,
                libc_buflen,
            )
        };

        if libcret < 0 {
            let errno = get_errno();
            return handle_errno(errno, "readlink");
        }

        // Convert the result from readlink to a Rust string
        let libcbuf_str = unsafe { CStr::from_ptr(libc_buf.as_ptr() as *const c_char) }
            .to_str()
            .unwrap();

        // Use libc::getcwd to get the current working directory
        let mut cwd_buf = vec![0u8; 4096];
        let cwd_ptr = unsafe { libc::getcwd(cwd_buf.as_mut_ptr() as *mut c_char, cwd_buf.len()) };
        if cwd_ptr.is_null() {
            let errno = get_errno();
            return handle_errno(errno, "getcwd");
        }

        let pwd = unsafe { CStr::from_ptr(cwd_buf.as_ptr() as *const c_char) }
            .to_str()
            .unwrap();

        // Adjust the result to user perspective
        // Verify if libcbuf_str starts with the current working directory (pwd)
        let adjusted_result = if libcbuf_str.starts_with(pwd) {
            libcbuf_str.to_string()
        } else {
            format!("{}/{}", pwd, libcbuf_str)
        };
        let new_root = format!("{}/", LIND_ROOT);
        let final_result = adjusted_result
            .strip_prefix(&new_root)
            .unwrap_or(&adjusted_result);

        // Check the length and copy the appropriate amount of data to buf
        let bytes_to_copy = std::cmp::min(buflen, final_result.len());
        unsafe {
            std::ptr::copy_nonoverlapping(final_result.as_ptr(), buf, bytes_to_copy);
        }

        bytes_to_copy as i32
    }

    /*
     * The readlinkat syscall builds upon the readlink syscall, with additional handling for the provided fd.
     * There are two main cases to consider:
     *
     * When fd is the special value AT_FDCWD:
     * In this case, we first retrieve the current working directory path. We then append the user-provided path
     * to this directory path to create a complete path. After this, the handling is identical to the readlink
     * syscall. Therefore, the implementation delegates the underlying work to the readlink syscall.
     *
     * One notable point is that when fd = AT_FDCWD, there is no need to convert the virtual fd. Due to Rust's
     * variable scoping rules and for safety considerations (we must use the predefined fdtable API). This results
     * in approximately four lines of repetitive code during the path conversion step. If we plan to optimize
     * the implementation in the future, we can consider abstracting this step into a reusable function to avoid
     * redundancy.
     *
     * When fd is a directory fd:
     * Handling this case is difficult without access to kernel-space code. In Linux, there is no syscall that
     * provides a method to resolve the directory path corresponding to a given dirfd. The Linux kernel handles
     * this step by utilizing its internal dentry data structure, which is not accessible from user space.
     * Therefore, in the RawPOSIX implementation, we assume that all paths are absolute to simplify the resolution
     * process.
     *
     */
    pub fn readlinkat_syscall(
        &self,
        virtual_fd: i32,
        path: &str,
        buf: *mut u8,
        buflen: usize,
    ) -> i32 {
        let mut libcret;
        let mut path = path.to_string();
        let libc_buflen = buflen + LIND_ROOT.len();
        let mut libc_buf = vec![0u8; libc_buflen];
        if virtual_fd == libc::AT_FDCWD {
            // Check if the fd is AT_FDCWD
            let cwd_container = self.cwd.read();
            path = format!("{}/{}", cwd_container.to_str().unwrap(), path);
            // Convert the path from relative path (lind-wasm perspective) to real kernel path (host kernel
            // perspective)
            let relpath = normpath(convpath(&path), self);
            let relative_path = relpath.to_str().unwrap();
            let full_path = format!("{}{}", LIND_ROOT, relative_path);
            let c_path = CString::new(full_path).unwrap();

            libcret = unsafe {
                libc::readlink(
                    c_path.as_ptr(),
                    libc_buf.as_mut_ptr() as *mut c_char,
                    libc_buflen,
                )
            };
        } else {
            // Convert the virtual fd into real kernel fd and handle the error case
            let wrappedvfd = fdtables::translate_virtual_fd(self.cageid, virtual_fd as u64);
            if wrappedvfd.is_err() {
                return syscall_error(Errno::EBADF, "readlinkat", "Bad File Descriptor");
            }
            let vfd = wrappedvfd.unwrap();
            // Convert the path from relative path (lind-wasm perspective) to real kernel path (host kernel
            // perspective)
            let relpath = normpath(convpath(&path), self);
            let relative_path = relpath.to_str().unwrap();
            let full_path = format!("{}{}", LIND_ROOT, relative_path);
            let c_path = CString::new(full_path).unwrap();

            libcret = unsafe {
                libc::readlinkat(
                    vfd.underfd as i32,
                    c_path.as_ptr(),
                    libc_buf.as_mut_ptr() as *mut c_char,
                    libc_buflen,
                )
            };
        }

        if libcret < 0 {
            let errno = get_errno();
            return handle_errno(errno, "readlinkat");
        }

        // Convert the result from readlink to a Rust string
        let libcbuf_str = unsafe { CStr::from_ptr(libc_buf.as_ptr() as *const c_char) }
            .to_str()
            .unwrap();

        // Use libc::getcwd to get the current working directory
        let mut cwd_buf = vec![0u8; 4096];
        let cwd_ptr = unsafe { libc::getcwd(cwd_buf.as_mut_ptr() as *mut c_char, cwd_buf.len()) };
        if cwd_ptr.is_null() {
            let errno = get_errno();
            return handle_errno(errno, "getcwd");
        }

        let pwd = unsafe { CStr::from_ptr(cwd_buf.as_ptr() as *const c_char) }
            .to_str()
            .unwrap();

        // Adjust the result to user perspective
        let adjusted_result = format!("{}/{}", pwd, libcbuf_str);
        let new_root = format!("{}/", LIND_ROOT);
        let final_result = adjusted_result
            .strip_prefix(&new_root)
            .unwrap_or(&adjusted_result);

        // Check the length and copy the appropriate amount of data to buf
        let bytes_to_copy = std::cmp::min(buflen, final_result.len());
        unsafe {
            std::ptr::copy_nonoverlapping(final_result.as_ptr(), buf, bytes_to_copy);
        }

        bytes_to_copy as i32
    }

    //------------------------------------WRITE SYSCALL------------------------------------
    /*
     *   Get the kernel fd with provided virtual fd first
     *   write() will return:
     *   - the number of bytes writen is returned, success
     *   - -1, fail
     */
    pub fn write_syscall(&self, virtual_fd: i32, buf: *const u8, count: usize) -> i32 {
        let wrappedvfd = fdtables::translate_virtual_fd(self.cageid, virtual_fd as u64);
        if wrappedvfd.is_err() {
            return syscall_error(Errno::EBADF, "write", "Bad File Descriptor");
        }

        let vfd = wrappedvfd.unwrap();
        let ret = unsafe { libc::write(vfd.underfd as i32, buf as *const c_void, count) as i32 };
        if ret < 0 {
            let errno = get_errno();
            return handle_errno(errno, "write");
        }
        return ret;
    }

    //------------------------------------PWRITE SYSCALL------------------------------------
    /*
     *   Get the kernel fd with provided virtual fd first
     *   pwrite() will return:
     *   - the number of bytes read is returned, success
     *   - -1, fail
     */
    pub fn pwrite_syscall(
        &self,
        virtual_fd: i32,
        buf: *const u8,
        count: usize,
        offset: i64,
    ) -> i32 {
        let wrappedvfd = fdtables::translate_virtual_fd(self.cageid, virtual_fd as u64);
        if wrappedvfd.is_err() {
            return syscall_error(Errno::EBADF, "pwrite", "Bad File Descriptor");
        }
        let vfd = wrappedvfd.unwrap();
        let ret =
            unsafe { libc::pwrite(vfd.underfd as i32, buf as *const c_void, count, offset) as i32 };
        if ret < 0 {
            let errno = get_errno();
            return handle_errno(errno, "pwrite");
        }
        return ret;
    }

    //------------------------------------WRITEV SYSCALL------------------------------------

    pub fn writev_syscall(
        &self,
        virtual_fd: i32,
        iovec: *const interface::IovecStruct,
        iovcnt: i32,
    ) -> i32 {
        let wrappedvfd = fdtables::translate_virtual_fd(self.cageid, virtual_fd as u64);
        if wrappedvfd.is_err() {
            return syscall_error(Errno::EBADF, "write", "Bad File Descriptor");
        }

        let vfd = wrappedvfd.unwrap();
        let ret = unsafe { libc::writev(vfd.underfd as i32, iovec, iovcnt) };
        if ret < 0 {
            let errno = get_errno();
            return handle_errno(errno, "writev");
        }
        return ret as i32;
    }

    //------------------------------------LSEEK SYSCALL------------------------------------
    /*
     *   Get the kernel fd with provided virtual fd first
     *   lseek() will return:
     *   -  the resulting offset location as measured in bytes from the beginning of the file
     *   - -1, fail
     */
    pub fn lseek_syscall(&self, virtual_fd: i32, offset: isize, whence: i32) -> i32 {
        let wrappedvfd = fdtables::translate_virtual_fd(self.cageid, virtual_fd as u64);
        if wrappedvfd.is_err() {
            return syscall_error(Errno::EBADF, "lseek", "Bad File Descriptor");
        }
        let vfd = wrappedvfd.unwrap();
        let ret = unsafe { libc::lseek(vfd.underfd as i32, offset as i64, whence) as i32 };
        if ret < 0 {
            let errno = get_errno();
            return handle_errno(errno, "lseek");
        }
        return ret;
    }

    //------------------------------------ACCESS SYSCALL------------------------------------
    /*
     *   access() will return 0 when sucess, -1 when fail
     */
    pub fn access_syscall(&self, path: &str, amode: i32) -> i32 {
        let relpath = normpath(convpath(path), self);
        let relative_path = relpath.to_str().unwrap();
        let full_path = format!("{}{}", LIND_ROOT, relative_path);
        let c_path = CString::new(full_path).unwrap();
        let ret = unsafe { libc::access(c_path.as_ptr(), amode) };
        if ret < 0 {
            let errno = get_errno();
            return handle_errno(errno, "access");
        }
        ret
    }

    //------------------------------------FCHDIR SYSCALL------------------------------------
    /*
     *   Get the kernel fd with provided virtual fd first
     *   fchdir() will return 0 when sucess, -1 when fail
     */
    pub fn fchdir_syscall(&self, virtual_fd: i32) -> i32 {
        let wrappedvfd = fdtables::translate_virtual_fd(self.cageid, virtual_fd as u64);
        if wrappedvfd.is_err() {
            return syscall_error(Errno::EBADF, "fchdir", "Bad File Descriptor");
        }
        let vfd = wrappedvfd.unwrap();
        let ret = unsafe { libc::fchdir(vfd.underfd as i32) };
        if ret < 0 {
            let errno = get_errno();
            return handle_errno(errno, "fchdir");
        }

        // Get the working directory in native
        let mut buf = [0; PATH_MAX as usize];
        let cwdret = unsafe { libc::getcwd(buf.as_mut_ptr(), buf.len()) };
        if cwdret == ptr::null_mut() {
            let errno = get_errno();
            return handle_errno(errno, "fchdir");
        }
        let cwdcstr = unsafe { CStr::from_ptr(buf.as_ptr() as *const i8) };
        let cwd = cwdcstr.to_str().unwrap();
        // Update RawPOSIX working directory
        let raw_path = &cwd[LIND_ROOT.len()..];
        let true_path = normpath(convpath(raw_path), self);
        let mut cwd_container = self.cwd.write();
        *cwd_container = interface::RustRfc::new(true_path);

        return ret;
    }

    //------------------------------------CHDIR SYSCALL------------------------------------
    /*
     *   We first check if desired path exists in native
     *   chdir() will return 0 when sucess, -1 when fail
     */
    pub fn chdir_syscall(&self, path: &str) -> i32 {
        let relpath = normpath(convpath(path), self);
        let relative_path = relpath.to_str().unwrap();
        let full_path = format!("{}{}", LIND_ROOT, relative_path);
        let c_path = CString::new(full_path).unwrap();

        let ret = unsafe { libc::chdir(c_path.as_ptr()) };

        if ret < 0 {
            let errno = get_errno();
            return handle_errno(errno, "chdir");
        }

        let truepath = normpath(convpath(path), self);

        //at this point, syscall isn't an error
        let mut cwd_container = self.cwd.write();

        *cwd_container = interface::RustRfc::new(truepath);
        0
    }

    //------------------------------------DUP & DUP2 SYSCALLS------------------------------------
    /*
     *   dup() / dup2() will return a file descriptor
     *   Mapping a new virtual fd and kernel fd that libc::dup returned
     *   Then return virtual fd
     */
    pub fn dup_syscall(&self, virtual_fd: i32, _start_desc: Option<i32>) -> i32 {
        if virtual_fd < 0 {
            return syscall_error(Errno::EBADF, "dup", "Bad File Descriptor");
        }
        let wrappedvfd = fdtables::translate_virtual_fd(self.cageid, virtual_fd as u64);
        if wrappedvfd.is_err() {
            return syscall_error(Errno::EBADF, "dup", "Bad File Descriptor");
        }
        let vfd = wrappedvfd.unwrap();
        let ret_kernelfd = unsafe { libc::dup(vfd.underfd as i32) };
        if ret_kernelfd < 0 {
            let errno = get_errno();
            return handle_errno(errno, "dup");
        }
        let ret_virtualfd =
            fdtables::get_unused_virtual_fd(self.cageid, vfd.fdkind, ret_kernelfd as u64, false, 0)
                .unwrap();
<<<<<<< HEAD
=======
        // println!("dup: {}({}) -> {}({})", virtual_fd, vfd.underfd, ret_virtualfd, ret_kernelfd);
>>>>>>> 61f59384
        return ret_virtualfd as i32;
    }

    /*
     */
    pub fn dup2_syscall(&self, old_virtualfd: i32, new_virtualfd: i32) -> i32 {
        if old_virtualfd < 0 || new_virtualfd < 0 {
            return syscall_error(Errno::EBADF, "dup", "Bad File Descriptor");
        }

        match fdtables::translate_virtual_fd(self.cageid, old_virtualfd as u64) {
            Ok(old_vfd) => {
                let new_kernelfd = unsafe { libc::dup(old_vfd.underfd as i32) };
                // Map new kernel fd with provided kernel fd
                let _ret_kernelfd = unsafe { libc::dup2(old_vfd.underfd as i32, new_kernelfd) };
                let _ = fdtables::get_specific_virtual_fd(
                    self.cageid,
                    new_virtualfd as u64,
                    old_vfd.fdkind,
                    new_kernelfd as u64,
                    false,
                    old_vfd.perfdinfo,
                )
                .unwrap();
                return new_virtualfd;
            }
            Err(_e) => {
                return syscall_error(Errno::EBADF, "dup2", "Bad File Descriptor");
            }
        }
    }

    //------------------------------------CLOSE SYSCALL------------------------------------
    /*
     *   Get the kernel fd with provided virtual fd first
     *   close() will return 0 when sucess, -1 when fail
     */
    pub fn close_syscall(&self, virtual_fd: i32) -> i32 {
        match fdtables::close_virtualfd(self.cageid, virtual_fd as u64) {
            Ok(()) => {
                return 0;
            }
            Err(e) => {
                if e == Errno::EBADFD as u64 {
                    return syscall_error(Errno::EBADF, "close", "bad file descriptor");
                }
                return -1;
            }
        }
    }

    //------------------------------------FCNTL SYSCALL------------------------------------
    /*
    *   For a successful call, the return value depends on the operation:

       F_DUPFD
              The new file descriptor.

       F_GETFD
              Value of file descriptor flags.

       F_GETFL
              Value of file status flags.

       F_GETLEASE
              Type of lease held on file descriptor.

       F_GETOWN
              Value of file descriptor owner.

       F_GETSIG
              Value of signal sent when read or write becomes possible,
              or zero for traditional SIGIO behavior.

       F_GETPIPE_SZ, F_SETPIPE_SZ
              The pipe capacity.

       F_GET_SEALS
              A bit mask identifying the seals that have been set for
              the inode referred to by fd.

       All other commands
              Zero.

       On error, -1 is returned
    */
    pub fn fcntl_syscall(&self, virtual_fd: i32, cmd: i32, arg: i32) -> i32 {
        match (cmd, arg) {
            (F_GETOWN, ..) => {
                //
                1000
            }
            (F_SETOWN, arg) if arg >= 0 => 0,
            _ => {
                let wrappedvfd = fdtables::translate_virtual_fd(self.cageid, virtual_fd as u64);
                if wrappedvfd.is_err() {
                    return syscall_error(Errno::EBADF, "fcntl", "Bad File Descriptor");
                }
                let vfd = wrappedvfd.unwrap();
                if cmd == libc::F_DUPFD {
                    match arg {
                        n if n < 0 => return syscall_error(Errno::EINVAL, "fcntl", "op is F_DUPFD and arg is negative or is greater than the maximum allowable value"),
                        0..=1024 => return self.dup2_syscall(virtual_fd, arg),
                        _ => return syscall_error(Errno::EMFILE, "fcntl", "op is F_DUPFD and the per-process limit on the number of open file descriptors has been reached")
                    }
                }
                let ret = unsafe { libc::fcntl(vfd.underfd as i32, cmd, arg) };
                if ret < 0 {
                    let errno = get_errno();
                    return handle_errno(errno, "fcntl");
                }
                ret
            }
        }
    }

    //------------------------------------IOCTL SYSCALL------------------------------------
    /*
     *   The third argument is an untyped pointer to memory.  It's traditionally char *argp
     *   (from the days before void * was valid C), and will be so named for this discussion.
     *   ioctl() will return 0 when success and -1 when fail.
     *   Note: A few ioctl() requests use the return value as an output parameter and return
     *   a nonnegative value on success.
     */
    pub fn ioctl_syscall(&self, virtual_fd: i32, request: u64, ptrunion: *mut u8) -> i32 {
        let wrappedvfd = fdtables::translate_virtual_fd(self.cageid, virtual_fd as u64);
        if wrappedvfd.is_err() {
            return syscall_error(Errno::EBADF, "ioctl", "Bad File Descriptor");
        }
        let vfd = wrappedvfd.unwrap();
        let ret = unsafe { libc::ioctl(vfd.underfd as i32, request, ptrunion as *mut c_void) };
        if ret < 0 {
            let errno = get_errno();
            return handle_errno(errno, "ioctl");
        }
        return ret;
    }

    //------------------------------------CHMOD SYSCALL------------------------------------
    /*
     *   chmod() will return 0 when success and -1 when fail
     */
    pub fn chmod_syscall(&self, path: &str, mode: u32) -> i32 {
        let relpath = normpath(convpath(path), self);
        let relative_path = relpath.to_str().unwrap();
        let full_path = format!("{}{}", LIND_ROOT, relative_path);
        let c_path = CString::new(full_path).unwrap();
        let ret = unsafe { libc::chmod(c_path.as_ptr(), mode) };
        if ret < 0 {
            let errno = get_errno();
            return handle_errno(errno, "chmod");
        }
        ret
    }

    //------------------------------------FCHMOD SYSCALL------------------------------------
    /*
     *   Get the kernel fd with provided virtual fd first
     *   fchmod() will return 0 when sucess, -1 when fail
     */
    pub fn fchmod_syscall(&self, virtual_fd: i32, mode: u32) -> i32 {
        let wrappedvfd = fdtables::translate_virtual_fd(self.cageid, virtual_fd as u64);
        if wrappedvfd.is_err() {
            return syscall_error(Errno::EBADF, "fchmod", "Bad File Descriptor");
        }
        let vfd = wrappedvfd.unwrap();
        let ret = unsafe { libc::fchmod(vfd.underfd as i32, mode) };
        if ret < 0 {
            let errno = get_errno();
            return handle_errno(errno, "fchmod");
        }
        return ret;
    }

    //------------------------------------MMAP SYSCALL------------------------------------
    /*
     *   Get the kernel fd with provided virtual fd first
     *   mmap() will return:
     *   - a pointer to the mapped area, success
     *   - -1, fail
     */
    pub fn mmap_syscall(
        &self,
        addr: *mut u8,
        len: usize,
        prot: i32,
        flags: i32,
        virtual_fd: i32,
        off: i64,
    ) -> usize {
        if virtual_fd != -1 {
            match fdtables::translate_virtual_fd(self.cageid, virtual_fd as u64) {
                Ok(kernel_fd) => {
                    let ret = unsafe {
                        (libc::mmap(
                            addr as *mut c_void,
                            len,
                            prot,
                            flags,
                            kernel_fd.underfd as i32,
                            off,
                        ) as i64)
                    };

                    // Check if mmap failed and return the appropriate error if so
                    if ret == -1 {
                        return syscall_error(
                            Errno::EINVAL,
                            "mmap",
                            "mmap failed with invalid flags",
                        ) as usize;
                    }

                    ret as usize
                }
                Err(_e) => {
                    return syscall_error(Errno::EBADF, "mmap", "Bad File Descriptor") as usize;
                }
            }
        } else {
            // Handle mmap with fd = -1 (anonymous memory mapping or special case)
            let ret = unsafe { libc::mmap(addr as *mut c_void, len, prot, flags, -1, off) as i64 };
            // Check if mmap failed and return the appropriate error if so
            if ret == -1 {
                return syscall_error(Errno::EINVAL, "mmap", "mmap failed with invalid flags")
                    as usize;
            }

            ret as usize
        }
    }

    //------------------------------------MUNMAP SYSCALL------------------------------------
    /*
     *   munmap() will return:
     *   - 0, success
     *   - -1, fail
     */
    pub fn munmap_syscall(&self, addr: *mut u8, len: usize) -> i32 {
        let ret = unsafe { libc::munmap(addr as *mut c_void, len) };
        if ret < 0 {
            let errno = get_errno();
            return handle_errno(errno, "munmap");
        }
        ret
    }

    //------------------------------------FLOCK SYSCALL------------------------------------
    /*
     *   Get the kernel fd with provided virtual fd first
     *   flock() will return 0 when sucess, -1 when fail
     */
    pub fn flock_syscall(&self, virtual_fd: i32, operation: i32) -> i32 {
        let wrappedvfd = fdtables::translate_virtual_fd(self.cageid, virtual_fd as u64);
        if wrappedvfd.is_err() {
            return syscall_error(Errno::EBADF, "flock", "Bad File Descriptor");
        }
        let vfd = wrappedvfd.unwrap();
        let ret = unsafe { libc::flock(vfd.underfd as i32, operation) };
        if ret < 0 {
            let errno = get_errno();
            return handle_errno(errno, "flock");
        }
        return ret;
    }

    //------------------RMDIR SYSCALL------------------
    /*
     *   rmdir() will return 0 when sucess, -1 when fail
     */
    pub fn rmdir_syscall(&self, path: &str) -> i32 {
        match path {
            "" => return syscall_error(Errno::ENOENT, "rmdir", "A directory component in pathname does not exist"),
            "/" => return syscall_error(Errno::EBUSY, "rmdir", "pathname is currently in use by the system or some process that prevents its removal"),
            _ => {
                let relpath = normpath(convpath(path), self);
                let relative_path = relpath.to_str().unwrap();
                let full_path = format!("{}{}", LIND_ROOT, relative_path);
                let c_path = CString::new(full_path).unwrap();
                let ret = unsafe {
                    libc::rmdir(c_path.as_ptr())
                };
                if ret < 0 {
                    let errno = get_errno();
                    return handle_errno(errno, "rmdir");
                }
                return ret;
            }
        }
    }

    //------------------RENAME SYSCALL------------------
    /*
     *   rename() will return 0 when sucess, -1 when fail
     */
    pub fn rename_syscall(&self, oldpath: &str, newpath: &str) -> i32 {
        let rel_oldpath = normpath(convpath(oldpath), self);
        let relative_oldpath = rel_oldpath.to_str().unwrap();
        let full_oldpath = format!("{}{}", LIND_ROOT, relative_oldpath);
        let old_cpath = CString::new(full_oldpath).unwrap();

        let rel_newpath = normpath(convpath(newpath), self);
        let relative_newpath = rel_newpath.to_str().unwrap();
        let full_newpath = format!("{}{}", LIND_ROOT, relative_newpath);
        let new_cpath = CString::new(full_newpath).unwrap();

        let ret = unsafe { libc::rename(old_cpath.as_ptr(), new_cpath.as_ptr()) };
        if ret < 0 {
            let errno = get_errno();
            return handle_errno(errno, "rename");
        }
        ret
    }

    //------------------------------------FSYNC SYSCALL------------------------------------
    /*
     *   Get the kernel fd with provided virtual fd first
     *   fsync() will return 0 when sucess, -1 when fail
     */
    pub fn fsync_syscall(&self, virtual_fd: i32) -> i32 {
        let wrappedvfd = fdtables::translate_virtual_fd(self.cageid, virtual_fd as u64);
        if wrappedvfd.is_err() {
            return syscall_error(Errno::EBADF, "fsync", "Bad File Descriptor");
        }
        let vfd = wrappedvfd.unwrap();
        let ret = unsafe { libc::fsync(vfd.underfd as i32) };
        if ret < 0 {
            let errno = get_errno();
            return handle_errno(errno, "fsync");
        }
        return ret;
    }

    //------------------------------------FDATASYNC SYSCALL------------------------------------
    /*
     *   Get the kernel fd with provided virtual fd first
     *   fdatasync() will return 0 when sucess, -1 when fail
     */
    pub fn fdatasync_syscall(&self, virtual_fd: i32) -> i32 {
        let wrappedvfd = fdtables::translate_virtual_fd(self.cageid, virtual_fd as u64);
        if wrappedvfd.is_err() {
            return syscall_error(Errno::EBADF, "fdatasync", "Bad File Descriptor");
        }
        let vfd = wrappedvfd.unwrap();
        let ret = unsafe { libc::fdatasync(vfd.underfd as i32) };
        if ret < 0 {
            let errno = get_errno();
            return handle_errno(errno, "fdatasync");
        }
        return ret;
    }

    //------------------------------------SYNC_FILE_RANGE SYSCALL------------------------------------
    /*
     *   Get the kernel fd with provided virtual fd first
     *   sync_file_range() will return 0 when sucess, -1 when fail
     */
    pub fn sync_file_range_syscall(
        &self,
        virtual_fd: i32,
        offset: isize,
        nbytes: isize,
        flags: u32,
    ) -> i32 {
        let wrappedvfd = fdtables::translate_virtual_fd(self.cageid, virtual_fd as u64);
        if wrappedvfd.is_err() {
            return syscall_error(Errno::EBADF, "sync", "Bad File Descriptor");
        }
        let vfd = wrappedvfd.unwrap();
        let ret = unsafe {
            libc::sync_file_range(vfd.underfd as i32, offset as i64, nbytes as i64, flags)
        };
        if ret < 0 {
            let errno = get_errno();
            return handle_errno(errno, "sync_file_range");
        }
        ret
    }

    //------------------FTRUNCATE SYSCALL------------------
    /*
     *   Get the kernel fd with provided virtual fd first
     *   ftruncate() will return 0 when sucess, -1 when fail
     */
    pub fn ftruncate_syscall(&self, virtual_fd: i32, length: isize) -> i32 {
        let wrappedvfd = fdtables::translate_virtual_fd(self.cageid, virtual_fd as u64);
        if wrappedvfd.is_err() {
            return syscall_error(Errno::EBADF, "ftruncate", "Bad File Descriptor");
        }
        let vfd = wrappedvfd.unwrap();
        let ret = unsafe { libc::ftruncate(vfd.underfd as i32, length as i64) };
        if ret < 0 {
            let errno = get_errno();
            return handle_errno(errno, "ftruncate");
        }
        ret
    }

    //------------------TRUNCATE SYSCALL------------------
    /*
     *   truncate() will return 0 when sucess, -1 when fail
     */
    pub fn truncate_syscall(&self, path: &str, length: isize) -> i32 {
        let relpath = normpath(convpath(path), self);
        let relative_path = relpath.to_str().unwrap();
        let full_path = format!("{}{}", LIND_ROOT, relative_path);
        let c_path = CString::new(full_path).unwrap();
        let ret = unsafe { libc::truncate(c_path.as_ptr(), length as i64) };
        if ret < 0 {
            let errno = get_errno();
            return handle_errno(errno, "truncate");
        }
        ret
    }

    //------------------PIPE SYSCALL------------------
    /*
     *   When using the rust libc, a pipe file descriptor (pipefd) is typically an array
     *   containing two integers. This array is populated by the pipe system call, with one
     *   integer for the read end and the other for the write end.
     *
     *   pipe() will return 0 when sucess, -1 when fail
     */
    pub fn pipe_syscall(&self, pipefd: &mut PipeArray) -> i32 {
        self.pipe2_syscall(pipefd, 0)
    }

    pub fn pipe2_syscall(&self, pipefd: &mut PipeArray, flags: i32) -> i32 {
        let mut kernel_fds: [i32; 2] = [0; 2];

        let ret = unsafe { libc::pipe2(kernel_fds.as_mut_ptr() as *mut i32, flags as i32) };
        if ret < 0 {
            let errno = get_errno();
            return handle_errno(errno, "pipe2");
        }

        let should_cloexec = if flags & O_CLOEXEC != 0 { true } else { false };

        pipefd.readfd = fdtables::get_unused_virtual_fd(
            self.cageid,
            FDKIND_KERNEL,
            kernel_fds[0] as u64,
            should_cloexec,
            0,
        )
        .unwrap() as i32;
        pipefd.writefd = fdtables::get_unused_virtual_fd(
            self.cageid,
            FDKIND_KERNEL,
            kernel_fds[1] as u64,
            should_cloexec,
            0,
        )
        .unwrap() as i32;
<<<<<<< HEAD
=======
        println!("pipe: {:?}, kernel fds: {:?}", pipefd, kernel_fds);
>>>>>>> 61f59384
        return ret;
    }

    //------------------GETDENTS SYSCALL------------------
    /*
     *   Get the kernel fd with provided virtual fd first
     *   getdents() will return:
     *   - the number of bytes read is returned, success
     *   - 0, EOF
     *   - -1, fail
     */
    pub fn getdents_syscall(&self, virtual_fd: i32, buf: *mut u8, nbytes: u32) -> i32 {
        let wrappedvfd = fdtables::translate_virtual_fd(self.cageid, virtual_fd as u64);
        if wrappedvfd.is_err() {
            return syscall_error(Errno::EBADF, "getdents", "Bad File Descriptor");
        }
        let vfd = wrappedvfd.unwrap();
        let ret = unsafe {
            libc::syscall(
                libc::SYS_getdents64 as c_long,
                vfd.underfd as i32,
                buf as *mut c_void,
                nbytes,
            ) as i32
        };
        if ret < 0 {
            let errno = get_errno();
            return handle_errno(errno, "getdents");
        }
        ret
    }

    //------------------------------------GETCWD SYSCALL------------------------------------
    /*
     *   getcwd() will return:
     *   - a pointer to a string containing the pathname of the current working directory, success
     *   - null, fail
     */
    pub fn getcwd_syscall(&self, buf: *mut u8, bufsize: u32) -> i32 {
        if (!buf.is_null() && bufsize == 0) || (buf.is_null() && bufsize != 0) {
            return syscall_error(Errno::EINVAL, "getcwd", "Invalid arguments");
        }

        let cwd_container = self.cwd.read();
        let path = cwd_container.to_str().unwrap();
        // The required size includes the null terminator
        let required_size = path.len() + 1;
        if required_size > bufsize as usize {
            unsafe { *libc::__errno_location() = libc::ERANGE };
            return -libc::ERANGE;
        }
        unsafe {
            ptr::copy(path.as_ptr(), buf, path.len());
            *buf.add(path.len()) = 0;
        }
        0
    }

    //------------------SHMHELPERS----------------------

    pub fn rev_shm_find_index_by_addr(rev_shm: &Vec<(u32, i32)>, shmaddr: u32) -> Option<usize> {
        for (index, val) in rev_shm.iter().enumerate() {
            if val.0 == shmaddr as u32 {
                return Some(index);
            }
        }
        None
    }

    pub fn rev_shm_find_addrs_by_shmid(rev_shm: &Vec<(u32, i32)>, shmid: i32) -> Vec<u32> {
        let mut addrvec = Vec::new();
        for val in rev_shm.iter() {
            if val.1 == shmid as i32 {
                addrvec.push(val.0);
            }
        }

        return addrvec;
    }

    pub fn search_for_addr_in_region(
        rev_shm: &Vec<(u32, i32)>,
        search_addr: u32,
    ) -> Option<(u32, i32)> {
        let metadata = &SHM_METADATA;
        for val in rev_shm.iter() {
            let addr = val.0;
            let shmid = val.1;
            if let Some(segment) = metadata.shmtable.get_mut(&shmid) {
                let range = addr..(addr + segment.size as u32);
                if range.contains(&search_addr) {
                    return Some((addr, shmid));
                }
            }
        }
        None
    }

    //------------------SHMGET SYSCALL------------------

    pub fn shmget_syscall(&self, key: i32, mut size: usize, shmflg: i32) -> i32 {
        // println!("shmget: {}", key);
        if key == IPC_PRIVATE {
            return syscall_error(Errno::ENOENT, "shmget", "IPC_PRIVATE not implemented");
        }
        let shmid: i32;
        let metadata = &SHM_METADATA;

        match metadata.shmkeyidtable.entry(key) {
            interface::RustHashEntry::Occupied(occupied) => {
                if (IPC_CREAT | IPC_EXCL) == (shmflg & (IPC_CREAT | IPC_EXCL)) {
                    return syscall_error(
                        Errno::EEXIST,
                        "shmget",
                        "key already exists and IPC_CREAT and IPC_EXCL were used",
                    );
                }
                shmid = *occupied.get();
            }
            interface::RustHashEntry::Vacant(vacant) => {
                if 0 == (shmflg & IPC_CREAT) {
                    return syscall_error(
                        Errno::ENOENT,
                        "shmget",
                        "tried to use a key that did not exist, and IPC_CREAT was not specified",
                    );
                }

                size = interface::round_up_page(size as u64) as usize;

                if (size as u32) < SHMMIN || (size as u32) > SHMMAX {
                    return syscall_error(
                        Errno::EINVAL,
                        "shmget",
                        "Size is less than SHMMIN or more than SHMMAX",
                    );
                }

                shmid = metadata.new_keyid();
                vacant.insert(shmid);
                let mode = (shmflg & 0x1FF) as u16; // mode is 9 least signficant bits of shmflag, even if we dont really do anything with them

                let segment = new_shm_segment(
                    key,
                    size,
                    self.cageid as u32,
                    DEFAULT_UID,
                    DEFAULT_GID,
                    mode,
                );
                metadata.shmtable.insert(shmid, segment);
            }
        };
        shmid // return the shmid
    }

    //------------------SHMAT SYSCALL------------------

    pub fn shmat_syscall(&self, shmid: i32, shmaddr: *mut u8, shmflg: i32) -> i32 {
        let metadata = &SHM_METADATA;
        let prot: i32;
        if let Some(mut segment) = metadata.shmtable.get_mut(&shmid) {
            if 0 != (shmflg & SHM_RDONLY) {
                prot = PROT_READ;
            } else {
                prot = PROT_READ | PROT_WRITE;
            }

            let result = segment.map_shm(shmaddr, prot, self.cageid);

            let mut rev_shm = self.rev_shm.lock();
            rev_shm.push((result as u32, shmid));
            drop(rev_shm);

            // println!("shmat returns: {}", result);
            result
        } else {
            syscall_error(Errno::EINVAL, "shmat", "Invalid shmid value")
        }
    }

    //------------------SHMDT SYSCALL------------------

    pub fn shmdt_syscall(&self, shmaddr: *mut u8) -> i32 {
        let metadata = &SHM_METADATA;
        let mut rm = false;
        let mut rev_shm = self.rev_shm.lock();
        let rev_shm_index = Self::rev_shm_find_index_by_addr(&rev_shm, shmaddr as u32);

        if let Some(index) = rev_shm_index {
            let shmid = rev_shm[index].1;
            match metadata.shmtable.entry(shmid) {
                interface::RustHashEntry::Occupied(mut occupied) => {
                    let segment = occupied.get_mut();

                    segment.unmap_shm(shmaddr, self.cageid);

                    if segment.rmid && segment.shminfo.shm_nattch == 0 {
                        rm = true;
                    }
                    rev_shm.swap_remove(index);

                    if rm {
                        let key = segment.key;
                        occupied.remove_entry();
                        metadata.shmkeyidtable.remove(&key);
                    }

                    return 0;
                }
                interface::RustHashEntry::Vacant(_) => {
                    panic!("Inode not created for some reason");
                }
            };
        } else {
            println!("shmdt: EINVAL");
            return syscall_error(
                Errno::EINVAL,
                "shmdt",
                "No shared memory segment at shmaddr",
            );
        }
    }

    //------------------SHMCTL SYSCALL------------------

    pub fn shmctl_syscall(&self, shmid: i32, cmd: i32, buf: Option<&mut ShmidsStruct>) -> i32 {
        let metadata = &SHM_METADATA;

        if let Some(mut segment) = metadata.shmtable.get_mut(&shmid) {
            match cmd {
                IPC_STAT => {
                    *buf.unwrap() = segment.shminfo;
                }
                IPC_RMID => {
                    segment.rmid = true;
                    segment.shminfo.shm_perm.mode |= SHM_DEST as u16;
                    if segment.shminfo.shm_nattch == 0 {
                        let key = segment.key;
                        drop(segment);
                        metadata.shmtable.remove(&shmid);
                        metadata.shmkeyidtable.remove(&key);
                    }
                }
                _ => {
                    return syscall_error(
                        Errno::EINVAL,
                        "shmctl",
                        "Arguments provided do not match implemented parameters",
                    );
                }
            }
        } else {
            return syscall_error(Errno::EINVAL, "shmctl", "Invalid identifier");
        }

        0 //shmctl has succeeded!
    }

    // We're directly patching in the libc futex call for experimentation with lind-wasm
    // this should allow us to use the nptl data structures such as mutexes and condvars directly
    // as opposed to lind-nacl's individual implementations
    //
    // to perform this we just directly pass futex's var args as unsigned 32 bit integers to syscall() with SYS_futex
    pub fn futex_syscall(
        &self,
        uaddr: u64,
        futex_op: u32,
        val: u32,
        val2: u32,
        uaddr2: u32,
        val3: u32,
    ) -> i32 {
        let ret = unsafe { syscall(SYS_futex, uaddr, futex_op, val, val2, uaddr2, val3) as i32 };
        if ret < 0 {
            let errno = get_errno();
            return handle_errno(errno, "fcntl");
        }
        ret
    }

    //We directly call nanosleep syscall(SYS_clock_nanosleep) from the libc
    //return an `i32` value representing the result of the system call.
    pub fn nanosleep_time64_syscall(
        &self,
        clockid: u32,
        flags: i32,
        req: usize,
        rem: usize,
    ) -> i32 {
        let ret = unsafe { syscall(SYS_clock_nanosleep, clockid, flags, req, rem) as i32 };
        if ret < 0 {
            let errno = get_errno();
            return handle_errno(errno, "fcntl");
        }
        ret
    }

    pub fn clock_gettime_syscall(&self, clockid: u32, tp: usize) -> i32 {
        let ret = unsafe { syscall(SYS_clock_gettime, clockid, tp) as i32 };
        if ret < 0 {
            let errno = get_errno();
            return handle_errno(errno, "clock_gettime");
        }
        ret
    }
}

/// Lind-WASM is running as same Linux-Process from host kernel perspective, so standard fds shouldn't
/// be closed in Lind-WASM execution, which preventing issues where other threads might reassign these
/// fds, causing unintended behavior or errors.
pub fn kernel_close(fdentry: fdtables::FDTableEntry, _count: u64) {
    let kernel_fd = fdentry.underfd as i32;

    // TODO:
    // Need to update once we merge with vmmap-alice
    if kernel_fd == STDIN_FILENO || kernel_fd == STDOUT_FILENO || kernel_fd == STDERR_FILENO {
        return;
    }

    let ret = unsafe { libc::close(fdentry.underfd as i32) };
    if ret < 0 {
        let errno = get_errno();
        panic!("kernel_close failed with errno: {:?}", errno);
    }
}<|MERGE_RESOLUTION|>--- conflicted
+++ resolved
@@ -245,10 +245,6 @@
      *   stat() will return 0 when success and -1 when fail
      */
     pub fn stat_syscall(&self, path: &str, rposix_statbuf: &mut StatData) -> i32 {
-<<<<<<< HEAD
-=======
-        // println!("xstat path: {}", path);
->>>>>>> 61f59384
         let relpath = normpath(convpath(path), self);
         let relative_path = relpath.to_str().unwrap();
         let full_path = format!("{}{}", LIND_ROOT, relative_path);
@@ -273,10 +269,6 @@
         rposix_statbuf.st_rdev = libc_statbuf.st_rdev as u64;
         rposix_statbuf.st_size = libc_statbuf.st_size as usize;
         rposix_statbuf.st_uid = libc_statbuf.st_uid;
-<<<<<<< HEAD
-=======
-        // println!("st_mode={}", rposix_statbuf.st_mode);
->>>>>>> 61f59384
 
         libcret
     }
@@ -401,10 +393,6 @@
         let vfd = wrappedvfd.unwrap();
         //kernel fd
         let ret = unsafe { libc::read(vfd.underfd as i32, readbuf as *mut c_void, count) as i32 };
-<<<<<<< HEAD
-=======
-        // println!("read: {}", interface::get_cstr(readbuf as u64).unwrap());
->>>>>>> 61f59384
         if ret < 0 {
             let errno = get_errno();
             return handle_errno(errno, "read");
@@ -821,10 +809,6 @@
         let ret_virtualfd =
             fdtables::get_unused_virtual_fd(self.cageid, vfd.fdkind, ret_kernelfd as u64, false, 0)
                 .unwrap();
-<<<<<<< HEAD
-=======
-        // println!("dup: {}({}) -> {}({})", virtual_fd, vfd.underfd, ret_virtualfd, ret_kernelfd);
->>>>>>> 61f59384
         return ret_virtualfd as i32;
     }
 
@@ -1279,10 +1263,6 @@
             0,
         )
         .unwrap() as i32;
-<<<<<<< HEAD
-=======
-        println!("pipe: {:?}, kernel fds: {:?}", pipefd, kernel_fds);
->>>>>>> 61f59384
         return ret;
     }
 
