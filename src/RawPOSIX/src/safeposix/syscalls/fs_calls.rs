--- conflicted
+++ resolved
@@ -37,12 +37,7 @@
 use std::mem;
 
 use crate::fdtables;
-<<<<<<< HEAD
-
-static LIND_ROOT: &str = "/home/lind/lind-wasm/src/RawPOSIX/tmp";
-=======
 use crate::safeposix::cage::Cage;
->>>>>>> 90ea884c
 
 const FDKIND_KERNEL: u32 = 0;
 const FDKIND_IMPIPE: u32 = 1;
