--- conflicted
+++ resolved
@@ -779,11 +779,7 @@
         flags: i32,
         virtual_fd: i32,
         off: i64
-<<<<<<< HEAD
-    ) -> i64 {
-=======
     ) -> usize {
->>>>>>> 1a237710
         if virtual_fd != -1 {
             match fdtables::translate_virtual_fd(self.cageid, virtual_fd as u64) {
                 Ok(kernel_fd) => {
@@ -793,15 +789,6 @@
 
                     // Check if mmap failed and return the appropriate error if so
                     if ret == -1 {
-<<<<<<< HEAD
-                        return syscall_error(Errno::EINVAL, "mmap", "mmap failed with invalid flags") as i64;
-                    }
-
-                    ret
-                },
-                Err(_e) => {
-                    return syscall_error(Errno::EBADF, "mmap", "Bad File Descriptor") as i64;
-=======
                         return syscall_error(Errno::EINVAL, "mmap", "mmap failed with invalid flags") as usize;
                     }
 
@@ -809,7 +796,6 @@
                 },
                 Err(_e) => {
                     return syscall_error(Errno::EBADF, "mmap", "Bad File Descriptor") as usize;
->>>>>>> 1a237710
                 }
             }
         } else {
@@ -819,17 +805,10 @@
             };
             // Check if mmap failed and return the appropriate error if so
             if ret == -1 {
-<<<<<<< HEAD
-                return syscall_error(Errno::EINVAL, "mmap", "mmap failed with invalid flags") as i64;
-            }
-
-            ret
-=======
                 return syscall_error(Errno::EINVAL, "mmap", "mmap failed with invalid flags") as usize;
             }
 
             ret as usize
->>>>>>> 1a237710
         }
     }
 
