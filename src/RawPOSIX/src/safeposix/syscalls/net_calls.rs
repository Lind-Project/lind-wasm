--- conflicted
+++ resolved
@@ -27,10 +27,6 @@
 use std::{os::fd::RawFd, ptr};
 use bit_set::BitSet;
 
-<<<<<<< HEAD
-static LIND_ROOT: &str = "/home/lind/lind-wasm/src/RawPOSIX/tmp";
-=======
->>>>>>> 90ea884c
 const FDKIND_KERNEL: u32 = 0;
 const FDKIND_IMPIPE: u32 = 1;
 const FDKIND_IMSOCK: u32 = 2;
