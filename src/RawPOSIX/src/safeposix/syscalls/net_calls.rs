#![allow(dead_code)]
use crate::constants::net_constants;
use crate::constants::{sys_constants, LIND_ROOT};
use crate::interface;
use crate::interface::*;
use crate::{interface::FdSet, safeposix::cage::*};

use crate::fdtables::{self, FDTableEntry};

use dashmap::mapref::entry;
use lazy_static::lazy_static;
use libc::*;
use parking_lot::Mutex;
use std::collections::HashMap;
use std::collections::HashSet;
use std::convert::TryInto;
use std::ffi::CStr;
use std::ffi::CString;
use std::io;
use std::io::{Read, Write};
use std::mem::size_of;
use std::sync::Arc;

use crate::safeposix::filesystem::normpath;

use bit_set::BitSet;
use libc::*;
use std::{os::fd::RawFd, ptr};
<<<<<<< HEAD
=======

#[derive(Debug, Copy, Clone)]
#[repr(C)]
struct DebugFdSet {
    fds_bits: [u32; 32],
}
>>>>>>> 61f59384

const FDKIND_KERNEL: u32 = 0;
const FDKIND_IMPIPE: u32 = 1;
const FDKIND_IMSOCK: u32 = 2;

lazy_static! {
    // A hashmap used to store epoll mapping relationships
    // <virtual_epfd <kernel_fd, virtual_fd>>
    static ref REAL_EPOLL_MAP: Mutex<HashMap<u64, HashMap<i32, u64>>> = Mutex::new(HashMap::new());
}

impl Cage {
    /*
     *   Mapping a new virtual fd and kernel fd that libc::socket returned
     *   Then return virtual fd
     */
    pub fn socket_syscall(&self, domain: i32, socktype: i32, protocol: i32) -> i32 {
        let kernel_fd = unsafe { libc::socket(domain, socktype, protocol) };
        /*
            get_unused_virtual_fd(cageid,realfd,is_cloexec,optionalinfo) -> Result<virtualfd, EMFILE>
        */
        if kernel_fd < 0 {
            let errno = get_errno();
            return handle_errno(errno, "socket");
        }

        return fdtables::get_unused_virtual_fd(
            self.cageid,
            FDKIND_KERNEL,
            kernel_fd as u64,
            false,
            0,
        )
        .unwrap() as i32;
    }

    /*
     *   Get the kernel fd with provided virtual fd first
     *   bind() will return 0 when success and -1 when fail
     */
    pub fn bind_syscall(&self, virtual_fd: i32, addr: &GenSockaddr) -> i32 {
        println!("bind {} to {:?}", virtual_fd, addr);
        /*
            translate_virtual_fd(cageid: u64, virtualfd: u64) -> Result<u64, threei::RetVal>
        */
        let wrappedvfd = fdtables::translate_virtual_fd(self.cageid, virtual_fd as u64);
        if wrappedvfd.is_err() {
            return syscall_error(Errno::EBADF, "bind", "Bad File Descriptor");
        }
        let vfd = wrappedvfd.unwrap();

        let mut new_addr = SockaddrUnix::default();

        let (finalsockaddr, addrlen) = match addr {
            GenSockaddr::V6(addrref6) => (
                (addrref6 as *const SockaddrV6).cast::<libc::sockaddr>(),
                size_of::<SockaddrV6>(),
            ),
            GenSockaddr::V4(addrref) => (
                (addrref as *const SockaddrV4).cast::<libc::sockaddr>(),
                size_of::<libc::sockaddr_in>(),
            ),
            GenSockaddr::Unix(addrrefu) => {
                // Convert sun_path to LIND_ROOT path
                let original_path = unsafe {
                    CStr::from_ptr(addrrefu.sun_path.as_ptr() as *const i8)
                        .to_str()
                        .unwrap()
                };
                let lind_path = format!("{}{}", LIND_ROOT, &original_path[..]); // Skip the initial '/' in original path

                // Ensure the length of lind_path does not exceed sun_path capacity
                if lind_path.len() >= addrrefu.sun_path.len() {
                    panic!("New path is too long to fit in sun_path");
                }

                new_addr = SockaddrUnix {
                    sun_family: addrrefu.sun_family,
                    sun_path: [0; 108],
                };

                // Copy the new path into sun_path
                unsafe {
                    ptr::copy_nonoverlapping(
                        lind_path.as_ptr(),
                        new_addr.sun_path.as_mut_ptr() as *mut u8,
                        lind_path.len(),
                    );
                    *new_addr.sun_path.get_unchecked_mut(lind_path.len()) = 0; // Null-terminate the string
                }

                (
                    (&new_addr as *const SockaddrUnix).cast::<libc::sockaddr>(),
                    size_of::<SockaddrUnix>(),
                )
            }
        };

        let tmp = libc::sockaddr_in {
            sin_family: 2,
            sin_port: htons(8080),
            sin_zero: [0; 8],
            sin_addr: in_addr { s_addr: 0 },
        };

        println!("bind on real fd: {}", vfd.underfd);
        // let ret = unsafe { libc::bind(vfd.underfd as i32, (&tmp as *const libc::sockaddr_in) as *const libc::sockaddr, addrlen as u32) };
        let ret = unsafe { libc::bind(vfd.underfd as i32, finalsockaddr, addrlen as u32) };
        if ret < 0 {
            let errno = get_errno();
            return handle_errno(errno, "bind");
        }
        ret
    }

    /*
     *   Get the kernel fd with provided virtual fd first
     *   connect() will return 0 when success and -1 when fail
     */
    pub fn connect_syscall(&self, virtual_fd: i32, addr: &GenSockaddr) -> i32 {
        let wrappedvfd = fdtables::translate_virtual_fd(self.cageid, virtual_fd as u64);
        if wrappedvfd.is_err() {
            return syscall_error(Errno::EBADF, "connect", "Bad File Descriptor");
        }
        let vfd = wrappedvfd.unwrap();

        let mut new_addr = SockaddrUnix::default();

        let (finalsockaddr, addrlen) = match addr {
            GenSockaddr::V6(addrref6) => (
                (addrref6 as *const SockaddrV6).cast::<libc::sockaddr>(),
                size_of::<SockaddrV6>(),
            ),
            GenSockaddr::V4(addrref) => (
                (addrref as *const SockaddrV4).cast::<libc::sockaddr>(),
                size_of::<SockaddrV4>(),
            ),
            GenSockaddr::Unix(addrrefu) => {
                // Convert sun_path to LIND_ROOT path
                let original_path = unsafe {
                    CStr::from_ptr(addrrefu.sun_path.as_ptr() as *const i8)
                        .to_str()
                        .unwrap()
                };
                let lind_path = format!("{}{}", LIND_ROOT, &original_path[..]); // Skip the initial '/' in original path

                // Ensure the length of lind_path does not exceed sun_path capacity
                if lind_path.len() >= addrrefu.sun_path.len() {
                    panic!("New path is too long to fit in sun_path");
                }

                new_addr = SockaddrUnix {
                    sun_family: addrrefu.sun_family,
                    sun_path: [0; 108],
                };

                // Copy the new path into sun_path
                unsafe {
                    ptr::copy_nonoverlapping(
                        lind_path.as_ptr(),
                        new_addr.sun_path.as_mut_ptr() as *mut u8,
                        lind_path.len(),
                    );
                    *new_addr.sun_path.get_unchecked_mut(lind_path.len()) = 0; // Null-terminate the string
                }

                (
                    (&new_addr as *const SockaddrUnix).cast::<libc::sockaddr>(),
                    size_of::<SockaddrUnix>(),
                )
            }
        };

        let ret = unsafe { libc::connect(vfd.underfd as i32, finalsockaddr, addrlen as u32) };
        if ret < 0 {
            let errno = get_errno();
            return handle_errno(errno, "connect");
        }
        ret
    }

    /*
     *   Get the kernel fd with provided virtual fd first
     *   sendto() will return the number of bytes sent, and -1 when fail
     */
    pub fn sendto_syscall(
        &self,
        virtual_fd: i32,
        buf: *const u8,
        buflen: usize,
        flags: i32,
        dest_addr: &GenSockaddr,
    ) -> i32 {
        let wrappedvfd = fdtables::translate_virtual_fd(self.cageid, virtual_fd as u64);
        if wrappedvfd.is_err() {
            return syscall_error(Errno::EBADF, "sendto", "Bad File Descriptor");
        }
        let vfd = wrappedvfd.unwrap();

        let (finalsockaddr, addrlen) = match dest_addr {
            GenSockaddr::V6(addrref6) => (
                (addrref6 as *const SockaddrV6).cast::<libc::sockaddr>(),
                size_of::<SockaddrV6>(),
            ),
            GenSockaddr::V4(addrref) => (
                (addrref as *const SockaddrV4).cast::<libc::sockaddr>(),
                size_of::<SockaddrV4>(),
            ),
            GenSockaddr::Unix(addrrefu) => {
                // Convert sun_path to LIND_ROOT path
                let original_path = unsafe {
                    CStr::from_ptr(addrrefu.sun_path.as_ptr() as *const i8)
                        .to_str()
                        .unwrap()
                };
                let lind_path = format!("{}{}", LIND_ROOT, &original_path[..]); // Skip the initial '/' in original path

                // Ensure the length of lind_path does not exceed sun_path capacity
                if lind_path.len() >= addrrefu.sun_path.len() {
                    panic!("New path is too long to fit in sun_path");
                }

                let mut new_addr = SockaddrUnix {
                    sun_family: addrrefu.sun_family,
                    sun_path: [0; 108],
                };

                // Copy the new path into sun_path
                unsafe {
                    ptr::copy_nonoverlapping(
                        lind_path.as_ptr(),
                        new_addr.sun_path.as_mut_ptr() as *mut u8,
                        lind_path.len(),
                    );
                    *new_addr.sun_path.get_unchecked_mut(lind_path.len()) = 0; // Null-terminate the string
                }

                (
                    (&new_addr as *const SockaddrUnix).cast::<libc::sockaddr>(),
                    size_of::<SockaddrUnix>(),
                )
            }
        };

        let ret = unsafe {
            libc::sendto(
                vfd.underfd as i32,
                buf as *const c_void,
                buflen,
                flags,
                finalsockaddr,
                addrlen as u32,
            ) as i32
        };

        if ret < 0 {
            let errno = get_errno();
            return handle_errno(errno, "sendto");
        }

        ret
    }

    /*
     *   Get the kernel fd with provided virtual fd first
     *   send() will return the number of bytes sent, and -1 when fail
     */
    pub fn send_syscall(&self, virtual_fd: i32, buf: *const u8, buflen: usize, flags: i32) -> i32 {
        let wrappedvfd = fdtables::translate_virtual_fd(self.cageid, virtual_fd as u64);
        if wrappedvfd.is_err() {
            return syscall_error(Errno::EBADF, "send", "Bad File Descriptor");
        }
        let vfd = wrappedvfd.unwrap();

        let ret =
            unsafe { libc::send(vfd.underfd as i32, buf as *const c_void, buflen, flags) as i32 };
        if ret < 0 {
            let errno = get_errno();
            return handle_errno(errno, "send");
        }
        ret
    }

    /*
     *   Get the kernel fd with provided virtual fd first
     *   recvfrom() will return
     *       - Success: the length of the message in bytes
     *       - No messages are available to be received and the
     *           peer has performed an orderly shutdown: 0
     *       - Fail: -1
     */
    pub fn recvfrom_syscall(
        &self,
        virtual_fd: i32,
        buf: *mut u8,
        buflen: usize,
        flags: i32,
        addr: &mut Option<&mut GenSockaddr>,
    ) -> i32 {
        let wrappedvfd = fdtables::translate_virtual_fd(self.cageid, virtual_fd as u64);
        if wrappedvfd.is_err() {
            return syscall_error(Errno::EBADF, "recvfrom", "Bad File Descriptor");
        }
        let vfd = wrappedvfd.unwrap();

        let (finalsockaddr, mut addrlen) = match addr {
            Some(GenSockaddr::V6(ref mut addrref6)) => (
                (addrref6 as *mut SockaddrV6).cast::<libc::sockaddr>(),
                size_of::<SockaddrV6>() as u32,
            ),
            Some(GenSockaddr::V4(ref mut addrref)) => (
                (addrref as *mut SockaddrV4).cast::<libc::sockaddr>(),
                size_of::<SockaddrV4>() as u32,
            ),
            Some(GenSockaddr::Unix(ref mut addrrefu)) => (
                (addrrefu as *mut SockaddrUnix).cast::<libc::sockaddr>(),
                size_of::<SockaddrUnix>() as u32,
            ),
            None => (std::ptr::null::<libc::sockaddr>() as *mut libc::sockaddr, 0),
        };

        let ret = unsafe {
            libc::recvfrom(
                vfd.underfd as i32,
                buf as *mut c_void,
                buflen,
                flags,
                finalsockaddr,
                &mut addrlen as *mut u32,
            ) as i32
        };

        if ret < 0 {
            let errno = get_errno();
            return handle_errno(errno, "recvfrom");
        }
        ret
    }

    /*
     *   Get the kernel fd with provided virtual fd first
     *   recv() will return
     *       - Success: the length of the message in bytes
     *       - No messages are available to be received and the
     *           peer has performed an orderly shutdown: 0
     *       - Fail: -1
     */
    pub fn recv_syscall(&self, virtual_fd: i32, buf: *mut u8, len: usize, flags: i32) -> i32 {
        let wrappedvfd = fdtables::translate_virtual_fd(self.cageid, virtual_fd as u64);
        if wrappedvfd.is_err() {
            return syscall_error(Errno::EBADF, "recv", "Bad File Descriptor");
        }
        let vfd = wrappedvfd.unwrap();

        let ret = unsafe { libc::recv(vfd.underfd as i32, buf as *mut c_void, len, flags) as i32 };
        if ret < 0 {
            let errno = get_errno();
            return handle_errno(errno, "recv");
        }
        ret
    }

    /*
     *   Get the kernel fd with provided virtual fd first
     *   listen() will return 0 when success and -1 when fail
     */
    pub fn listen_syscall(&self, virtual_fd: i32, backlog: i32) -> i32 {
        println!("listen {}", virtual_fd);
        let wrappedvfd = fdtables::translate_virtual_fd(self.cageid, virtual_fd as u64);
        if wrappedvfd.is_err() {
            return syscall_error(Errno::EBADF, "listen", "Bad File Descriptor");
        }
        let vfd = wrappedvfd.unwrap();

        println!("listen on real fd: {}", vfd.underfd);
        let ret = unsafe { libc::listen(vfd.underfd as i32, backlog) };
        if ret < 0 {
            let errno = get_errno();
            return handle_errno(errno, "listen");
        }
        ret
    }

    /*
     *   Get the kernel fd with provided virtual fd first
     *   shutdown() will return 0 when success and -1 when fail
     */
    pub fn shutdown_syscall(&self, virtual_fd: i32, how: i32) -> i32 {
        let wrappedvfd = fdtables::translate_virtual_fd(self.cageid, virtual_fd as u64);
        if wrappedvfd.is_err() {
            return syscall_error(Errno::EBADF, "shutdown", "Bad File Descriptor");
        }
        let vfd = wrappedvfd.unwrap();

        let ret = unsafe { libc::shutdown(vfd.underfd as i32, how) };

        if ret < 0 {
            let errno = get_errno();
            return handle_errno(errno, "bind");
        }

        ret
    }

    /*
     *   We pass a default addr to libc::accept and then fill the GenSockaddr when return to
     *   dispatcher
     *
     *   Get the kernel fd with provided virtual fd first
     *   accept() will return a file descriptor for the accepted socket
     *   Mapping a new virtual fd in this cage (virtual fd is different per cage) and kernel
     *       fd that libc::accept returned
     *   Return the virtual fd
     */
    pub fn accept_syscall(&self, virtual_fd: i32, addr: &mut Option<&mut GenSockaddr>) -> i32 {
        let wrappedvfd = fdtables::translate_virtual_fd(self.cageid, virtual_fd as u64);
        if wrappedvfd.is_err() {
            return syscall_error(Errno::EBADF, "accept", "Bad File Descriptor");
        }
        let vfd = wrappedvfd.unwrap();

        let (finalsockaddr, mut addrlen) = match addr {
            Some(GenSockaddr::V6(ref mut addrref6)) => (
                (addrref6 as *mut SockaddrV6).cast::<libc::sockaddr>(),
                size_of::<SockaddrV6>() as u32,
            ),
            Some(GenSockaddr::V4(ref mut addrref)) => (
                (addrref as *mut SockaddrV4).cast::<libc::sockaddr>(),
                size_of::<SockaddrV4>() as u32,
            ),
            Some(GenSockaddr::Unix(ref mut addrrefu)) => (
                (addrrefu as *mut SockaddrUnix).cast::<libc::sockaddr>(),
                size_of::<SockaddrUnix>() as u32,
            ),
            None => (std::ptr::null::<libc::sockaddr>() as *mut libc::sockaddr, 0),
        };

        let ret_kernelfd =
            unsafe { libc::accept(vfd.underfd as i32, finalsockaddr, &mut addrlen as *mut u32) };

        if ret_kernelfd < 0 {
            let errno = get_errno();
            return handle_errno(errno, "accept");
        }

        // change the GenSockaddr type according to the sockaddr we received
        // GenSockAddr will be modified after libc::accept returns
        // So we only need to modify values in GenSockAddr, and rest of the things will be finished in dispatcher stage

        if let Some(sockaddr) = addr {
            if let GenSockaddr::Unix(ref mut sockaddr_unix) = sockaddr {
                unsafe {
                    if std::slice::from_raw_parts(
                        sockaddr_unix.sun_path.as_ptr() as *const u8,
                        LIND_ROOT.len(),
                    ) == LIND_ROOT.as_bytes()
                    {
                        // Move ptr to exclue LIND_ROOT
                        let new_path_ptr = sockaddr_unix.sun_path.as_ptr().add(LIND_ROOT.len());

                        // sun_path in RawPOSIX will always be 108
                        let new_path_len = 108 - LIND_ROOT.len();

                        let mut temp_path = vec![0u8; sockaddr_unix.sun_path.len()];

                        std::ptr::copy_nonoverlapping(
                            new_path_ptr,
                            temp_path.as_mut_ptr(),
                            new_path_len,
                        );

                        for i in 0..sockaddr_unix.sun_path.len() {
                            sockaddr_unix.sun_path[i] = 0;
                        }

                        std::ptr::copy_nonoverlapping(
                            temp_path.as_ptr(),
                            sockaddr_unix.sun_path.as_mut_ptr(),
                            new_path_len,
                        );
                    }
                }
            }
        }

        let ret_virtualfd = fdtables::get_unused_virtual_fd(
            self.cageid,
            FDKIND_KERNEL,
            ret_kernelfd as u64,
            false,
            0,
        )
        .unwrap();

        ret_virtualfd as i32
    }

    /*
     *   The design logic for select is first to categorize the file descriptors (fds) received from the user based on FDKIND.
     *   Specifically, kernel fds are passed to the underlying libc select, while impipe and imsock fds would be processed by the
     *   in-memory system. Afterward, the results are combined and consolidated accordingly.
     *
     *   (Note: Currently, only kernel fds are supported. The implementation for in-memory pipes is commented out and will require
     *   further integration and testing once in-memory pipe support is added.)
     *
     *   select() will return:
     *       - the total number of bits that are set in readfds, writefds, errorfds
     *       - 0, if the timeout expired before any file descriptors became ready
     *       - -1, fail
     */
<<<<<<< HEAD
=======

>>>>>>> 61f59384
    pub fn select_syscall(
        &self,
        nfds: i32,
        mut readfds: Option<&mut fd_set>,
        mut writefds: Option<&mut fd_set>,
        mut errorfds: Option<&mut fd_set>,
        rposix_timeout: Option<RustDuration>,
    ) -> i32 {
<<<<<<< HEAD
        let mut timeout;
        if rposix_timeout.is_none() {
            timeout = libc::timeval {
                tv_sec: 0,
                tv_usec: 0,
            };
        } else {
            timeout = libc::timeval {
                tv_sec: rposix_timeout.unwrap().as_secs() as i64,
                tv_usec: rposix_timeout.unwrap().subsec_micros() as i64,
            };
        }
=======
        // println!("Size of fd_set: {}, DebugFdSet: {}", std::mem::size_of::<fd_set>(), std::mem::size_of::<DebugFdSet>());

        // println!("select: rposix_timeout: {:?}, nfds: {}", rposix_timeout, nfds);
        // if readfds.is_some() {
        //     let fds = readfds.unwrap();
        //     // let debug_readfds;
        //     // unsafe {
        //     //     debug_readfds = *((fds as *mut fd_set) as *mut DebugFdSet);
        //     // }
        //     // println!("debug_readfds: {:?}", debug_readfds);

        //     for fd in 0..nfds {
        //         unsafe {
        //             if FD_ISSET(fd, fds) {
        //                 print!("{} set, ", fd);
        //             } else {
        //                 print!("{} not set, ", fd);
        //             }
        //         }
        //     }
        //     println!("");
        //     readfds = Some(fds);
        // }
        // if rposix_timeout.is_none() {
        //     timeout = libc::timeval {
        //         tv_sec: 0,
        //         tv_usec: 0,
        //     };
        // } else {
        //     timeout = libc::timeval {
        //         tv_sec: rposix_timeout.unwrap().as_secs() as i64,
        //         tv_usec: rposix_timeout.unwrap().subsec_micros() as i64,
        //     };
        // }
>>>>>>> 61f59384

        let orfds = readfds.as_mut().map(|fds| &mut **fds);
        let owfds = writefds.as_mut().map(|fds| &mut **fds);
        let oefds = errorfds.as_mut().map(|fds| &mut **fds);

        let mut fdkindset = HashSet::new();
        fdkindset.insert(FDKIND_KERNEL);

        let (selectbittables, unparsedtables, mappingtable) =
            fdtables::prepare_bitmasks_for_select(
                self.cageid,
                nfds as u64,
                orfds.copied(),
                owfds.copied(),
                oefds.copied(),
                &fdkindset,
            )
            .unwrap();
<<<<<<< HEAD
=======
        // println!("unparsedtables: {:?}, mappingtable: {:?}", unparsedtables, mappingtable);
>>>>>>> 61f59384

        // ------ libc select() ------
        // In select, each fd_set is allowed to contain empty values, as it’s possible for the user to input a mixture of pure
        // virtual_fds and those with underlying real file descriptors. This means we need to check each fd_set separately to
        // handle both types of descriptors properly. The goal here is to ensure that each fd_set (read, write, error) is correctly
        // initialized. To handle cases where selectbittables does not contain an entry at the expected index or where it doesn’t
        // include a FDKIND_KERNEL entry, the code assigns a default value with an initialized fd_set and an nfd of 0.
        let (readnfd, mut real_readfds) = selectbittables
            .get(0)
            .and_then(|table| table.get(&FDKIND_KERNEL).cloned())
            .unwrap_or((0, fdtables::_init_fd_set()));
        let (writenfd, mut real_writefds) = selectbittables
            .get(1)
            .and_then(|table| table.get(&FDKIND_KERNEL).cloned())
            .unwrap_or((0, fdtables::_init_fd_set()));
        let (errornfd, mut real_errorfds) = selectbittables
            .get(2)
            .and_then(|table| table.get(&FDKIND_KERNEL).cloned())
            .unwrap_or((0, fdtables::_init_fd_set()));
<<<<<<< HEAD

        let mut realnewnfds = readnfd.max(writenfd).max(errornfd);

        // Ensured that null_mut is used if the Option is None for fd_set parameters.
        let ret = unsafe {
            libc::select(
                realnewnfds as i32,
                &mut real_readfds as *mut _,
                &mut real_writefds as *mut _,
                &mut real_errorfds as *mut _,
                &mut timeout as *mut timeval,
            )
        };
=======

        let mut realnewnfds = readnfd.max(writenfd).max(errornfd);

        // print!("select real readfds: ");
        // for fd in 0..realnewnfds {
        //     unsafe {
        //         if FD_ISSET(fd as i32, &real_readfds) {
        //             print!("{} set, ", fd);
        //         } else {
        //             print!("{} not set, ", fd);
        //         }
        //     }
        // }
        // println!("");

        let start_time = interface::starttimer();
        let (duration, mut timeout) = interface::timeout_setup(rposix_timeout);
        let mut ret;
        loop {
            let mut tmp_readfds = real_readfds.clone();
            let mut tmp_writefds = real_writefds.clone();
            let mut tmp_errorfds = real_errorfds.clone();
            // Ensured that null_mut is used if the Option is None for fd_set parameters.
            ret = unsafe {
                libc::select(
                    realnewnfds as i32,
                    &mut tmp_readfds as *mut _,
                    &mut tmp_writefds as *mut _,
                    &mut tmp_errorfds as *mut _,
                    &mut timeout as *mut timeval,
                )
            };

            if ret < 0 {
                let errno = get_errno();
                return handle_errno(errno, "select");
            }
>>>>>>> 61f59384

            // check for timeout
            if ret > 0 || interface::readtimer(start_time) > duration {
                real_readfds = tmp_readfds;
                real_writefds = tmp_writefds;
                real_errorfds = tmp_errorfds;
                break;
            }

            // check for signals
            if signal_check_trigger(self.cageid) {
                return syscall_error(Errno::EINTR, "select", "interrupted");
            }
        }

        let mut unreal_read = HashSet::new();
        let mut unreal_write = HashSet::new();

        // Revert result
        let (read_flags, read_result) = fdtables::get_one_virtual_bitmask_from_select_result(
            FDKIND_KERNEL,
            realnewnfds as u64,
            Some(real_readfds),
            unreal_read,
            None,
            &mappingtable,
        );

        if let Some(readfds) = readfds.as_mut() {
            **readfds = read_result.unwrap();
        }

        let (write_flags, write_result) = fdtables::get_one_virtual_bitmask_from_select_result(
            FDKIND_KERNEL,
            realnewnfds as u64,
            Some(real_writefds),
            unreal_write,
            None,
            &mappingtable,
        );

        if let Some(writefds) = writefds.as_mut() {
            **writefds = write_result.unwrap();
        }

        let (error_flags, error_result) = fdtables::get_one_virtual_bitmask_from_select_result(
            FDKIND_KERNEL,
            realnewnfds as u64,
            Some(real_errorfds),
            HashSet::new(), // Assuming there are no unreal errorsets
            None,
            &mappingtable,
        );

        if let Some(errorfds) = errorfds.as_mut() {
            **errorfds = error_result.unwrap();
        }

        // The total number of descriptors ready
        (read_flags + write_flags + error_flags) as i32
    }

    /*
     *   Get the kernel fd with provided virtual fd first
     *   getsockopt() will return 0 when success and -1 when fail
     */
    pub fn getsockopt_syscall(
        &self,
        virtual_fd: i32,
        level: i32,
        optname: i32,
        optval: &mut i32,
        optlen: u32,
    ) -> i32 {
        let wrappedvfd = fdtables::translate_virtual_fd(self.cageid, virtual_fd as u64);
        if wrappedvfd.is_err() {
            return syscall_error(Errno::EBADF, "getsockopt", "Bad File Descriptor");
        }
        let vfd = wrappedvfd.unwrap();

        let mut optlen: socklen_t = 4;

        let ret = unsafe {
            libc::getsockopt(
                vfd.underfd as i32,
                level,
                optname,
                optval as *mut c_int as *mut c_void,
                &mut optlen as *mut socklen_t,
            )
        };
        if ret < 0 {
            let errno = get_errno();
            return handle_errno(errno, "getsockopt");
        }

        ret
    }

    /*
     *   Get the kernel fd with provided virtual fd first
     *   setsockopt() will return 0 when success and -1 when fail
     */
    pub fn setsockopt_syscall(
        &self,
        virtual_fd: i32,
        level: i32,
        optname: i32,
        optval: *mut u8,
        optlen: u32,
    ) -> i32 {
        // println!("setsockopt_syscall: fd: {}, level: {}, optname: {}, optlen: {}", virtual_fd, level, optname, optlen);
        let wrappedvfd = fdtables::translate_virtual_fd(self.cageid, virtual_fd as u64);
        if wrappedvfd.is_err() {
            return syscall_error(Errno::EBADF, "setsockopt", "Bad File Descriptor");
        }
        let vfd = wrappedvfd.unwrap();

        let ret = unsafe {
            libc::setsockopt(
                vfd.underfd as i32,
                level,
                optname,
                optval as *mut c_void,
                optlen,
            )
        };
        if ret < 0 {
            let errno = get_errno();
            return handle_errno(errno, "setsockopt");
        }
        ret
    }

    /*
     *   Get the kernel fd with provided virtual fd first
     *   getpeername() will return 0 when success and -1 when fail
     */
    pub fn getpeername_syscall(
        &self,
        virtual_fd: i32,
        address: &mut Option<&mut GenSockaddr>,
    ) -> i32 {
        let wrappedvfd = fdtables::translate_virtual_fd(self.cageid, virtual_fd as u64);
        if wrappedvfd.is_err() {
            return syscall_error(Errno::EBADF, "getpeername", "Bad File Descriptor");
        }
        let vfd = wrappedvfd.unwrap();

        let (finalsockaddr, mut addrlen) = match address {
            Some(GenSockaddr::V6(ref mut addrref6)) => (
                (addrref6 as *mut SockaddrV6).cast::<libc::sockaddr>(),
                size_of::<SockaddrV6>() as u32,
            ),
            Some(GenSockaddr::V4(ref mut addrref)) => (
                (addrref as *mut SockaddrV4).cast::<libc::sockaddr>(),
                size_of::<SockaddrV4>() as u32,
            ),
            Some(GenSockaddr::Unix(ref mut addrrefu)) => (
                (addrrefu as *mut SockaddrUnix).cast::<libc::sockaddr>(),
                size_of::<SockaddrUnix>() as u32,
            ),
            None => (std::ptr::null::<libc::sockaddr>() as *mut libc::sockaddr, 0),
        };

        let ret = unsafe {
            libc::getpeername(vfd.underfd as i32, finalsockaddr, &mut addrlen as *mut u32)
        };

        if ret < 0 {
            let errno = get_errno();
            return handle_errno(errno, "getpeername");
        }

        if let Some(sockaddr) = address {
            if let GenSockaddr::Unix(ref mut sockaddr_unix) = sockaddr {
                unsafe {
                    if std::slice::from_raw_parts(
                        sockaddr_unix.sun_path.as_ptr() as *const u8,
                        LIND_ROOT.len(),
                    ) == LIND_ROOT.as_bytes()
                    {
                        // Move ptr to exclue LIND_ROOT
                        let new_path_ptr = sockaddr_unix.sun_path.as_ptr().add(LIND_ROOT.len());

                        // sun_path in RawPOSIX will always be 108
                        let new_path_len = 108 - LIND_ROOT.len();

                        let mut temp_path = vec![0u8; sockaddr_unix.sun_path.len()];

                        std::ptr::copy_nonoverlapping(
                            new_path_ptr,
                            temp_path.as_mut_ptr(),
                            new_path_len,
                        );

                        for i in 0..sockaddr_unix.sun_path.len() {
                            sockaddr_unix.sun_path[i] = 0;
                        }

                        std::ptr::copy_nonoverlapping(
                            temp_path.as_ptr(),
                            sockaddr_unix.sun_path.as_mut_ptr(),
                            new_path_len,
                        );
                    }
                }
            }
        }

        ret
    }

    /*
     *   Get the kernel fd with provided virtual fd first
     *   getsockname() will return 0 when success and -1 when fail
     */
    pub fn getsockname_syscall(
        &self,
        virtual_fd: i32,
        address: &mut Option<&mut GenSockaddr>,
    ) -> i32 {
        let wrappedvfd = fdtables::translate_virtual_fd(self.cageid, virtual_fd as u64);
        if wrappedvfd.is_err() {
            return syscall_error(Errno::EBADF, "getsockname", "Bad File Descriptor");
        }
        let vfd = wrappedvfd.unwrap();

        let (finalsockaddr, mut _addrlen) = match address {
            Some(GenSockaddr::V6(ref mut addrref6)) => (
                (addrref6 as *mut SockaddrV6).cast::<libc::sockaddr>(),
                size_of::<SockaddrV6>() as u32,
            ),
            Some(GenSockaddr::V4(ref mut addrref)) => (
                (addrref as *mut SockaddrV4).cast::<libc::sockaddr>(),
                size_of::<SockaddrV4>() as u32,
            ),
            Some(GenSockaddr::Unix(ref mut addrrefu)) => (
                (addrrefu as *mut SockaddrUnix).cast::<libc::sockaddr>(),
                size_of::<SockaddrUnix>() as u32,
            ),
            None => (std::ptr::null::<libc::sockaddr>() as *mut libc::sockaddr, 0),
        };

        let mut testlen = 128 as u32;
        let ret = unsafe {
            libc::getsockname(vfd.underfd as i32, finalsockaddr, &mut testlen as *mut u32)
        };

        if ret < 0 {
            let errno = get_errno();
            return handle_errno(errno, "getsockname");
        }

        ret
    }

    /*
     *   gethostname() will return 0 when success and -1 when fail
     */
    pub fn gethostname_syscall(&self, name: *mut u8, len: isize) -> i32 {
        let ret = unsafe { libc::gethostname(name as *mut i8, len as usize) };
        if ret < 0 {
            let errno = get_errno();
            return handle_errno(errno, "gethostname");
        }
        ret
    }

    /*
     *   In Linux, there is a specific structure pollfd used to pass file descriptors and their
     *   related event information. Through the poll() function, multiple file descriptors can be
     *   monitored at the same time, and different event monitoring can be set for each file
     *   descriptor. We implement our PollStruct and related helper functions to do translation
     *   between virtual fd and kernel fd, in order to use kernel system calls. The ownership of
     *   poll_fd should be moved once the functions returns.
     *
     *   poll() will return:
     *   - a nonnegative value which is the number of elements in the pollfds whose revents
     *   fields have been set to a nonzero value (indicating an event or an error)
     *   - the system call timed out before any file descriptors became ready
     *   - -1, fail
     */
    pub fn poll_syscall(
        &self,
        virtual_fds: &mut [PollStruct], // lots of fds, a ptr
        _nfds: u64,
        timeout: i32,
    ) -> i32 {
<<<<<<< HEAD
=======
        // println!("poll syscall: {:?}, timeout={}", virtual_fds, timeout);
>>>>>>> 61f59384
        let mut virfdvec = HashSet::new();

        for vpoll in &mut *virtual_fds {
            let vfd = vpoll.fd as u64;
            virfdvec.insert(vfd);
        }

        let (allhashmap, _mappingtable) =
            fdtables::convert_virtualfds_for_poll(self.cageid, virfdvec);

        let mut libc_nfds = 0;
        let mut libc_pollfds: Vec<pollfd> = Vec::new();
        for (fd_kind, fdtuple) in allhashmap {
            match fd_kind {
                FDKIND_KERNEL => {
<<<<<<< HEAD
                    for (virtfd, _entry) in fdtuple {
=======
                    for (virtfd, entry) in fdtuple {
>>>>>>> 61f59384
                        if let Some(vpollstruct) =
                            virtual_fds.iter().find(|&ps| ps.fd == virtfd as i32)
                        {
                            // Convert PollStruct to libc::pollfd
                            let mut libcpollstruct = self.convert_to_libc_pollfd(vpollstruct);
                            libcpollstruct.fd = entry.underfd as i32;
                            libc_pollfds.push(libcpollstruct);
                            libc_nfds = libc_nfds + 1;
                        }
                    }
                    if libc_nfds != 0 {
<<<<<<< HEAD
                        let ret = unsafe {
                            libc::poll(libc_pollfds.as_mut_ptr(), libc_nfds as u64, timeout)
                        };
                        if ret < 0 {
                            let errno = get_errno();
                            return handle_errno(errno, "poll");
=======
                        let start_time = interface::starttimer();
                        let (duration, timeout) = interface::timeout_setup_ms(timeout);

                        let mut ret;
                        loop {
                            ret = unsafe {
                                libc::poll(libc_pollfds.as_mut_ptr(), libc_nfds as u64, timeout)
                            };

                            if ret < 0 {
                                let errno = get_errno();
                                return handle_errno(errno, "poll");
                            }

                            // check for timeout
                            if ret > 0 || interface::readtimer(start_time) > duration {
                                break;
                            }

                            // check for signal
                            if signal_check_trigger(self.cageid) {
                                return syscall_error(Errno::EINTR, "poll", "interrupted");
                            }
>>>>>>> 61f59384
                        }

                        // Convert back to PollStruct
                        for (i, libcpoll) in libc_pollfds.iter().enumerate() {
                            if let Some(rposix_poll) = virtual_fds.get_mut(i) {
                                rposix_poll.revents = libcpoll.revents;
                            }
                        }

                        return ret;
                    }
                }
                _ => {
                    /*TODO
                        Need to confirm the error num (we could add fdkind specific error..? eg: EFDKIND)
                    */
                    return syscall_error(Errno::EBADFD, "poll", "Invalid fdkind");
                }
            }
        }

        // TODO: Return check...?
        0
    }

    /* POLL()
     */
    fn convert_to_libc_pollfd(&self, poll_struct: &PollStruct) -> pollfd {
        pollfd {
            fd: poll_struct.fd,
            events: poll_struct.events,
            revents: poll_struct.revents,
        }
    }

    /* EPOLL
     *   In normal Linux, epoll will perform the listed behaviors
     *
     *   epoll_create:
     *   - This function creates an epfd, which is an epoll file descriptor used to manage
     *       multiple file behaviors.
     *   epoll_ctl:
     *   - This function associates the events and the file descriptors that need to be
     *       monitored with the specific epfd.
     *   epoll_wait:
     *   - This function waits for events on the epfd and returns a list of epoll_events
     *       that have been triggered.
     *
     *   Then the processing workflow in RawPOSIX is:
     *
     *   epoll_create:
     *   When epoll_create is called, we use epoll_create_helper to create a virtual epfd.
     *   Add this virtual epfd to the global mapping table.
     *
     *   epoll_ctl:
     *   (Use try_epoll_ctl to handle the association between the virtual epfd and the
     *   events with the file descriptors.) This step involves updating the global table
     *   with the appropriate mappings.
     *
     *   epoll_wait:
     *   When epoll_wait is called, you need to convert the virtual epfd to the real epfd.
     *   Call libc::epoll_wait to perform the actual wait operation on the real epfd.
     *   Convert the resulting real events back to the virtual events using the mapping in
     *   the global table.
     */

    /*
     *   Mapping a new virtual fd and kernel fd that libc::epoll_create returned
     *   Then return virtual fd
     */
    pub fn epoll_create_syscall(&self, size: i32) -> i32 {
        // Create the kernel instance
        let kernel_fd = unsafe { libc::epoll_create(size) };

        if kernel_fd < 0 {
            let errno = get_errno();
            return handle_errno(errno, "epoll_create");
        }

        // Get the virtual epfd
        let virtual_epfd =
            fdtables::get_unused_virtual_fd(self.cageid, FDKIND_KERNEL, kernel_fd as u64, false, 0)
                .unwrap();

        // We don't need to update mapping table at now
        // Return virtual epfd
        virtual_epfd as i32
    }

    /*
     *   Translate before calling, and updating the glocal mapping tables according to
     *   the op.
     *   epoll_ctl() will return 0 when success and -1 when fail
     */
    pub fn epoll_ctl_syscall(
        &self,
        virtual_epfd: i32,
        op: i32,
        virtual_fd: i32,
        epollevent: &mut EpollEvent,
    ) -> i32 {
        let wrappedepfd = fdtables::translate_virtual_fd(self.cageid, virtual_epfd as u64);
        let wrappedvfd = fdtables::translate_virtual_fd(self.cageid, virtual_fd as u64);
        if wrappedvfd.is_err() || wrappedepfd.is_err() {
            return syscall_error(Errno::EBADF, "epoll", "Bad File Descriptor");
        }

        let vepfd = wrappedepfd.unwrap();
        let vfd = wrappedvfd.unwrap();
        // EpollEvent conversion
        let event = epollevent.events;
        let mut epoll_event = epoll_event {
            events: event,
            u64: vfd.underfd as u64,
        };

        let ret = unsafe {
            libc::epoll_ctl(
                vepfd.underfd as i32,
                op,
                vfd.underfd as i32,
                &mut epoll_event,
            )
        };
        if ret < 0 {
            let errno = get_errno();
            return handle_errno(errno, "epoll_ctl");
        }

        // Update the virtual list -- but we only handle the non-real fd case
        //  try_epoll_ctl will directly return a real fd in libc case
        //  - maybe we could create a new mapping table to handle the mapping relationship..?
        //      ceate inside the fdtable interface? or we could handle inside rawposix..?

        // Update the mapping table for epoll
        if op == libc::EPOLL_CTL_DEL {
            let mut epollmapping = REAL_EPOLL_MAP.lock();
            if let Some(fdmap) = epollmapping.get_mut(&(vepfd.underfd as u64)) {
                if fdmap.remove(&(vfd.underfd as i32)).is_some() {
                    if fdmap.is_empty() {
                        epollmapping.remove(&(vepfd.underfd as u64));
                    }
                    return ret;
                }
            }
        } else {
            let mut epollmapping = REAL_EPOLL_MAP.lock();
            epollmapping
                .entry(vepfd.underfd as u64)
                .or_insert_with(HashMap::new)
                .insert(vfd.underfd as i32, virtual_fd as u64);
            return ret;
        }

        // [TODO]
        // should be op not support
        -1
    }

    /*
     *   Get the kernel fd with provided virtual fd first, and then convert back to virtual
     *   epoll_wait() will return:
     *       1. the number of file descriptors ready for the requested I/O
     *       2. 0, if none
     *       3. -1, fail
     */
    pub fn epoll_wait_syscall(
        &self,
        virtual_epfd: i32,
        events: &mut [EpollEvent],
        maxevents: i32,
        timeout: i32,
    ) -> i32 {
        let wrappedepfd = fdtables::translate_virtual_fd(self.cageid, virtual_epfd as u64);
        if wrappedepfd.is_err() {
            return syscall_error(Errno::EBADF, "epoll_wait", "Bad File Descriptor");
        }
        let vepfd = wrappedepfd.unwrap();

        let mut kernel_events: Vec<epoll_event> = Vec::with_capacity(maxevents as usize);

        // Should always be null value before we call libc::epoll_wait
        kernel_events.push(epoll_event { events: 0, u64: 0 });

<<<<<<< HEAD
        let ret = unsafe {
            libc::epoll_wait(
                vepfd.underfd as i32,
                kernel_events.as_mut_ptr(),
                maxevents,
                timeout as i32,
            )
        };
        if ret < 0 {
            let errno = get_errno();
            return handle_errno(errno, "epoll_wait");
=======
        let start_time = interface::starttimer();
        let (duration, timeout) = interface::timeout_setup_ms(timeout);

        let mut ret;
        loop {
            ret = unsafe {
                libc::epoll_wait(
                    vepfd.underfd as i32,
                    kernel_events.as_mut_ptr(),
                    maxevents,
                    timeout,
                )
            };
            if ret < 0 {
                let errno = get_errno();
                return handle_errno(errno, "epoll_wait");
            }

            // check for timeout
            if ret > 0 || interface::readtimer(start_time) > duration {
                break;
            }

            if interface::signal_check_trigger(self.cageid) {
                return syscall_error(Errno::EINTR, "epoll_wait", "interrupted");
            }
>>>>>>> 61f59384
        }

        // Convert back to rustposix's data structure
        // Loop over virtual_epollfd to find corresponding mapping relationship between kernel fd and virtual fd
        for i in 0..ret as usize {
            let ret_kernelfd = kernel_events[i].u64;
            let epollmapping = REAL_EPOLL_MAP.lock();
            let ret_virtualfd = epollmapping
                .get(&(vepfd.underfd as u64))
                .and_then(|kernel_map| kernel_map.get(&(ret_kernelfd as i32)).copied());

            events[i].fd = ret_virtualfd.unwrap() as i32;
            events[i].events = kernel_events[i].events;
        }

        ret
    }

    /*
     *   socketpair() will return 0 when success and -1 when fail
     */
    pub fn socketpair_syscall(
        &self,
        domain: i32,
        type_: i32,
        protocol: i32,
        virtual_socket_vector: &mut SockPair,
    ) -> i32 {
        let mut kernel_socket_vector: [i32; 2] = [0, 0];

        let ret =
            unsafe { libc::socketpair(domain, type_, protocol, kernel_socket_vector.as_mut_ptr()) };
        if ret < 0 {
            let errno = get_errno();
            return handle_errno(errno, "sockpair");
        }

        let ksv_1 = kernel_socket_vector[0];
        let ksv_2 = kernel_socket_vector[1];
        let vsv_1 =
            fdtables::get_unused_virtual_fd(self.cageid, FDKIND_KERNEL, ksv_1 as u64, false, 0)
                .unwrap();
        let vsv_2 =
            fdtables::get_unused_virtual_fd(self.cageid, FDKIND_KERNEL, ksv_2 as u64, false, 0)
                .unwrap();
        virtual_socket_vector.sock1 = vsv_1 as i32;
        virtual_socket_vector.sock2 = vsv_2 as i32;
        println!(
            "socketpair: kernel fds: {:?}, virtual fds: {:?}",
            kernel_socket_vector, virtual_socket_vector
        );
        return 0;
    }
}<|MERGE_RESOLUTION|>--- conflicted
+++ resolved
@@ -26,15 +26,12 @@
 use bit_set::BitSet;
 use libc::*;
 use std::{os::fd::RawFd, ptr};
-<<<<<<< HEAD
-=======
 
 #[derive(Debug, Copy, Clone)]
 #[repr(C)]
 struct DebugFdSet {
     fds_bits: [u32; 32],
 }
->>>>>>> 61f59384
 
 const FDKIND_KERNEL: u32 = 0;
 const FDKIND_IMPIPE: u32 = 1;
@@ -545,10 +542,6 @@
      *       - 0, if the timeout expired before any file descriptors became ready
      *       - -1, fail
      */
-<<<<<<< HEAD
-=======
-
->>>>>>> 61f59384
     pub fn select_syscall(
         &self,
         nfds: i32,
@@ -557,20 +550,6 @@
         mut errorfds: Option<&mut fd_set>,
         rposix_timeout: Option<RustDuration>,
     ) -> i32 {
-<<<<<<< HEAD
-        let mut timeout;
-        if rposix_timeout.is_none() {
-            timeout = libc::timeval {
-                tv_sec: 0,
-                tv_usec: 0,
-            };
-        } else {
-            timeout = libc::timeval {
-                tv_sec: rposix_timeout.unwrap().as_secs() as i64,
-                tv_usec: rposix_timeout.unwrap().subsec_micros() as i64,
-            };
-        }
-=======
         // println!("Size of fd_set: {}, DebugFdSet: {}", std::mem::size_of::<fd_set>(), std::mem::size_of::<DebugFdSet>());
 
         // println!("select: rposix_timeout: {:?}, nfds: {}", rposix_timeout, nfds);
@@ -605,7 +584,6 @@
         //         tv_usec: rposix_timeout.unwrap().subsec_micros() as i64,
         //     };
         // }
->>>>>>> 61f59384
 
         let orfds = readfds.as_mut().map(|fds| &mut **fds);
         let owfds = writefds.as_mut().map(|fds| &mut **fds);
@@ -624,10 +602,7 @@
                 &fdkindset,
             )
             .unwrap();
-<<<<<<< HEAD
-=======
         // println!("unparsedtables: {:?}, mappingtable: {:?}", unparsedtables, mappingtable);
->>>>>>> 61f59384
 
         // ------ libc select() ------
         // In select, each fd_set is allowed to contain empty values, as it’s possible for the user to input a mixture of pure
@@ -647,21 +622,6 @@
             .get(2)
             .and_then(|table| table.get(&FDKIND_KERNEL).cloned())
             .unwrap_or((0, fdtables::_init_fd_set()));
-<<<<<<< HEAD
-
-        let mut realnewnfds = readnfd.max(writenfd).max(errornfd);
-
-        // Ensured that null_mut is used if the Option is None for fd_set parameters.
-        let ret = unsafe {
-            libc::select(
-                realnewnfds as i32,
-                &mut real_readfds as *mut _,
-                &mut real_writefds as *mut _,
-                &mut real_errorfds as *mut _,
-                &mut timeout as *mut timeval,
-            )
-        };
-=======
 
         let mut realnewnfds = readnfd.max(writenfd).max(errornfd);
 
@@ -699,7 +659,6 @@
                 let errno = get_errno();
                 return handle_errno(errno, "select");
             }
->>>>>>> 61f59384
 
             // check for timeout
             if ret > 0 || interface::readtimer(start_time) > duration {
@@ -989,10 +948,7 @@
         _nfds: u64,
         timeout: i32,
     ) -> i32 {
-<<<<<<< HEAD
-=======
         // println!("poll syscall: {:?}, timeout={}", virtual_fds, timeout);
->>>>>>> 61f59384
         let mut virfdvec = HashSet::new();
 
         for vpoll in &mut *virtual_fds {
@@ -1008,11 +964,7 @@
         for (fd_kind, fdtuple) in allhashmap {
             match fd_kind {
                 FDKIND_KERNEL => {
-<<<<<<< HEAD
-                    for (virtfd, _entry) in fdtuple {
-=======
                     for (virtfd, entry) in fdtuple {
->>>>>>> 61f59384
                         if let Some(vpollstruct) =
                             virtual_fds.iter().find(|&ps| ps.fd == virtfd as i32)
                         {
@@ -1024,14 +976,6 @@
                         }
                     }
                     if libc_nfds != 0 {
-<<<<<<< HEAD
-                        let ret = unsafe {
-                            libc::poll(libc_pollfds.as_mut_ptr(), libc_nfds as u64, timeout)
-                        };
-                        if ret < 0 {
-                            let errno = get_errno();
-                            return handle_errno(errno, "poll");
-=======
                         let start_time = interface::starttimer();
                         let (duration, timeout) = interface::timeout_setup_ms(timeout);
 
@@ -1055,7 +999,6 @@
                             if signal_check_trigger(self.cageid) {
                                 return syscall_error(Errno::EINTR, "poll", "interrupted");
                             }
->>>>>>> 61f59384
                         }
 
                         // Convert back to PollStruct
@@ -1240,19 +1183,6 @@
         // Should always be null value before we call libc::epoll_wait
         kernel_events.push(epoll_event { events: 0, u64: 0 });
 
-<<<<<<< HEAD
-        let ret = unsafe {
-            libc::epoll_wait(
-                vepfd.underfd as i32,
-                kernel_events.as_mut_ptr(),
-                maxevents,
-                timeout as i32,
-            )
-        };
-        if ret < 0 {
-            let errno = get_errno();
-            return handle_errno(errno, "epoll_wait");
-=======
         let start_time = interface::starttimer();
         let (duration, timeout) = interface::timeout_setup_ms(timeout);
 
@@ -1279,7 +1209,6 @@
             if interface::signal_check_trigger(self.cageid) {
                 return syscall_error(Errno::EINTR, "epoll_wait", "interrupted");
             }
->>>>>>> 61f59384
         }
 
         // Convert back to rustposix's data structure
