#![allow(dead_code)]

// System related system calls
use crate::constants::{
    DEFAULT_GID, DEFAULT_UID, ITIMER_REAL, NOFILE_CUR, NOFILE_MAX, RLIMIT_NOFILE, RLIMIT_STACK, SEM_VALUE_MAX, SHMMAX, SHMMIN, SHM_DEST, SHM_RDONLY, SIGCHLD, SIGNAL_MAX, SIG_BLOCK, SIG_MAX, SIG_SETMASK, SIG_UNBLOCK, STACK_CUR, STACK_MAX
};

use crate::interface::{self, convert_signal_mask, lind_send_signal};
use crate::safeposix::cage;
use crate::safeposix::cage::*;
use crate::safeposix::shm::*;

use crate::fdtables;

use libc::*;

use std::io::Write;
use std::io;

use std::sync::Arc as RustRfc;

impl Cage {
    fn unmap_shm_mappings(&self) {
        //unmap shm mappings on exit or exec
        for rev_mapping in self.rev_shm.lock().iter() {
            let shmid = rev_mapping.1;
            let metadata = &SHM_METADATA;
            match metadata.shmtable.entry(shmid) {
                interface::RustHashEntry::Occupied(mut occupied) => {
                    let segment = occupied.get_mut();
                    segment.shminfo.shm_nattch -= 1;
                    segment.shminfo.shm_dtime = interface::timestamp() as isize;
                    segment.attached_cages.remove(&self.cageid);

                    if segment.rmid && segment.shminfo.shm_nattch == 0 {
                        let key = segment.key;
                        occupied.remove_entry();
                        metadata.shmkeyidtable.remove(&key);
                    }
                }
                interface::RustHashEntry::Vacant(_) => {
                    panic!("Shm entry not created for some reason");
                }
            };
        }
    }

    pub fn fork_syscall(&self, child_cageid: u64) -> i32 {
        // Modify the fdtable manually 
        fdtables::copy_fdtable_for_cage(self.cageid, child_cageid).unwrap();

        let parent_vmmap = self.vmmap.read();
        let new_vmmap = parent_vmmap.clone();
        let cageobj = Cage {
            cageid: child_cageid,
            cwd: interface::RustLock::new(self.cwd.read().clone()),
            parent: self.cageid,
            cancelstatus: interface::RustAtomicBool::new(false),
            // This happens because self.getgid tries to copy atomic value which does not implement "Copy" trait; self.getgid.load returns i32.
            getgid: interface::RustAtomicI32::new(
                self.getgid.load(interface::RustAtomicOrdering::Relaxed),
            ),
            getuid: interface::RustAtomicI32::new(
                self.getuid.load(interface::RustAtomicOrdering::Relaxed),
            ),
            getegid: interface::RustAtomicI32::new(
                self.getegid.load(interface::RustAtomicOrdering::Relaxed),
            ),
            geteuid: interface::RustAtomicI32::new(
                self.geteuid.load(interface::RustAtomicOrdering::Relaxed),
            ),
            rev_shm: interface::Mutex::new((*self.rev_shm.lock()).clone()),
            thread_table: interface::RustHashMap::new(),
            signalhandler: self.signalhandler.clone(),
            sigset: interface::RustAtomicU64::new(
                self.sigset.load(interface::RustAtomicOrdering::Relaxed),
            ),
            pending_signals: interface::RustLock::new(vec![]),
            epoch_handler: interface::RustHashMap::new(),
            main_threadid: interface::RustLock::new(0),
            interval_timer: interface::IntervalTimer::new(child_cageid),
            vmmap: interface::RustLock::new(new_vmmap), // clone the vmmap for the child
            zombies: interface::RustLock::new(vec![]),
            child_num: interface::RustAtomicU64::new(0),
        };

        // increment child counter for parent
        self.child_num.fetch_add(1, interface::RustAtomicOrdering::SeqCst);


        let shmtable = &SHM_METADATA.shmtable;
        //update fields for shared mappings in cage
        for rev_mapping in cageobj.rev_shm.lock().iter() {
            let mut shment = shmtable.get_mut(&rev_mapping.1).unwrap();
            shment.shminfo.shm_nattch += 1;
            let refs = shment.attached_cages.get(&self.cageid).unwrap();
            let childrefs = refs.clone();
            drop(refs);
            shment.attached_cages.insert(child_cageid, childrefs);
        }

        interface::cagetable_insert(child_cageid, cageobj);

        0
    }

   /*
    *  Here is the Linux man page for execve: https://man7.org/linux/man-pages/man2/execve.2.html
    *  
    *  exec() only returns if an error occurs.
    *  
    *  Unlike the `exec` syscalls in the Linux manual, the `exec` syscall here does not take any arguments,
    *  such as an argument list or environment variables. This is because, in Rawposix, `exec` functions
    *  solely as a "cage-level exec," focusing only on updating the `cage` struct with necessary changes.
    *  
    *  In short, this syscall in Rawposix part is responsible for managing cage resources.
    *  Execution and memory management are handled within the Wasmtime codebase, which eventually calls
    *  this function to perform only a specific part of the `exec` operation.
    *  
    *  Here, we retain the same cage and only replace the necessary components since `cageid`, `cwd`, `zombies`,
    *  and other elements remain unchanged. Only `cancelstatus`, `rev_shm`, `thread_table`, and `vmmap` need to be replaced.
    */
    pub fn exec_syscall(&self) -> i32 { 
        fdtables::empty_fds_for_exec(self.cageid);
<<<<<<< HEAD
        // Add the new one to fdtable
        let _ = fdtables::copy_fdtable_for_cage(self.cageid, child_cageid);
        // Delete the original one
        let _newfdtable = fdtables::remove_cage_from_fdtable(self.cageid);

        interface::cagetable_remove(self.cageid);

        self.unmap_shm_mappings();

        let zombies = self.zombies.read();
        let cloned_zombies = zombies.clone();
        let child_num = self.child_num.load(interface::RustAtomicOrdering::Relaxed);
        drop(zombies);

        let newcage = Cage {
            cageid: child_cageid,
            cwd: interface::RustLock::new(self.cwd.read().clone()),
            parent: self.parent,
            cancelstatus: interface::RustAtomicBool::new(false),
            getgid: interface::RustAtomicI32::new(-1),
            getuid: interface::RustAtomicI32::new(-1),
            getegid: interface::RustAtomicI32::new(-1),
            geteuid: interface::RustAtomicI32::new(-1),
            rev_shm: interface::Mutex::new(vec![]),
            thread_table: interface::RustHashMap::new(),
            signalhandler: interface::RustHashMap::new(),
            sigset: interface::RustAtomicU64::new(
                self.sigset.load(interface::RustAtomicOrdering::Relaxed),
            ),
            pending_signals: interface::RustLock::new(
                self.pending_signals.read().clone(),
            ),
            epoch_handler: interface::RustHashMap::new(),
            main_threadid: interface::RustLock::new(0),
            interval_timer: self.interval_timer.clone_with_new_cageid(child_cageid),
            vmmap: interface::RustLock::new(Vmmap::new()), // memory is cleared after exec
            zombies: interface::RustLock::new(cloned_zombies), // when a process exec-ed, its child relationship should be perserved
            child_num: interface::RustAtomicU64::new(child_num),
        };
        //wasteful clone of fdtable, but mutability constraints exist
=======

        self.cancelstatus.store(false, interface::RustAtomicOrdering::Relaxed);
        self.rev_shm.lock().clear(); 
        self.thread_table.clear();
        let mut vmmap = self.vmmap.write();
        vmmap.clear(); //this just clean the vmmap in the cage, still need some modify for wasmtime and call to kernal
>>>>>>> 3252cef3

        0
    }

    pub fn exit_syscall(&self, status: i32) -> i32 {
        //flush anything left in stdout
        interface::flush_stdout();
        self.unmap_shm_mappings();

        let _ = fdtables::remove_cage_from_fdtable(self.cageid);

        //may not be removable in case of lindrustfinalize, we don't unwrap the remove result
        interface::cagetable_remove(self.cageid);

        // if the cage has parent
        if self.parent != self.cageid {
            let parent_cage = interface::cagetable_getref_opt(self.parent);
            // if parent hasn't exited yet
            if let Some(parent) = parent_cage {
                // decrement parent's child counter
                parent.child_num.fetch_sub(1, interface::RustAtomicOrdering::SeqCst);

                // push the exit status to parent's zombie list
                let mut zombie_vec = parent.zombies.write();
                zombie_vec.push(Zombie { cageid: self.cageid, exit_code: status });
            } else {
                // if parent already exited
                // BUG: we currently do not handle the situation where a parent has exited already
            }
        }

        // Trigger SIGCHLD if we are currently not running rawposix test suite
        if !interface::RUSTPOSIX_TESTSUITE.load(interface::RustAtomicOrdering::Relaxed) {
            // if the cage has parent (i.e. it is not the "root" cage)
            if self.cageid != self.parent {
                lind_send_signal(self.parent, SIGCHLD);
            }
        }

        //fdtable will be dropped at end of dispatcher scope because of Arc
        status
    }


    //------------------------------------WAITPID SYSCALL------------------------------------
    /*
    *   waitpid() will return the cageid of waited cage, or 0 when WNOHANG is set and there is no cage already exited
    *   waitpid_syscall utilizes the zombie list stored in cage struct. When a cage exited, a zombie entry will be inserted
    *   into the end of its parent's zombie list. Then when parent wants to wait for any of child, it could just check its
    *   zombie list and retrieve the first entry from it (first in, first out).
    */
    pub fn waitpid_syscall(&self, cageid: i32, status: &mut i32, options: i32) -> i32 {
        let mut zombies = self.zombies.write();
        let child_num = self.child_num.load(interface::RustAtomicOrdering::Relaxed);

        // if there is no pending zombies to wait, and there is no active child, return ECHILD
        if zombies.len() == 0 && child_num == 0 {
            return syscall_error(Errno::ECHILD, "waitpid", "no existing unwaited-for child processes");
        }

        let mut zombie_opt: Option<Zombie> = None;

        // cageid <= 0 means wait for ANY child
        // cageid < 0 actually refers to wait for any child process whose process group ID equals -pid
        // but we do not have the concept of process group in lind, so let's just treat it as cageid == 0
        if cageid <= 0 {
            loop {
                if zombies.len() == 0 && (options & libc::WNOHANG > 0) {
                    // if there is no pending zombies and WNOHANG is set
                    // return immediately
                    return 0;
                } else if zombies.len() == 0 {
                    // if there is no pending zombies and WNOHANG is not set
                    // then we need to wait for children to exit
                    // drop the zombies list before sleep to avoid deadlock
                    drop(zombies);
                    // TODO: replace busy waiting with more efficient mechanism
                    interface::lind_yield();
                    // after sleep, get the write access of zombies list back
                    zombies = self.zombies.write();
                    continue;
                } else {
                    // there are zombies avaliable
                    // let's retrieve the first zombie
                    zombie_opt = Some(zombies.remove(0));
                    break;
                }
            }
        }
        // if cageid is specified, then we need to look up the zombie list for the id
        else {
            // first let's check if the cageid is in the zombie list
            if let Some(index) = zombies.iter().position(|zombie| zombie.cageid == cageid as u64) {
                // find the cage in zombie list, remove it from the list and break
                zombie_opt = Some(zombies.remove(index));
            } else {
                // if the cageid is not in the zombie list, then we know either
                // 1. the child is still running, or
                // 2. the cage has exited, but it is not the child of this cage, or
                // 3. the cage does not exist
                // we need to make sure the child is still running, and it is the child of this cage
                let child = interface::cagetable_getref_opt(cageid as u64);
                if let Some(child_cage) = child {
                    // make sure the child's parent is correct
                    if child_cage.parent != self.cageid {
                        return syscall_error(Errno::ECHILD, "waitpid", "waited cage is not the child of the cage");
                    }
                } else {
                    // cage does not exist
                    return syscall_error(Errno::ECHILD, "waitpid", "cage does not exist");
                }

                // now we have verified that the cage exists and is the child of the cage
                loop {
                    // the cage is not in the zombie list
                    // we need to wait for the cage to actually exit

                    // drop the zombies list before sleep to avoid deadlock
                    drop(zombies);
                    // TODO: replace busy waiting with more efficient mechanism
                    interface::lind_yield();
                    // after sleep, get the write access of zombies list back
                    zombies = self.zombies.write();

                    // let's check if the zombie list contains the cage
                    if let Some(index) = zombies.iter().position(|zombie| zombie.cageid == cageid as u64) {
                        // find the cage in zombie list, remove it from the list and break
                        zombie_opt = Some(zombies.remove(index));
                        break;
                    }

                    continue;
                }
            }
        }

        // reach here means we already found the desired exited child
        let zombie = zombie_opt.unwrap();
        // update the status
        *status = zombie.exit_code;

        // return child's cageid
        zombie.cageid as i32
    }

    pub fn wait_syscall(&self, status: &mut i32) -> i32 {
        self.waitpid_syscall(0, status, 0)
    }

    pub fn getpid_syscall(&self) -> i32 {
        self.cageid as i32 //not sure if this is quite what we want but it's easy enough to change later
    }
    pub fn getppid_syscall(&self) -> i32 {
        self.parent as i32 // mimicing the call above -- easy to change later if necessary
    }

    /*
    * if its negative 1
    * return -1, but also set the values in the cage struct to the DEFAULTs for future calls
    */
    pub fn getgid_syscall(&self) -> i32 {
        if self.getgid.load(interface::RustAtomicOrdering::Relaxed) == -1 {
            self.getgid
                .store(DEFAULT_GID as i32, interface::RustAtomicOrdering::Relaxed);
            return -1;
        }
        DEFAULT_GID as i32 //Lind is only run in one group so a default value is returned
    }
    pub fn getegid_syscall(&self) -> i32 {
        if self.getegid.load(interface::RustAtomicOrdering::Relaxed) == -1 {
            self.getegid
                .store(DEFAULT_GID as i32, interface::RustAtomicOrdering::Relaxed);
            return -1;
        }
        DEFAULT_GID as i32 //Lind is only run in one group so a default value is returned
    }

    pub fn getuid_syscall(&self) -> i32 {
        if self.getuid.load(interface::RustAtomicOrdering::Relaxed) == -1 {
            self.getuid
                .store(DEFAULT_UID as i32, interface::RustAtomicOrdering::Relaxed);
            return -1;
        }
        DEFAULT_UID as i32 //Lind is only run as one user so a default value is returned
    }
    pub fn geteuid_syscall(&self) -> i32 {
        if self.geteuid.load(interface::RustAtomicOrdering::Relaxed) == -1 {
            self.geteuid
                .store(DEFAULT_UID as i32, interface::RustAtomicOrdering::Relaxed);
            return -1;
        }
        DEFAULT_UID as i32 //Lind is only run as one user so a default value is returned
    }

    pub fn sigaction_syscall(
        &self,
        sig: i32,
        act: Option<&interface::SigactionStruct>,
        oact: Option<&mut interface::SigactionStruct>,
    ) -> i32 {
        if let Some(some_oact) = oact {
            let old_sigactionstruct = self.signalhandler.get(&sig);

            if let Some(entry) = old_sigactionstruct {
                some_oact.clone_from(entry.value());
            } else {
                some_oact.clone_from(&interface::SigactionStruct::default()); // leave handler field as NULL
            }
        }

        if let Some(some_act) = act {
            if sig == SIGKILL as i32 || sig == SIGSTOP as i32 {
                // Disallow changing the action for SIGKILL and SIGSTOP
                return syscall_error(
                    Errno::EINVAL,
                    "sigaction",
                    "Cannot modify the action of SIGKILL or SIGSTOP",
                );
            }

            self.signalhandler.insert(sig, some_act.clone());
        }

        0
    }

    pub fn kill_syscall(&self, cage_id: i32, sig: i32) -> i32 {
        if (cage_id < 0) || (cage_id >= interface::MAXCAGEID) {
            return syscall_error(Errno::EINVAL, "sigkill", "Invalid cage id.");
        }

        if (sig < 0) || (sig >= SIG_MAX) {
            return syscall_error(Errno::EINVAL, "sigkill", "Invalid signal number");
        }

        if !lind_send_signal(cage_id as u64, sig) {
            return syscall_error(Errno::ESRCH, "kill", "Target cage does not exist");
        }

        0
    }

    pub fn sigprocmask_syscall(
        &self,
        how: i32,
        set: Option<&interface::SigsetType>,
        oldset: Option<&mut interface::SigsetType>,
    ) -> i32 {
        let mut res = 0;

        if let Some(some_oldset) = oldset {
            *some_oldset = self.sigset.load(interface::RustAtomicOrdering::Relaxed);
        }

        if let Some(some_set) = set {
            let curr_sigset = self.sigset.load(interface::RustAtomicOrdering::Relaxed);
            res = match how {
                SIG_BLOCK => {
                    // Block signals in set
                    self.sigset.store(
                        curr_sigset | *some_set,
                        interface::RustAtomicOrdering::Relaxed,
                    );
                    0
                }
                SIG_UNBLOCK => {
                    // Unblock signals in set
                    let newset = curr_sigset & !*some_set;
                    self.sigset.store(newset, interface::RustAtomicOrdering::Relaxed);
                    // check if any of the unblocked signals are in the pending signal list
                    // and trigger the epoch if it has
                    let pending_signals = self.pending_signals.read();
                    if pending_signals.iter().any(|signo| (*some_set & convert_signal_mask(*signo)) != 0) {
                        interface::signal_epoch_trigger(self.cageid);
                    }
                    0
                }
                SIG_SETMASK => {
                    let pending_signals = self.pending_signals.read();
                    // find all signals switched from blocking to nonblocking
                    // 1. perform a xor operation to find signals that switched state
                    // all the signal masks changed from 0 to 1, or 1 to 0 are filtered in this step
                    // 2. perform an and operation to the old sigset, this further filtered masks and only
                    // left masks changed from 1 to 0
                    let unblocked_signals = (curr_sigset ^ *some_set) & curr_sigset;
                    // check if any of the unblocked signals are in the pending signal list
                    // and trigger the epoch if it has
                    if pending_signals.iter().any(|signo| (unblocked_signals & convert_signal_mask(*signo)) != 0) {
                        interface::signal_epoch_trigger(self.cageid);
                    }
                    // Set sigset to set
                    self.sigset.store(*some_set, interface::RustAtomicOrdering::Relaxed);
                    0
                }
                _ => syscall_error(Errno::EINVAL, "sigprocmask", "Invalid value for how"),
            }
        }
        res
    }

    pub fn setitimer_syscall(
        &self,
        which: i32,
        new_value: Option<&interface::ITimerVal>,
        old_value: Option<&mut interface::ITimerVal>,
    ) -> i32 {
        match which {
            ITIMER_REAL => {
                if let Some(some_old_value) = old_value {
                    let (curr_duration, next_duration) = self.interval_timer.get_itimer();
                    some_old_value.it_value.tv_sec = curr_duration.as_secs() as i64;
                    some_old_value.it_value.tv_usec = curr_duration.subsec_millis() as i64;
                    some_old_value.it_interval.tv_sec = next_duration.as_secs() as i64;
                    some_old_value.it_interval.tv_usec = next_duration.subsec_millis() as i64;
                }

                if let Some(some_new_value) = new_value {
                    let curr_duration = interface::RustDuration::new(
                        some_new_value.it_value.tv_sec as u64,
                        some_new_value.it_value.tv_usec as u32,
                    );
                    let next_duration = interface::RustDuration::new(
                        some_new_value.it_interval.tv_sec as u64,
                        some_new_value.it_interval.tv_usec as u32,
                    );

                    self.interval_timer.set_itimer(curr_duration, next_duration);
                }
            }

            _ => { /* ITIMER_VIRTUAL and ITIMER_PROF is not implemented*/ }
        }
        0
    }

    pub fn getrlimit(&self, res_type: u64, rlimit: &mut interface::Rlimit) -> i32 {
        match res_type {
            RLIMIT_NOFILE => {
                rlimit.rlim_cur = NOFILE_CUR;
                rlimit.rlim_max = NOFILE_MAX;
            }
            RLIMIT_STACK => {
                rlimit.rlim_cur = STACK_CUR;
                rlimit.rlim_max = STACK_MAX;
            }
            _ => return -1,
        }
        0
    }

    pub fn setrlimit(&self, res_type: u64, _limit_value: u64) -> i32 {
        match res_type {
            RLIMIT_NOFILE => {
                if NOFILE_CUR > NOFILE_MAX {
                    -1
                } else {
                    0
                }
                //FIXME: not implemented yet to update value in program
            }
            _ => -1,
        }
    }
}<|MERGE_RESOLUTION|>--- conflicted
+++ resolved
@@ -122,55 +122,26 @@
     */
     pub fn exec_syscall(&self) -> i32 { 
         fdtables::empty_fds_for_exec(self.cageid);
-<<<<<<< HEAD
-        // Add the new one to fdtable
-        let _ = fdtables::copy_fdtable_for_cage(self.cageid, child_cageid);
-        // Delete the original one
-        let _newfdtable = fdtables::remove_cage_from_fdtable(self.cageid);
-
-        interface::cagetable_remove(self.cageid);
-
-        self.unmap_shm_mappings();
-
-        let zombies = self.zombies.read();
-        let cloned_zombies = zombies.clone();
-        let child_num = self.child_num.load(interface::RustAtomicOrdering::Relaxed);
-        drop(zombies);
-
-        let newcage = Cage {
-            cageid: child_cageid,
-            cwd: interface::RustLock::new(self.cwd.read().clone()),
-            parent: self.parent,
-            cancelstatus: interface::RustAtomicBool::new(false),
-            getgid: interface::RustAtomicI32::new(-1),
-            getuid: interface::RustAtomicI32::new(-1),
-            getegid: interface::RustAtomicI32::new(-1),
-            geteuid: interface::RustAtomicI32::new(-1),
-            rev_shm: interface::Mutex::new(vec![]),
-            thread_table: interface::RustHashMap::new(),
-            signalhandler: interface::RustHashMap::new(),
-            sigset: interface::RustAtomicU64::new(
-                self.sigset.load(interface::RustAtomicOrdering::Relaxed),
-            ),
-            pending_signals: interface::RustLock::new(
-                self.pending_signals.read().clone(),
-            ),
-            epoch_handler: interface::RustHashMap::new(),
-            main_threadid: interface::RustLock::new(0),
-            interval_timer: self.interval_timer.clone_with_new_cageid(child_cageid),
-            vmmap: interface::RustLock::new(Vmmap::new()), // memory is cleared after exec
-            zombies: interface::RustLock::new(cloned_zombies), // when a process exec-ed, its child relationship should be perserved
-            child_num: interface::RustAtomicU64::new(child_num),
-        };
-        //wasteful clone of fdtable, but mutability constraints exist
-=======
 
         self.cancelstatus.store(false, interface::RustAtomicOrdering::Relaxed);
         self.rev_shm.lock().clear(); 
         self.thread_table.clear();
         let mut vmmap = self.vmmap.write();
         vmmap.clear(); //this just clean the vmmap in the cage, still need some modify for wasmtime and call to kernal
->>>>>>> 3252cef3
+
+        // perform signal related clean up
+
+        // all the signal handler becomes default after exec
+        // pending signals should be perserved though
+        self.signalhandler.clear();
+        // the sigset will be reset after exec
+        self.sigset.store(0, interface::RustAtomicOrdering::Relaxed);
+        // we also clean up epoch handler and main thread id
+        // since they will be re-established from wasmtime
+        self.epoch_handler.clear();
+        let mut threadid_guard = self.main_threadid.write();
+        *threadid_guard = 0;
+        drop(threadid_guard);
 
         0
     }
