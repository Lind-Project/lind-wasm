// Filesystem metadata struct
#![allow(dead_code)]

use crate::constants::{
    MAP_ANONYMOUS, MAP_FIXED, MAP_PRIVATE, MAP_SHARED, PAGESHIFT, PROT_NONE, PROT_READ, PROT_WRITE,
    SHM_DEST, SHM_RDONLY,
};

use crate::interface::{self, syscall_error, Errno};
use crate::safeposix::cage::{MemoryBackingType, VmmapOps};

use libc::*;

use super::cage::Cage;

pub static SHM_METADATA: interface::RustLazyGlobal<interface::RustRfc<ShmMetadata>> =
    interface::RustLazyGlobal::new(|| interface::RustRfc::new(ShmMetadata::init_shm_metadata()));

pub struct ShmSegment {
    pub shminfo: interface::ShmidsStruct,
    pub key: i32,
    pub size: usize,
    pub filebacking: interface::ShmFile,
    pub rmid: bool,
    pub attached_cages: interface::RustHashMap<u64, i32>, // attached cages, number of references in cage
}

pub fn new_shm_segment(
    key: i32,
    size: usize,
    cageid: u32,
    uid: u32,
    gid: u32,
    mode: u16,
) -> ShmSegment {
    ShmSegment::new(key, size, cageid, uid, gid, mode)
}

impl ShmSegment {
    pub fn new(key: i32, size: usize, cageid: u32, uid: u32, gid: u32, mode: u16) -> ShmSegment {
        let filebacking = interface::new_shm_backing(key, size).unwrap();

        let time = interface::timestamp() as isize; //We do a real timestamp now
        let permstruct = interface::IpcPermStruct {
            __key: key,
            uid: uid,
            gid: gid,
            cuid: uid,
            cgid: gid,
            mode: mode,
            __pad1: 0,
            __seq: 0,
            __pad2: 0,
            __unused1: 0,
            __unused2: 0,
        };
        let shminfo = interface::ShmidsStruct {
            shm_perm: permstruct,
            shm_segsz: size as u32,
            shm_atime: 0,
            shm_dtime: 0,
            shm_ctime: time,
            shm_cpid: cageid,
            shm_lpid: 0,
            shm_nattch: 0,
        };

        ShmSegment {
            shminfo: shminfo,
            key: key,
            size: size,
            filebacking: filebacking,
            rmid: false,
            attached_cages: interface::RustHashMap::new(),
        }
    }
    // mmap shared segment into cage, and increase attachments
    // increase in cage references within attached_cages map
    pub fn map_shm(&mut self, shmaddr: *mut u8, prot: i32, cageid: u64) -> i32 {
        let fobjfdno = self.filebacking.as_fd_handle_raw_int();
        // println!("fobjfdno: {}", fobjfdno);
        self.shminfo.shm_nattch += 1;
        self.shminfo.shm_atime = interface::timestamp() as isize;

        match self.attached_cages.entry(cageid) {
            interface::RustHashEntry::Occupied(mut occupied) => {
                *occupied.get_mut() += 1;
            }
            interface::RustHashEntry::Vacant(vacant) => {
                vacant.insert(1);
            }
        };
        let rounded_length = interface::round_up_page(self.size as u64);

        let mut useraddr = shmaddr as u32;
        let cage = interface::cagetable_getref(cageid);
        let mut vmmap = cage.vmmap.write();
        let result;
        // pick an address of appropriate size, anywhere
        if useraddr == 0 {
            result = vmmap.find_map_space(rounded_length as u32 >> PAGESHIFT, 1);
        } else {
            // use address user provided as hint to find address
            result = vmmap.find_map_space_with_hint(
                rounded_length as u32 >> PAGESHIFT,
                1,
                useraddr as u32,
            );
        }

        // did not find desired memory region
        if result.is_none() {
            return syscall_error(Errno::ENOMEM, "shm", "no memory") as i32;
        }

        let space = result.unwrap();
        useraddr = (space.start() << PAGESHIFT) as u32;

        let sysaddr = vmmap.user_to_sys(useraddr);

<<<<<<< HEAD
        let result = cage.mmap_syscall(
            sysaddr as *mut u8,
            rounded_length as usize,
            prot,
            (MAP_SHARED as i32) | (MAP_FIXED as i32) | (MAP_ANONYMOUS as i32),
            -1,
            0,
        );
=======
        // let result = cage.mmap_syscall(sysaddr as *mut u8, rounded_length as usize, prot, (MAP_SHARED as i32) | (MAP_FIXED as i32) | (MAP_ANONYMOUS as i32), fobjfdno, 0);
        let result = unsafe {
            libc::mmap(
                sysaddr as *mut c_void,
                rounded_length as usize,
                prot,
                (MAP_SHARED as i32) | (MAP_FIXED as i32),
                fobjfdno,
                0,
            ) as usize
        };
        if (result as i64) < 0 {
            panic!("map_shm");
        }
        // println!("result raw: {}({:?})", result as i64, result as *mut u8);
        // unsafe {
        //     *(result as *mut u64) = 10;
        // }
>>>>>>> 61f59384

        let result = vmmap.sys_to_user(result);

        let _ = vmmap.add_entry_with_overwrite(
            useraddr >> PAGESHIFT,
            (rounded_length >> PAGESHIFT) as u32,
            prot,
            PROT_READ | PROT_WRITE,
            (MAP_SHARED as i32) | (MAP_FIXED as i32),
            MemoryBackingType::SharedMemory(fobjfdno as u64),
            0,
            0,
            cageid,
        );

        return result as i32;
    }

    // unmap shared segment, decrease attachments
    // decrease references within attached cages map
    pub fn unmap_shm(&mut self, shmaddr: *mut u8, cageid: u64) {
        let cage = interface::cagetable_getref(cageid);
        let vmmap = cage.vmmap.read();
        let sysaddr = vmmap.user_to_sys(shmaddr as u32);
        interface::libc_mmap(
            sysaddr as *mut u8,
            self.size as usize,
            PROT_NONE,
            (MAP_PRIVATE as i32) | (MAP_ANONYMOUS as i32) | (MAP_FIXED as i32),
            -1,
            0,
        );
        self.shminfo.shm_nattch -= 1;
        self.shminfo.shm_dtime = interface::timestamp() as isize;
        match self.attached_cages.entry(cageid) {
            interface::RustHashEntry::Occupied(mut occupied) => {
                *occupied.get_mut() -= 1;
                if *occupied.get() == 0 {
                    occupied.remove_entry();
                }
            }
            interface::RustHashEntry::Vacant(_) => {
                panic!("Cage not available in segment attached cages");
            }
        };
    }
}

pub struct ShmMetadata {
    pub nextid: interface::RustAtomicI32,
    pub shmkeyidtable: interface::RustHashMap<i32, i32>,
    pub shmtable: interface::RustHashMap<i32, ShmSegment>,
}

impl ShmMetadata {
    pub fn init_shm_metadata() -> ShmMetadata {
        ShmMetadata {
            nextid: interface::RustAtomicI32::new(1),
            shmkeyidtable: interface::RustHashMap::new(),
            shmtable: interface::RustHashMap::new(),
        }
    }

    pub fn new_keyid(&self) -> i32 {
        self.nextid
            .fetch_add(1, interface::RustAtomicOrdering::Relaxed)
    }
}<|MERGE_RESOLUTION|>--- conflicted
+++ resolved
@@ -118,16 +118,6 @@
 
         let sysaddr = vmmap.user_to_sys(useraddr);
 
-<<<<<<< HEAD
-        let result = cage.mmap_syscall(
-            sysaddr as *mut u8,
-            rounded_length as usize,
-            prot,
-            (MAP_SHARED as i32) | (MAP_FIXED as i32) | (MAP_ANONYMOUS as i32),
-            -1,
-            0,
-        );
-=======
         // let result = cage.mmap_syscall(sysaddr as *mut u8, rounded_length as usize, prot, (MAP_SHARED as i32) | (MAP_FIXED as i32) | (MAP_ANONYMOUS as i32), fobjfdno, 0);
         let result = unsafe {
             libc::mmap(
@@ -146,7 +136,6 @@
         // unsafe {
         //     *(result as *mut u64) = 10;
         // }
->>>>>>> 61f59384
 
         let result = vmmap.sys_to_user(result);
 
