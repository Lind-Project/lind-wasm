#![allow(dead_code)]
#![allow(unused_variables)]
// retreive cage table

const ACCESS_SYSCALL: i32 = 2;
const UNLINK_SYSCALL: i32 = 4;
const LINK_SYSCALL: i32 = 5;
const RENAME_SYSCALL: i32 = 6;

const XSTAT_SYSCALL: i32 = 9;
const OPEN_SYSCALL: i32 = 10;
const CLOSE_SYSCALL: i32 = 11;
const READ_SYSCALL: i32 = 12;
const WRITE_SYSCALL: i32 = 13;
const LSEEK_SYSCALL: i32 = 14;
const IOCTL_SYSCALL: i32 = 15;
const TRUNCATE_SYSCALL: i32 = 16;
const FXSTAT_SYSCALL: i32 = 17;
const FTRUNCATE_SYSCALL: i32 = 18;
const FSTATFS_SYSCALL: i32 = 19;
const MMAP_SYSCALL: i32 = 21;
const MUNMAP_SYSCALL: i32 = 22;
const GETDENTS_SYSCALL: i32 = 23;
const DUP_SYSCALL: i32 = 24;
const DUP2_SYSCALL: i32 = 25;
const STATFS_SYSCALL: i32 = 26;
const FCNTL_SYSCALL: i32 = 28;

const GETPPID_SYSCALL: i32 = 29;
const EXIT_SYSCALL: i32 = 30; 
const GETPID_SYSCALL: i32 = 31;

const BIND_SYSCALL: i32 = 33; 
const SEND_SYSCALL: i32 = 34; 
const SENDTO_SYSCALL: i32 = 35;
const RECV_SYSCALL: i32 = 36;
const RECVFROM_SYSCALL: i32 = 37; 
const CONNECT_SYSCALL: i32 = 38;
const LISTEN_SYSCALL: i32 = 39;
const ACCEPT_SYSCALL: i32 = 40;

const GETSOCKOPT_SYSCALL: i32 = 43; 
const SETSOCKOPT_SYSCALL: i32 = 44;
const SHUTDOWN_SYSCALL: i32 = 45;
const SELECT_SYSCALL: i32 = 46;
const GETCWD_SYSCALL: i32 = 47; 
const POLL_SYSCALL: i32 = 48; 
const SOCKETPAIR_SYSCALL: i32 = 49;
const GETUID_SYSCALL: i32 = 50; 
const GETEUID_SYSCALL: i32 = 51;
const GETGID_SYSCALL: i32 = 52; 
const GETEGID_SYSCALL: i32 = 53;
const FLOCK_SYSCALL: i32 = 54;
const EPOLL_CREATE_SYSCALL: i32 = 56;
const EPOLL_CTL_SYSCALL: i32 = 57;
const EPOLL_WAIT_SYSCALL: i32 = 58;

const SHMGET_SYSCALL: i32 = 62; 
const SHMAT_SYSCALL: i32 = 63;
const SHMDT_SYSCALL: i32 = 64;
const SHMCTL_SYSCALL: i32 = 65;

const PIPE_SYSCALL: i32 = 66;
const PIPE2_SYSCALL: i32 = 67;
const FORK_SYSCALL: i32 = 68;
const EXEC_SYSCALL: i32 = 69;

const MUTEX_CREATE_SYSCALL: i32 = 70;
const MUTEX_DESTROY_SYSCALL: i32 = 71;
const MUTEX_LOCK_SYSCALL: i32 = 72;
const MUTEX_TRYLOCK_SYSCALL: i32 = 73;
const MUTEX_UNLOCK_SYSCALL: i32 = 74;
const COND_CREATE_SYSCALL: i32 = 75;
const COND_DESTROY_SYSCALL: i32 = 76; 
const COND_WAIT_SYSCALL: i32 = 77;
const COND_BROADCAST_SYSCALL: i32 = 78;
const COND_SIGNAL_SYSCALL: i32 = 79;
const COND_TIMEDWAIT_SYSCALL: i32 = 80;

const SEM_INIT_SYSCALL: i32 = 91;
const SEM_WAIT_SYSCALL: i32 = 92;
const SEM_TRYWAIT_SYSCALL: i32 = 93;
const SEM_TIMEDWAIT_SYSCALL: i32 = 94;
const SEM_POST_SYSCALL: i32 = 95;
const SEM_DESTROY_SYSCALL: i32 = 96;
const SEM_GETVALUE_SYSCALL: i32 = 97;
const FUTEX_SYSCALL: i32 = 98;

const GETHOSTNAME_SYSCALL: i32 = 125;
const PREAD_SYSCALL: i32 = 126;
const PWRITE_SYSCALL: i32 = 127;
const CHDIR_SYSCALL: i32 = 130;
const MKDIR_SYSCALL: i32 = 131;
const RMDIR_SYSCALL: i32 = 132;
const CHMOD_SYSCALL: i32 = 133;
const FCHMOD_SYSCALL: i32 = 134;

const SOCKET_SYSCALL: i32 = 136;

const GETSOCKNAME_SYSCALL: i32 = 144;
const GETPEERNAME_SYSCALL: i32 = 145;

const SIGACTION_SYSCALL: i32 = 147;
const KILL_SYSCALL: i32 = 148;
const SIGPROCMASK_SYSCALL: i32 = 149;
const SETITIMER_SYSCALL: i32 = 150;

const FCHDIR_SYSCALL: i32 = 161;
const FSYNC_SYSCALL: i32 = 162;
const FDATASYNC_SYSCALL: i32 = 163;
const SYNC_FILE_RANGE: i32 = 164;

const READLINK_SYSCALL: i32 = 165;
const READLINKAT_SYSCALL: i32 = 166;

const WRITEV_SYSCALL: i32 = 170;

const CLONE_SYSCALL: i32 = 171;
const WAIT_SYSCALL: i32 = 172;
const WAITPID_SYSCALL: i32 = 173;
const BRK_SYSCALL: i32 = 175;
const SBRK_SYSCALL: i32 = 176;

const NANOSLEEP_TIME64_SYSCALL : i32 = 181;
const CLOCK_GETTIME_SYSCALL : i32 = 191;


use std::ffi::CString;
use std::ffi::CStr;
use super::cage::*;
use super::syscalls::kernel_close;

const FDKIND_KERNEL: u32 = 0;
const FDKIND_IMPIPE: u32 = 1;
const FDKIND_IMSOCK: u32 = 2;

use std::io::{Read, Write};
use std::io;

use crate::interface::types;
use crate::interface::SigsetType;
use crate::interface::{SigactionStruct, StatData};
use crate::{fdtables, interface};
use crate::interface::errnos::*;
use crate::constants::*;
use crate::interface::translate_vmmap_addr;

macro_rules! get_onearg {
    ($arg: expr) => {
        match (move || Ok($arg?))() {
            Ok(okval) => okval,
            Err(e) => return e,
        }
    };
}

// #[no_mangle]
// pub extern "C" fn rustposix_thread_init(cageid: u64, signalflag: u64) {
//     let cage = interface::cagetable_getref(cageid);
//     let pthreadid = interface::get_pthreadid();
//     cage.main_threadid
//         .store(pthreadid, interface::RustAtomicOrdering::Relaxed);
//     let inheritedsigset = cage.sigset.remove(&0); // in cases of a forked cage, we've stored the inherited sigset at entry 0
//     if inheritedsigset.is_some() {
//         cage.sigset.insert(pthreadid, inheritedsigset.unwrap().1);
//     } else {
//         cage.sigset
//             .insert(pthreadid, interface::RustAtomicU64::new(0));
//     }

//     interface::signalflag_set(signalflag);
// }

/// The `lind_syscall_api` function acts as the main dispatcher for handling system calls 
/// within the Lind virtualized environment. It identifies the syscall to execute based on 
/// `call_number`, and then invokes the appropriate syscall with the given arguments within 
/// the specified cage (`cageid`).
/// 
/// ### Arguments:
/// `lind_syscall_api()` accepts 10 arguments:
/// * `cageid` - Identifier for the cage in which the syscall will be executed.
/// * `call_number` - Unique number for each system call, used to identify which syscall to invoke.
/// * `call_name` - A legacy argument from the initial 3i proposal, currently unused and subject to 
///                 change with future 3i integration.
/// * `arg1 - arg6` - Syscall-specific arguments. Any unused argument is set to `0xdeadbeefdeadbeef`.
/// 
/// ### Returns:
/// On success, returns the syscall's return value. On failure, returns the negative errno code.
/// 
/// ### Panics:
/// * If the specified `cageid` does not exist, the function will panic.
#[no_mangle]
pub fn lind_syscall_api(
    cageid: u64,
    call_number: u32,
    call_name: u64,
    arg1: u64,
    arg2: u64,
    arg3: u64,
    arg4: u64,
    arg5: u64,
    arg6: u64,
) -> i32 {
    let call_number = call_number as i32;

    if call_number as i32 != WRITE_SYSCALL {
        match call_name {
            0 => {
                println!("\x1b[90mcage {} calls UNNAMED ({})\x1b[0m", cageid, call_number);
            },
            _ => {
                println!("\x1b[90mcage {} calls {} ({})\x1b[0m", cageid, interface::types::get_cstr(start_address + call_name).unwrap(), call_number);
            }
        }
    }

    let ret = match call_number {
        WRITE_SYSCALL => {
            // Handles writing data from user buffer to file descriptor    
            // Get file descriptor
            let fd = arg1 as i32;
            let count = arg3 as usize;
            if count == 0 {
                return 0; // Early return for zero-length writes
            }
            // Get cage reference for memory operations
            let cage = interface::cagetable_getref(cageid);
            // Convert user buffer address to system address
            let buf = translate_vmmap_addr(&cage, arg2).unwrap() as *const u8;
            // Perform write operation through cage abstraction
            cage.write_syscall(fd, buf, count)
        }

        WRITEV_SYSCALL => {
            let fd = arg1 as i32;
            let iovcnt = arg3 as i32;
            // Validate count first
            if iovcnt <= 0 {
                return syscall_error(
                    Errno::EINVAL,
                    "writev",
                    "invalid iovec count"
                );
            }
            let cage = interface::cagetable_getref(cageid);
            // Convert iovec array address
            let iov_base = translate_vmmap_addr(&cage, arg2).unwrap() as *const interface::IovecStruct;
            // The actual write operation is delegated to the cage implementation
            cage.writev_syscall(fd, iov_base, iovcnt)
        }

        MUNMAP_SYSCALL => {
            let addr = arg1 as *mut u8;
            let length = arg2 as usize;
            let cage = interface::cagetable_getref(cageid);

            if length == 0 {
                return syscall_error(
                    Errno::EINVAL,
                    "munmap",
                    "length cannot be zero"
                );
            }

            // Perform the unmapping operation
            interface::munmap_handler(cageid, addr, length)
        }

        MMAP_SYSCALL => {
            let addr = arg1 as *mut u8;
            let len = arg2 as usize;
            let prot = arg3 as i32;
            let flags = arg4 as i32;
            let fd = arg5 as i32;
            let off = arg6 as i64;

            // Basic length validation
            if len == 0 {
                return syscall_error(
                    Errno::EINVAL,
                    "mmap",
                    "length cannot be zero"
                );
            }
<<<<<<< HEAD
        
=======

>>>>>>> 003a83d8
            interface::mmap_handler(cageid, addr, len, prot, flags, fd, off) as i32
        }

        PREAD_SYSCALL => {
            let fd = arg1 as i32;
            let count = arg3 as usize;
            let offset = arg4 as i64;
            let cage = interface::cagetable_getref(cageid);
            let buf = translate_vmmap_addr(&cage, arg2).unwrap() as *mut u8;
            cage.pread_syscall(fd, buf, count, offset)
        }

        READ_SYSCALL => {
            let fd = arg1 as i32;
            let count = arg3 as usize;
            let cage = interface::cagetable_getref(cageid);
            let buf = translate_vmmap_addr(&cage, arg2).unwrap() as *mut u8;

            // File descriptor validation and actual read operation
            // handled by cage implementation
            cage.read_syscall(fd, buf, count)
        }

        CLOSE_SYSCALL => {
            let fd = arg1 as i32;

            // File descriptor validation and close operation handled by cage
            interface::cagetable_getref(cageid)
                .close_syscall(fd)
        }

        ACCESS_SYSCALL => {
            let cage = interface::cagetable_getref(cageid);
            let addr = translate_vmmap_addr(&cage, arg1).unwrap();
            let path = interface::types::get_cstr(addr).unwrap();
            let amode = arg2 as i32;

            // Perform access check through cage implementation
            cage.access_syscall(path, amode)
        }

        OPEN_SYSCALL => {
            let cage = interface::cagetable_getref(cageid);
            let addr = translate_vmmap_addr(&cage, arg1).unwrap();
            let path = interface::types::get_cstr(addr).unwrap();
            let flags = arg2 as i32;
            let mode = arg3 as u32;
            // Perform open operation through cage implementation
            cage.open_syscall(path, flags, mode)
        }

        SOCKET_SYSCALL => {
            let domain = arg1 as i32;
            let socktype = arg2 as i32;
            let protocol = arg3 as i32;

            // Perform socket operation through cage implementation
            // Domain, type, and protocol validation handled by cage layer
            interface::cagetable_getref(cageid)
                .socket_syscall(domain, socktype, protocol)
        }

        CONNECT_SYSCALL => {
            let fd = arg1 as i32;
            let cage = interface::cagetable_getref(cageid);
            let addr = translate_vmmap_addr(&cage, arg2).unwrap();
            let sockaddr = interface::get_sockaddr(addr as u64, arg3 as u32).unwrap();
            let remoteaddr = &sockaddr;

            // Perform connect operation through cage implementation
            // File descriptor validation handled by cage layer
            cage.connect_syscall(fd, remoteaddr)
        }

        BIND_SYSCALL => {
            let fd = arg1 as i32;
            let cage = interface::cagetable_getref(cageid);
            let addr = translate_vmmap_addr(&cage, arg2).unwrap();
            let sockaddr = interface::get_sockaddr(addr as u64, arg3 as u32).unwrap();
            let localaddr = &sockaddr;

            // Perform bind operation through cage implementation
            // File descriptor validation handled by cage layer
            cage.bind_syscall(fd, localaddr)
        }

        ACCEPT_SYSCALL => {
            let mut addr = interface::GenSockaddr::V4(interface::SockaddrV4::default());
            let nullity1 = interface::arg_nullity(arg2);
            let nullity2 = interface::arg_nullity(arg3);
            let cage = interface::cagetable_getref(cageid);
            // Handle NULL address case (both NULL)
            if nullity1 && nullity2 {
                cage.accept_syscall(arg1 as i32, &mut Some(&mut addr))
            } 
            // Handle non-NULL case (both non-NULL)
            else if !(nullity1 || nullity2) {
                // Perform accept operation first
                let rv = cage.accept_syscall(arg1 as i32, &mut Some(&mut addr));
                if rv >= 0 {
                    let addr2_addr = translate_vmmap_addr(&cage, arg2).unwrap();
                    let len_addr = translate_vmmap_addr(&cage, arg3).unwrap();
                    interface::copy_out_sockaddr(addr2_addr as u64, len_addr as u64, addr);
                }
                rv
            } 
            // Handle invalid case (one NULL, one non-NULL)
            else {
                syscall_error(
                    Errno::EINVAL,
                    "accept",
                    "exactly one of the last two arguments was zero",
                )
            }
        }

        EXEC_SYSCALL => {
            let child_cageid = arg1 as u64;
        
            // Perform exec operation through cage implementation
            // Child cage validation handled by cage layer
            interface::cagetable_getref(cageid)
                .exec_syscall(child_cageid)
        }

        EXIT_SYSCALL => {
            let status = arg1 as i32;
        
            // Perform exit operation through cage implementation
            // Cleanup handled by cage layer
            interface::cagetable_getref(cageid)
                .exit_syscall(status)
        }

        SELECT_SYSCALL => {
            // Get the number of file descriptors to check (highest fd + 1)
            let nfds = arg1 as i32;
            // Get reference to the cage for memory operations
            let cage = interface::cagetable_getref(cageid);
            // Convert readfds buffer address
            let readfds_addr = translate_vmmap_addr(&cage, arg2).unwrap();
            let readfds = interface::get_fdset(readfds_addr).unwrap();
            // Convert writefds buffer address 
            let writefds_addr = translate_vmmap_addr(&cage, arg3).unwrap();
            let writefds = interface::get_fdset(writefds_addr).unwrap();
            // Convert errorfds buffer address
            let errorfds_addr = translate_vmmap_addr(&cage, arg4).unwrap();
            let errorfds = interface::get_fdset(errorfds_addr).unwrap();
            // Convert timeout buffer address
            let timeout_addr = translate_vmmap_addr(&cage, arg5).unwrap();
            let rposix_timeout = interface::duration_fromtimeval(timeout_addr).unwrap();
            // Delegate to the cage's select implementation
            // This will:
            // 1. Monitor the specified file descriptors for activity
            // 2. Modify the fd_sets to indicate which descriptors are ready
            // 3. Return the number of ready descriptors or an error code
            cage.select_syscall(nfds, readfds, writefds, errorfds, rposix_timeout)
        }

        RENAME_SYSCALL => {
            let cage = interface::cagetable_getref(cageid);
            // Convert old path address
            let old_ptr = translate_vmmap_addr(&cage, arg1).unwrap();
            // Convert new path address
            let new_ptr = translate_vmmap_addr(&cage, arg2).unwrap();
            // Convert the raw pointers to `&str`
            let old = unsafe {
                CStr::from_ptr(old_ptr as *const i8).to_str().unwrap()
            };
            let new = unsafe {
                CStr::from_ptr(new_ptr as *const i8).to_str().unwrap()
            };
            // Perform rename operation through cage implementation
            cage.rename_syscall(old, new)
        }

        XSTAT_SYSCALL => {
            let cage = interface::cagetable_getref(cageid);
            // Convert path string address
            let path_addr = translate_vmmap_addr(&cage, arg1).unwrap();
            let path = interface::types::get_cstr(path_addr).unwrap();
            // Convert stat buffer address
            let buf_addr = translate_vmmap_addr(&cage, arg2).unwrap();
            let buf = interface::get_statdatastruct(buf_addr).unwrap();
            // Perform stat operation through cage implementation
            // Results written directly to user buffer by cage layer
            cage.stat_syscall(path, buf)
        }

        MKDIR_SYSCALL => {
            let cage = interface::cagetable_getref(cageid);
            // Convert path string address
            let path_addr = translate_vmmap_addr(&cage, arg1).unwrap();
            let path = interface::types::get_cstr(path_addr).unwrap();
            let mode = arg2 as u32;
            // Perform mkdir operation through cage implementation
            cage.mkdir_syscall(path, mode)
        }
        RMDIR_SYSCALL => {
            let cage = interface::cagetable_getref(cageid);
            // Convert path string address
            let path_addr = translate_vmmap_addr(&cage, arg1).unwrap();
            let path = interface::types::get_cstr(path_addr).unwrap();
            // Perform rmdir operation through cage implementation
            cage.rmdir_syscall(path)
        }

        FCHDIR_SYSCALL => {
            let fd = arg1 as i32;
            
            // Perform fchdir operation through cage implementation
            // File descriptor validation handled by cage layer
            interface::cagetable_getref(cageid)
                .fchdir_syscall(fd)
        }

        CHDIR_SYSCALL => {
            let cage = interface::cagetable_getref(cageid);
            // Convert path string address
            let path_addr = translate_vmmap_addr(&cage, arg1).unwrap();
            let path = interface::types::get_cstr(path_addr).unwrap();
            
            // Perform chdir operation through cage implementation
            cage.chdir_syscall(path)
        }

        GETCWD_SYSCALL => {
            let bufsize = arg2 as usize;
            let cage = interface::cagetable_getref(cageid);
            // Convert buffer address
            let buf_addr = translate_vmmap_addr(&cage, arg1).unwrap();
            let buf = buf_addr as *mut u8;
            // Perform getcwd operation through cage implementation
            // On success (ret == 0), return the buffer address
            let ret = cage.getcwd_syscall(buf, bufsize as u32);
            if ret == 0 { return arg1 as i32; }
            ret
        }

        FSTATFS_SYSCALL => {
            let fd = arg1 as i32;
            let cage = interface::cagetable_getref(cageid);
            // Convert buffer address
            let buf_addr = translate_vmmap_addr(&cage, arg2).unwrap();
            let buf = interface::get_fsdatastruct(buf_addr).unwrap();
            // Perform fstatfs operation through cage implementation
            // File descriptor validation and actual operation handled by cage layer
            cage.fstatfs_syscall(fd, buf)
        }

        CHMOD_SYSCALL => {
            let cage = interface::cagetable_getref(cageid);
            // Convert path string address
            let path_addr = translate_vmmap_addr(&cage, arg1).unwrap();
            let path = interface::types::get_cstr(path_addr).unwrap();
            let mode = arg2 as u32;
            // Perform chmod operation through cage implementation
            cage.chmod_syscall(path, mode)
        }
        
        DUP_SYSCALL => {
            let fd = arg1 as i32;
            
            // Convert second argument to Option<i32> if it's within valid range
            let fd2: Option<i32> = if arg1 <= i32::MAX as u64 {
                Some(arg1 as i32)
            } else {
                None
            };
        
            // Perform dup operation through cage implementation
            // File descriptor validation handled by cage layer
            interface::cagetable_getref(cageid)
                .dup_syscall(fd, fd2)
        }

        DUP2_SYSCALL => {
            let fd = arg1 as i32;
            let fd2 = arg2 as i32;
            
            // Perform dup2 operation through cage implementation
            // File descriptor validation handled by cage layer
            interface::cagetable_getref(cageid)
                .dup2_syscall(fd, fd2)
        }

        FCHMOD_SYSCALL => {
            let fd = arg1 as i32;
            let mode = arg2 as u32;
        
            // Perform fchmod operation through cage implementation
            // File descriptor validation handled by cage layer
            interface::cagetable_getref(cageid)
                .fchmod_syscall(fd, mode)
        }

        FXSTAT_SYSCALL => {
            let fd = arg1 as i32;
            let cage = interface::cagetable_getref(cageid);
            // Convert stat buffer address
            let buf_addr = translate_vmmap_addr(&cage, arg2).unwrap();
            let buf = interface::get_statdatastruct(buf_addr).unwrap();
            // Perform fstat operation through cage implementation
            // File descriptor validation and actual operation handled by cage layer
            cage.fstat_syscall(fd, buf)
        }
        
        UNLINK_SYSCALL => {
            let cage = interface::cagetable_getref(cageid);
            // Convert path string address
            let path_addr = translate_vmmap_addr(&cage, arg1).unwrap();
            let path = interface::types::get_cstr(path_addr).unwrap();
            // Perform unlink operation through cage implementation
            cage.unlink_syscall(path)
        }

        LINK_SYSCALL => {
            let cage = interface::cagetable_getref(cageid);
            // Convert old path string address
            let old_ptr = translate_vmmap_addr(&cage, arg1).unwrap();
            // Convert new path string address
            let new_ptr = translate_vmmap_addr(&cage, arg2).unwrap();
            let old_fd= unsafe {
                CStr::from_ptr(old_ptr as *const i8).to_str().unwrap()
            }; 
            let new_fd = unsafe {
                CStr::from_ptr(new_ptr as *const i8).to_str().unwrap()
            }; 

            // Perform link operation through cage implementation
            cage.link_syscall(old_fd, new_fd)
        }

        LSEEK_SYSCALL => {
            let virtual_fd = arg1 as i32;
            let offset = arg2 as isize;
            let whence = arg3 as i32;
        
            // Perform lseek operation through cage implementation
            // File descriptor validation and bounds checking handled by cage layer
            interface::cagetable_getref(cageid)
                .lseek_syscall(virtual_fd, offset, whence)
        }

        IOCTL_SYSCALL => {
            let cage = interface::cagetable_getref(cageid);
            let virtual_fd = arg1 as i32;
            let request = arg2 as u64;
            let ptrunion = translate_vmmap_addr(&cage, arg3).unwrap() as *mut u8;
            
            // Perform ioctl operation through cage implementation
            // Note: We restrict ioctl operations for security
            interface::cagetable_getref(cageid)
                .ioctl_syscall(virtual_fd, request, ptrunion)
        }

        TRUNCATE_SYSCALL => {
            let cage = interface::cagetable_getref(cageid);
            // Convert path string address
            let path_addr = translate_vmmap_addr(&cage, arg1).unwrap();
            let path = interface::types::get_cstr(path_addr).unwrap();
            let length = arg2 as isize;
            // Perform truncate operation through cage implementation
            cage.truncate_syscall(path, length)
        }

        FTRUNCATE_SYSCALL => {
            let virtual_fd = arg1 as i32;
            let length = arg2 as isize;
        
            // Perform ftruncate operation through cage implementation
            // File descriptor validation handled by cage layer
            interface::cagetable_getref(cageid)
                .ftruncate_syscall(virtual_fd, length)
        }

        GETDENTS_SYSCALL => {
            let virtual_fd = arg1 as i32;
            let nbytes = arg3 as u32;
            let cage = interface::cagetable_getref(cageid);
            // Convert buffer address
            let buf = translate_vmmap_addr(&cage, arg2).unwrap() as *mut u8;
            // Perform getdents operation through cage implementation
            // File descriptor validation handled by cage layer
            cage.getdents_syscall(virtual_fd, buf, nbytes)
        }

        STATFS_SYSCALL => {
            let cage = interface::cagetable_getref(cageid);
            // Convert path string address
            let path_addr = translate_vmmap_addr(&cage, arg1).unwrap();
            let path = interface::types::get_cstr(path_addr).unwrap();
            
            // Convert buffer address
            let buf_addr = translate_vmmap_addr(&cage, arg2).unwrap();
            let rposix_databuf = interface::get_fsdatastruct(buf_addr).unwrap();
            
            // Perform statfs operation through cage implementation
            cage.statfs_syscall(&path, rposix_databuf)
        }

        FCNTL_SYSCALL => {
            let virtual_fd = arg1 as i32;
            let cmd = arg2 as i32;
            let arg = arg3 as i32;
        
            // Perform fcntl operation through cage implementation
            // File descriptor validation and command validation handled by cage layer
            interface::cagetable_getref(cageid)
                .fcntl_syscall(virtual_fd, cmd, arg)
        }

        RECV_SYSCALL => {
            let fd = arg1 as i32;
            let count = arg3 as usize;
            let cage = interface::cagetable_getref(cageid);
            // Convert buffer address for writing received data
            let buf = translate_vmmap_addr(&cage, arg2).unwrap() as *mut u8;
            let flag = arg4 as i32;
            // Perform recv operation through cage implementation
            // File descriptor validation handled by cage layer
            cage.recv_syscall(fd, buf, count, flag)
        }

        SENDTO_SYSCALL => {
            let fd = arg1 as i32;
            let count = arg3 as usize;
            let cage = interface::cagetable_getref(cageid);
            // Convert buffer address for reading data to send
            let buf = translate_vmmap_addr(&cage, arg2).unwrap() as *const u8;
            let sockaddr = translate_vmmap_addr(&cage, arg5).unwrap();
            let flag = arg4 as i32;
        
            // Get and validate socket address
            let addrlen = arg6 as u32;
            let addr = match interface::get_sockaddr(sockaddr, addrlen) {
                Ok(addr) => addr,
                Err(_) => return syscall_error(Errno::EFAULT, "sendto", "invalid socket address"),
            };
            // Perform sendto operation through cage implementation
            // File descriptor validation handled by cage layer
            cage.sendto_syscall(fd, buf, count, flag, &addr)
        }

        RECVFROM_SYSCALL => {
            let fd = arg1 as i32;
            let count = arg3 as usize;
            let cage = interface::cagetable_getref(cageid);
            // Convert buffer address for writing received data
            let buf = translate_vmmap_addr(&cage, arg2).unwrap() as *mut u8;
            let flag = arg4 as i32;
            // Check if address and length arguments are provided
            let nullity1 = interface::arg_nullity(arg5);
            let nullity2 = interface::arg_nullity(arg6);
        
            // Handle different cases based on address arguments
            if nullity1 && nullity2 {
                // Both address and length are NULL - simple receive
                cage.recvfrom_syscall(fd, buf, count, flag, &mut None)
            }
            else if !(nullity1 || nullity2) {
                // Both address and length are provided
                // Create a default sockaddr to store the sender's address
                let mut newsockaddr = interface::GenSockaddr::V4(interface::SockaddrV4::default());
                // Perform recvfrom operation
                let rv = cage.recvfrom_syscall(fd, buf, count, flag, &mut Some(&mut newsockaddr));
                if rv >= 0 {
                    // Copy address information back to user space on success
                    interface::copy_out_sockaddr(translate_vmmap_addr(&cage, arg5).unwrap(),
                                                translate_vmmap_addr(&cage, arg6).unwrap(),
                                                newsockaddr);
                }
                rv
            } else {
                // Invalid case: one argument is NULL while the other isn't
                syscall_error(
                    Errno::EINVAL,
                    "recvfrom",
                    "exactly one of the last two arguments was zero",
                )
            }
        }

        FLOCK_SYSCALL => {
            let virtual_fd = arg1 as i32;
            let operation = arg2 as i32;
        
            // Perform flock operation through cage implementation
            // File descriptor validation handled by cage layer
            interface::cagetable_getref(cageid)
                .flock_syscall(virtual_fd, operation)
        }
        
        SHMGET_SYSCALL => {
            let key = arg1 as i32;
            let size = arg2 as usize;
            let shmfig = arg3 as i32;
        
            // Perform shmget operation through cage implementation
            interface::cagetable_getref(cageid)
                .shmget_syscall(key, size, shmfig)
        }

        SHMAT_SYSCALL => {
            let shmid = arg1 as i32;
            let cage = interface::cagetable_getref(cageid);
            // Convert virtual address to physical address
            let shmaddr = translate_vmmap_addr(&cage, arg2).unwrap() as *mut u8;
            let shmflg = arg3 as i32;
            // Perform shmat operation through cage implementation
            cage.shmat_syscall(shmid, shmaddr, shmflg)
        }

        SHMDT_SYSCALL => {
            let cage = interface::cagetable_getref(cageid);
            // Convert virtual address to physical address
            let shmaddr = translate_vmmap_addr(&cage, arg1).unwrap() as *mut u8;
            
            // Perform shmdt operation through cage implementation
            cage.shmdt_syscall(shmaddr)
        }

        MUTEX_DESTROY_SYSCALL => {
            let mutex_handle = arg1 as i32;
        
            // Perform mutex destroy operation through cage implementation
            interface::cagetable_getref(cageid)
                .mutex_destroy_syscall(mutex_handle)
        }

        MUTEX_LOCK_SYSCALL => {
            let mutex_handle = arg1 as i32;
        
            // Perform mutex lock operation through cage implementation
            interface::cagetable_getref(cageid)
                .mutex_lock_syscall(mutex_handle)
        }

        MUTEX_TRYLOCK_SYSCALL => {
            let mutex_handle = arg1 as i32;
        
            // Perform mutex trylock operation through cage implementation
            interface::cagetable_getref(cageid)
                .mutex_trylock_syscall(mutex_handle)
        }

        MUTEX_UNLOCK_SYSCALL => {
            let mutex_handle = arg1 as i32;
        
            // Perform mutex unlock operation through cage implementation
            interface::cagetable_getref(cageid)
                .mutex_unlock_syscall(mutex_handle)
        }

        COND_DESTROY_SYSCALL => {
            let cv_handle = arg1 as i32;
        
            // Perform condition variable destroy operation through cage implementation
            interface::cagetable_getref(cageid)
                .cond_destroy_syscall(cv_handle)
        }

        COND_WAIT_SYSCALL => {
            let cv_handle = arg1 as i32;
            let mutex_handle = arg2 as i32;
            
            // Perform condition variable wait operation through cage implementation
            interface::cagetable_getref(cageid)
                .cond_wait_syscall(cv_handle, mutex_handle)
        }

        COND_BROADCAST_SYSCALL => {
            let cv_handle = arg1 as i32;
        
            // Perform condition variable broadcast operation through cage implementation
            interface::cagetable_getref(cageid)
                .cond_broadcast_syscall(cv_handle)
        }

        COND_SIGNAL_SYSCALL => {
            let cv_handle = arg1 as i32;
        
            // Perform condition variable signal operation through cage implementation
            interface::cagetable_getref(cageid)
                .cond_signal_syscall(cv_handle)
        }

        SEM_INIT_SYSCALL => {
            let sem_handle = arg1 as u32;
            let pshared = arg2 as i32;
            let value = arg3 as u32;
        
            // Perform semaphore initialization operation through cage implementation
            interface::cagetable_getref(cageid)
                .sem_init_syscall(sem_handle, pshared, value)
        }

        SEM_WAIT_SYSCALL => {
            let sem_handle = arg1 as u32;
        
            // Perform semaphore wait operation through cage implementation
            interface::cagetable_getref(cageid)
                .sem_wait_syscall(sem_handle)
        }

        SEM_TRYWAIT_SYSCALL => {
            let sem_handle = arg1 as u32;
        
            // Perform semaphore try wait operation through cage implementation
            interface::cagetable_getref(cageid)
                .sem_trywait_syscall(sem_handle)
        }

        SEM_POST_SYSCALL => {
            let sem_handle = arg1 as u32;
        
            // Perform semaphore post operation through cage implementation
            interface::cagetable_getref(cageid)
                .sem_post_syscall(sem_handle)
        }

        SEM_DESTROY_SYSCALL => {
            let sem_handle = arg1 as u32;
        
            // Perform semaphore destroy operation through cage implementation
            interface::cagetable_getref(cageid)
                .sem_destroy_syscall(sem_handle)
        }

        SEM_GETVALUE_SYSCALL => {
            let sem_handle = arg1 as u32;
        
            // Perform semaphore get value operation through cage implementation
            interface::cagetable_getref(cageid)
                .sem_getvalue_syscall(sem_handle)
        }

        PWRITE_SYSCALL => {
            let count = arg3 as usize;
            let cage = interface::cagetable_getref(cageid);
            // Convert buffer address to physical address
            let buf = translate_vmmap_addr(&cage, arg2).unwrap() as *const u8;
            let virtual_fd = arg1 as i32;
            let offset = arg4 as i64;
            cage.pwrite_syscall(virtual_fd, buf, count, offset)
        }

        GETUID_SYSCALL => {
            interface::cagetable_getref(cageid)
                .getuid_syscall()
        }

        GETEUID_SYSCALL => {
            interface::cagetable_getref(cageid)
                .geteuid_syscall()
        }

        GETGID_SYSCALL => {
            interface::cagetable_getref(cageid)
                .getgid_syscall()
        }

        GETEGID_SYSCALL => {
            interface::cagetable_getref(cageid)
                .getegid_syscall()
        }

        EPOLL_CREATE_SYSCALL => {
            let size = arg1 as i32;
            
            // Perform epoll create operation through cage implementation
            interface::cagetable_getref(cageid)
                .epoll_create_syscall(size)
        }

        EPOLL_CTL_SYSCALL=> {
            let virtual_epfd = arg1 as i32;
            let op = arg2 as i32;
            let virtual_fd = arg3 as i32;
            
            // Validate and convert epoll_event structure
            let epollevent = interface::get_epollevent(arg4).unwrap();
        
            // Perform epoll_ctl operation through cage implementation
            interface::cagetable_getref(cageid)
                .epoll_ctl_syscall(virtual_epfd, op, virtual_fd, epollevent)
        }

        EPOLL_WAIT_SYSCALL => {
            let virtual_epfd = arg1 as i32;
            let maxevents = arg3 as i32;
            let events = interface::get_epollevent_slice(arg2, maxevents).unwrap();
            let timeout = arg4 as i32;
            interface::cagetable_getref(cageid)
                .epoll_wait_syscall(virtual_epfd, events, maxevents, timeout)
        }


        SETSOCKOPT_SYSCALL => {
            let virtual_fd = arg1 as i32;
            let level = arg2 as i32;
            let optname = arg3 as i32;
            let optlen = arg5 as u32;
            let cage = interface::cagetable_getref(cageid);
            // Convert user space address to physical address
            let optval = translate_vmmap_addr(&cage, arg4).unwrap() as *mut u8;
            // Perform setsockopt operation through cage implementation
            cage.setsockopt_syscall(virtual_fd, level, optname, optval, optlen)
        }

        SHUTDOWN_SYSCALL => {
            let virtual_fd = arg1 as i32;
            let how = arg2 as i32;
            
            // Perform shutdown operation through cage implementation
            interface::cagetable_getref(cageid)
                .shutdown_syscall(virtual_fd, how)
        }

        GETPPID_SYSCALL => {
            interface::cagetable_getref(cageid)
                .getppid_syscall()
        }

        SEND_SYSCALL => {
            let fd = arg1 as i32;
            let count = arg3 as usize;
            let cage = interface::cagetable_getref(cageid);
            // Convert user space buffer address to physical address
            let buf = translate_vmmap_addr(&cage, arg2).unwrap() as *const u8;
            let flags = arg4 as i32;
            cage.send_syscall(fd, buf, count, flags)
        }

        LISTEN_SYSCALL  => {
            let virtual_fd = arg1 as i32;
            let backlog = arg2 as i32;
            interface::cagetable_getref(cageid)
                .listen_syscall(virtual_fd, backlog)
        }

        MUTEX_CREATE_SYSCALL => {
            interface::cagetable_getref(cageid)
                .mutex_create_syscall()
        }

        COND_CREATE_SYSCALL => {
            interface::cagetable_getref(cageid)
                .cond_create_syscall()
        } 

        GETHOSTNAME_SYSCALL => {
            let len = arg2 as usize;
            let cage = interface::cagetable_getref(cageid);
            // Convert user space buffer address to physical address
            let name = translate_vmmap_addr(&cage, arg1).unwrap() as *mut u8;
            // Perform gethostname operation through cage implementation
            cage.gethostname_syscall(name, len as isize)
        }

<<<<<<< HEAD
        GETIFADDRS_SYSCALL => {
            let count = arg2 as usize;
            let cage = interface::cagetable_getref(cageid);
        
            // Validate buffer for writing interface addresses
            // Using PROT_WRITE because getifaddrs() writes interface data TO user space buffer
            let buf = match check_and_convert_addr_ext(&cage, arg1, count, PROT_WRITE) {
                Ok(addr) => addr as *mut u8,
                Err(errno) => return syscall_error(errno, "getifaddrs", "invalid address"),
            };
        
            // Perform getifaddrs operation through cage implementation
            cage.getifaddrs_syscall(buf, count)
        }

        SIGACTION_SYSCALL => {
            let cage = interface::cagetable_getref(cageid);
            let sig = arg1 as i32;
            let mut sigaction = {
                if arg2 == 0 {
                    None
                } else {
                    match check_and_convert_addr_ext(&cage, arg2, std::mem::size_of::<interface::SigactionStruct>(), PROT_WRITE) {
                        Ok(addr) => match interface::get_constsigactionstruct(addr) {
                            Ok(val) => val,
                            Err(errno) => return syscall_error(Errno::EFAULT, "sigaction", "invalid sigaction struct format"),
                        },
                        Err(errno) => return syscall_error(errno, "sigaction", "invalid address"),
                    }
                }
            };
            let mut old_sigaction = {
                if arg3 == 0 {
                    None
                } else {
                    match check_and_convert_addr_ext(&cage, arg3, std::mem::size_of::<interface::SigactionStruct>(), PROT_WRITE) {
                        Ok(addr) => match interface::get_sigactionstruct(addr) {
                            Ok(val) => val,
                            Err(errno) => return syscall_error(Errno::EFAULT, "sigaction", "invalid sigaction struct format"),
                        },
                        Err(errno) => return syscall_error(errno, "sigaction", "invalid address"),
                    }
                }
            };

            interface::cagetable_getref(cageid)
                .sigaction_syscall(sig, sigaction, old_sigaction)
        }

=======
>>>>>>> 003a83d8
        KILL_SYSCALL => {
            let cage_id = arg1 as i32;
            let sig = arg2 as i32;
            interface::cagetable_getref(cageid)
                .kill_syscall(cage_id, sig)
        }

        SIGPROCMASK_SYSCALL => {
            let cage = interface::cagetable_getref(cageid);
            let how = arg1 as i32;
            let mut set = {
                if arg2 == 0 {
                    None
                } else {
                    match check_and_convert_addr_ext(&cage, arg2, std::mem::size_of::<interface::SigsetType>(), PROT_WRITE) {
                        Ok(addr) => match interface::get_constsigsett(addr) {
                            Ok(val) => val,
                            Err(errno) => return syscall_error(Errno::EFAULT, "sigaction", "invalid sigaction struct format"),
                        },
                        Err(errno) => return syscall_error(errno, "sigaction", "invalid address"),
                    }
                }
            };
            let mut old_set = {
                if arg3 == 0 {
                    None
                } else {
                    match check_and_convert_addr_ext(&cage, arg3, std::mem::size_of::<interface::SigsetType>(), PROT_WRITE) {
                        Ok(addr) => match interface::get_sigsett(addr) {
                            Ok(val) => val,
                            Err(errno) => return syscall_error(Errno::EFAULT, "sigaction", "invalid sigaction struct format"),
                        },
                        Err(errno) => return syscall_error(errno, "sigaction", "invalid address"),
                    }
                }
            };

            interface::cagetable_getref(cageid)
                .sigprocmask_syscall(how, set, old_set)
        }

        FSYNC_SYSCALL => {
            let virtual_fd = arg1 as i32;

            interface::cagetable_getref(cageid)
                .fsync_syscall(virtual_fd)
        } 

        FDATASYNC_SYSCALL => {
            let virtual_fd = arg1 as i32;

            interface::cagetable_getref(cageid)
                .fdatasync_syscall(virtual_fd)
        } 

        SYNC_FILE_RANGE => {
            let virtual_fd = arg1 as i32;
            let offset = arg2 as isize;
            let nbytes = arg3 as isize;
            let flags = arg4 as u32;

            interface::cagetable_getref(cageid)
                .sync_file_range_syscall(virtual_fd, offset, nbytes, flags)
        } 

        PIPE_SYSCALL => {
            let cage = interface::cagetable_getref(cageid);
            // Convert user space buffer address to physical address
            let pipe = interface::get_pipearray(translate_vmmap_addr(&cage, arg1).unwrap() as u64).unwrap();
            cage.pipe_syscall(pipe)
        }

        PIPE2_SYSCALL => {
            let cage = interface::cagetable_getref(cageid);
            // Convert user space buffer address to physical address
            let pipe = interface::get_pipearray(translate_vmmap_addr(&cage, arg1).unwrap() as u64).unwrap();
            let flag = arg2 as i32;
            cage.pipe2_syscall(pipe, flag)
        }
        
        GETSOCKNAME_SYSCALL => {
            let fd = arg1 as i32;
            let cage = interface::cagetable_getref(cageid);
            // Convert user space buffer addresses to physical addresses
            let name_addr = translate_vmmap_addr(&cage, arg2).unwrap();
            let namelen_addr = translate_vmmap_addr(&cage, arg3).unwrap();
            // Initialize default socket address structure
            let mut addr = interface::GenSockaddr::V4(interface::SockaddrV4::default());
            // Check for null pointers
            if interface::arg_nullity(arg2) || interface::arg_nullity(arg3) {
                return syscall_error(
                    Errno::EINVAL,
                    "getsockname",
                    "Either the address or the length were null",
                );
            }
            let rv = cage.getsockname_syscall(fd, &mut Some(&mut addr));
            // Copy out the address if operation was successful
            if rv >= 0 {
                interface::copy_out_sockaddr(name_addr, namelen_addr, addr);
            }
            rv
        }

        GETSOCKOPT_SYSCALL => {
            let virtual_fd = arg1 as i32;
            let level = arg2 as i32;
            let optname = arg3 as i32;
            let cage = interface::cagetable_getref(cageid);
            // Convert user space buffer address to physical address
            let optval_ptr = translate_vmmap_addr(&cage, arg4).unwrap() as *mut i32;
            let optval = unsafe { &mut *optval_ptr };
            cage.getsockopt_syscall(virtual_fd, level, optname, optval)
        }

        SOCKETPAIR_SYSCALL => {
            let domain = arg1 as i32;
            let _type = arg2 as i32;
            let protocol = arg3 as i32;
            let cage = interface::cagetable_getref(cageid);
            // Convert user space buffer address to physical address
            let virtual_socket_vector = interface::get_sockpair(translate_vmmap_addr(&cage, arg4).unwrap() as u64).unwrap();
            cage.socketpair_syscall(domain, _type, protocol, virtual_socket_vector)
        }

        POLL_SYSCALL => {
            let nfds = arg2 as u64;
            let cage = interface::cagetable_getref(cageid);
            // Convert user space buffer address to physical address
            let addr = translate_vmmap_addr(&cage, arg1).unwrap();
            let pollfds = interface::get_pollstruct_slice(addr, nfds as usize).unwrap();
            let timeout = arg3 as i32;
            cage.poll_syscall(pollfds, nfds, timeout)
        }

        GETPID_SYSCALL => {
            interface::cagetable_getref(cageid)
                .getpid_syscall()
        }

        FORK_SYSCALL => {
            let id = arg1 as u64;
            interface::cagetable_getref(cageid)
                .fork_syscall(id)
        }

        FUTEX_SYSCALL => {
            let cage = interface::cagetable_getref(cageid);
            // Convert user space buffer address to physical address
            let uaddr = translate_vmmap_addr(&cage, arg1).unwrap();
            // Convert remaining arguments
            let futex_op = arg2 as u32;
            let val = arg3 as u32;
            let timeout = arg4 as u32;
            let uaddr2 = arg5 as u32;
            let val3 = arg6 as u32;
            cage.futex_syscall(uaddr, futex_op, val, timeout, uaddr2, val3)
        }

        NANOSLEEP_TIME64_SYSCALL => {
            let clockid = arg1 as u32;
            let flags = arg2 as i32;
            let cage = interface::cagetable_getref(cageid);
            // Convert user space buffer address to physical address
            let req = translate_vmmap_addr(&cage, arg3).unwrap() as usize;
            let rem = translate_vmmap_addr(&cage, arg4).unwrap() as usize;
            cage.nanosleep_time64_syscall(clockid, flags, req, rem)
        }

        CLOCK_GETTIME_SYSCALL => {
            let clockid = arg1 as u32;
            let cage = interface::cagetable_getref(cageid);
            let tp = translate_vmmap_addr(&cage, arg2).unwrap() as usize;
            
            interface::cagetable_getref(cageid)
                .clock_gettime_syscall(clockid, tp)
        }

        WAIT_SYSCALL => {
            let cage = interface::cagetable_getref(cageid);
            // Convert user space buffer address to physical address
            let status_addr = translate_vmmap_addr(&cage, arg1).unwrap() as u64;
            let status = interface::get_i32_ref(status_addr).unwrap();
            cage.wait_syscall(status)
        }

        WAITPID_SYSCALL => {
            let pid = arg1 as i32;
            let cage = interface::cagetable_getref(cageid);
            // Convert user space buffer address to physical address
            let status_addr = translate_vmmap_addr(&cage, arg2).unwrap();
            let status = interface::get_i32_ref(status_addr).unwrap();
            let options = arg3 as i32;
            
            cage.waitpid_syscall(pid, status, options)
        }

        SBRK_SYSCALL => {
            let brk = arg1 as i32;

            interface::sbrk_handler(cageid, brk) as i32
        }

        BRK_SYSCALL => {
            let brk = arg1 as u32;

            interface::brk_handler(cageid, brk)
        }

<<<<<<< HEAD
        SETITIMER_SYSCALL => {
            let cage = interface::cagetable_getref(cageid);
            let which = arg1 as i32;

            let itimeval = match check_and_convert_addr_ext(&cage, arg2, std::mem::size_of::<interface::ITimerVal>(), PROT_READ) {
                Ok(addr) => match interface::get_constitimerval(addr) {
                    Ok(itimeval) => itimeval,
                    Err(_) => return syscall_error(Errno::EFAULT, "socketpair", "failed to get socket pair array"),
                },
                Err(errno) => return syscall_error(errno, "setitimer", "invalid itimeval struct address"),
            };

            let old_itimeval = match check_and_convert_addr_ext(&cage, arg3, std::mem::size_of::<interface::ITimerVal>(), PROT_WRITE) {
                Ok(addr) => match interface::get_itimerval(addr) {
                    Ok(itimeval) => itimeval,
                    Err(_) => return syscall_error(Errno::EFAULT, "socketpair", "failed to get socket pair array"),
                },
                Err(errno) => return syscall_error(errno, "setitimer", "invalid itimeval struct address"),
            };

            cage.setitimer_syscall(which, itimeval, old_itimeval)
        }

        _ => -1, // Return -1 for unknown syscalls
    };

    if call_number as i32 != WRITE_SYSCALL {
        match call_name {
            0 => {
                if ret < 0 {
                    println!("\x1b[31mcage {} calls UNNAMED ({}) returns {}\x1b[0m", cageid, call_number, ret);
                } else {
                    println!("\x1b[90mcage {} calls UNNAMED ({}) returns {}\x1b[0m", cageid, call_number, ret);
                }
            },
            _ => {
                if ret < 0 {
                    println!("\x1b[31mcage {} calls {} ({}) returns {}\x1b[0m", cageid, interface::types::get_cstr(start_address + call_name).unwrap(), call_number, ret);
                } else {
                    println!("\x1b[90mcage {} calls {} ({}) returns {}\x1b[0m", cageid, interface::types::get_cstr(start_address + call_name).unwrap(), call_number, ret);
                }
            }
        }
    }

    ret
}

// set the wasm linear memory base address to vmmap
pub fn init_vmmap_helper(cageid: u64, base_address: usize, program_break: Option<u32>) {
    // println!("base address: {:?}", base_address);
    let cage = interface::cagetable_getref(cageid);
    let mut vmmap = cage.vmmap.write();
    vmmap.set_base_address(base_address);
    if program_break.is_some() {
        vmmap.set_program_break(program_break.unwrap());
    }
}
=======
        READLINK_SYSCALL => {
            let cage = interface::cagetable_getref(cageid);
            let addr = translate_vmmap_addr(&cage, arg1).unwrap();
            let path = interface::types::get_cstr(addr).unwrap();

            let buf = translate_vmmap_addr(&cage, arg2).unwrap() as *mut u8;
            
            let buflen = arg3 as usize;

            interface::cagetable_getref(cageid)
                .readlink_syscall(path, buf, buflen)
        }
>>>>>>> 003a83d8

        READLINKAT_SYSCALL => {
            let fd = arg1 as i32;

            let cage = interface::cagetable_getref(cageid);
            let addr = translate_vmmap_addr(&cage, arg2).unwrap();
            let path = interface::types::get_cstr(addr).unwrap();

            let buf = translate_vmmap_addr(&cage, arg3).unwrap() as *mut u8;

            let buflen = arg4 as usize;

            interface::cagetable_getref(cageid)
                .readlinkat_syscall(fd, path, buf, buflen)
        }

        _ => -1, // Return -1 for unknown syscalls
    };

    ret
}

#[no_mangle]
pub fn lindcancelinit(cageid: u64) {
    let cage = interface::cagetable_getref(cageid);
    cage.cancelstatus
        .store(true, interface::RustAtomicOrdering::Relaxed);
    cage.signalcvs();
}

#[no_mangle]
pub fn lindsetthreadkill(cageid: u64, pthreadid: u64, kill: bool) {
    let cage = interface::cagetable_getref(cageid);
    cage.thread_table.insert(pthreadid, kill);
    if cage
        .main_threadid
        .load(interface::RustAtomicOrdering::Relaxed)
        == 0
    {
        cage.main_threadid.store(
            interface::get_pthreadid(),
            interface::RustAtomicOrdering::Relaxed,
        );
    }
}

#[no_mangle]
pub fn lindcheckthread(cageid: u64, pthreadid: u64) -> bool {
    interface::check_thread(cageid, pthreadid)
}

#[no_mangle]
pub fn lindthreadremove(cageid: u64, pthreadid: u64) {
    let cage = interface::cagetable_getref(cageid);
    cage.thread_table.remove(&pthreadid);
}

#[no_mangle]
pub fn lindgetsighandler(cageid: u64, signo: i32) -> u32 {
    let cage = interface::cagetable_getref(cageid);

    return match cage.signalhandler.get(&signo) {
        Some(action_struct) => {
            action_struct.sa_handler // if we have a handler and its not blocked return it
        }
        None => 0, // if we dont have a handler return 0
    };
}

pub fn lindgetpendingsignals(cageid: u64) -> Vec<i32> {
    let cage = interface::cagetable_getref(cageid);
    let pending_signals = cage.pending_signals.read();
    // let signal_mask = cage.sigset.load(interface::RustAtomicOrdering::Relaxed);
    // (pending_signals & !signal_mask) as i32
    pending_signals.clone()
}

// realistically, this method should not care about thread safety since
// it should only be access by one thread one time. This method should only be
// invoked by wasmtime's epoch callback function. Since all threads currently share
// one signal handler (main thread's signal handler), so each cage should only have at most
// one epoch callback function running.
pub fn lindgetfirstsignal(cageid: u64) -> Option<(i32, u32, Box<dyn Fn(u64)>)> {
    let cage = interface::cagetable_getref(cageid);
    let mut pending_signals = cage.pending_signals.write();
    let sigset = cage.sigset.load(interface::RustAtomicOrdering::Relaxed);
    // println!("lindgetfirstsignal: pending signals: {:?}", pending_signals);
    // let signal_mask = cage.sigset.load(interface::RustAtomicOrdering::Relaxed);
    // (pending_signals & !signal_mask) as i32
    if let Some(index) = pending_signals.iter().position(
        |&signo| (sigset & ((1 << (signo - 1)) as u64)) == 0
    ) {
        let signo = pending_signals.remove(index);
        match cage.signalhandler.get(&signo) {
            Some(handler) => {
                // NEED SOURCE: according to experiments, if sigprocmask is called during the execution
                // of the signal handler, the signal mask will not be perseved once handler is finished
                // by default, we block the same signal during its execution
                let mut mask_self = 1 << (signo - 1);
                let signal_handler = interface::signal_get_handler(cageid, signo);
                if handler.sa_flags as u32 & SA_RESETHAND > 0 {
                    interface::signal_reset_handler(cageid, signo);
                }
                if handler.sa_flags as u32 & SA_NODEFER > 0 {
                    // if SA_NODEFER is set, we allow the same signal to interrupt itself
                    mask_self = 0;
                }
                cage.sigset.fetch_or(handler.sa_mask | mask_self, interface::RustAtomicOrdering::Relaxed);
                let restorer = Box::new(move |cageid| {
                    let cage = interface::cagetable_getref(cageid);
                    cage.sigset.store(sigset, interface::RustAtomicOrdering::Relaxed);
                });
                Some((signo, signal_handler, restorer))
            }
            None => {
                // NEED SOURCE: according to experiments, if sigprocmask is called during the execution
                // of the signal handler, the signal mask will not be perseved once handler is finished
                let signal_handler = interface::signal_get_handler(cageid, signo);
                let restorer = Box::new(move |cageid| {
                    let cage = interface::cagetable_getref(cageid);
                    cage.sigset.store(sigset, interface::RustAtomicOrdering::Relaxed);
                });
                Some((signo, signal_handler, restorer))
            }
        }
    } else {
        None
    }
}

pub fn lind_check_no_pending_signal(cageid: u64) -> bool {
    let cage = interface::cagetable_getref(cageid);
    let mut pending_signals = cage.pending_signals.write();

    if let Some(index) = pending_signals.iter().position(
        |&signo| !interface::signal_check_block(cageid, signo)
    ) {
        false
    } else {
        true
    }
}

pub fn lindremovependingsignals(cageid: u64, signo: i32) {
    // let cage = interface::cagetable_getref(cageid);
    // let pending_signals = cage.pending_signals.load(interface::RustAtomicOrdering::Relaxed);

    // let updated_signal = pending_signals & !((1 << signo) as u64);
    // println!("after remove: {}: {}", signo, updated_signal);
    // cage.pending_signals.store(updated_signal, interface::RustAtomicOrdering::Relaxed);
}

pub fn lind_signal_init(cageid: u64, epoch_handler: *mut u64, threadid: i32, is_mainthread: bool) {
    let cage = interface::cagetable_getref(cageid);

    if is_mainthread {
        cage.main_threadid.store(threadid as u64, interface::RustAtomicOrdering::SeqCst);
    }
    let epoch_handler = interface::RustLock::new(epoch_handler);
    cage.epoch_handler.insert(threadid, epoch_handler);
}

pub fn lind_thread_exit(cageid: u64, thread_id: u64) -> bool {
    let cage = interface::cagetable_getref(cageid);
    let main_threadid = cage.main_threadid.load(interface::RustAtomicOrdering::SeqCst);

    cage.epoch_handler.remove(&(thread_id as i32)).expect("thread id does not exist!");

    if thread_id == main_threadid {
        // if main thread exits, we should find a new main thread
        // unless this is the last thread in the cage
        if let Some(entry) = cage.epoch_handler.iter().next() {
            let id = *entry.key() as u64;
            cage.main_threadid.store(id, interface::RustAtomicOrdering::SeqCst);
        } else {
            // we just exits the last thread in the cage
            return true;
        }
    }

    false
}

pub fn lind_update_signal_triggerable(cageid: u64, triggerable: bool) {
    let cage = interface::cagetable_getref(cageid);
    cage.signal_triggerable.store(triggerable, interface::RustAtomicOrdering::SeqCst);
}

#[no_mangle]
pub fn lindrustinit(verbosity: isize) {
    let _ = interface::VERBOSE.set(verbosity); //assigned to suppress unused result warning
    interface::cagetable_init();

    // TODO: needs to add close() that handling im-pipe
    fdtables::register_close_handlers(FDKIND_KERNEL, fdtables::NULL_FUNC, kernel_close);
    
    let utilcage = Cage {
        cageid: 0,
        cwd: interface::RustLock::new(interface::RustRfc::new(interface::RustPathBuf::from("/"))),
        parent: 0,
        cancelstatus: interface::RustAtomicBool::new(false),
        getgid: interface::RustAtomicI32::new(-1),
        getuid: interface::RustAtomicI32::new(-1),
        getegid: interface::RustAtomicI32::new(-1),
        geteuid: interface::RustAtomicI32::new(-1),
        rev_shm: interface::Mutex::new(vec![]),
        mutex_table: interface::RustLock::new(vec![]),
        cv_table: interface::RustLock::new(vec![]),
        sem_table: interface::RustHashMap::new(),
        thread_table: interface::RustHashMap::new(),
        signalhandler: interface::RustHashMap::new(),
        sigset: interface::RustAtomicU64::new(0),
        pending_signals: interface::RustLock::new(vec![]),
        signal_triggerable: interface::RustAtomicBool::new(true),
        epoch_handler: interface::RustHashMap::new(),
        main_threadid: interface::RustAtomicU64::new(0),
        interval_timer: interface::IntervalTimer::new(0),
        vmmap: interface::RustLock::new(Vmmap::new()), // Initialize empty virtual memory map for new process
        zombies: interface::RustLock::new(vec![]),
        child_num: interface::RustAtomicU64::new(0),
    };

    interface::cagetable_insert(0, utilcage);
    fdtables::init_empty_cage(0);
    // Set the first 3 fd to STDIN / STDOUT / STDERR
    // TODO:
    // Replace the hardcoded values with variables (possibly by adding a LIND-specific constants file)
    let dev_null = CString::new("/home/lind-wasm/src/RawPOSIX/tmp/dev/null").unwrap();

    // Make sure that the standard file descriptor (stdin, stdout, stderr) is always valid, even if they 
    // are closed before.
    // Standard input (fd = 0) is redirected to /dev/null
    // Standard output (fd = 1) is redirected to /dev/null
    // Standard error (fd = 2) is set to copy of stdout
    unsafe {
        libc::open(dev_null.as_ptr(), O_RDONLY);
        libc::open(dev_null.as_ptr(), O_WRONLY);
        libc::dup(1);
    }
    
    // STDIN
    fdtables::get_specific_virtual_fd(0, STDIN_FILENO as u64, FDKIND_KERNEL, STDIN_FILENO as u64, false, 0).unwrap();
    // STDOUT
    fdtables::get_specific_virtual_fd(0, STDOUT_FILENO as u64, FDKIND_KERNEL, STDOUT_FILENO as u64, false, 0).unwrap();
    // STDERR
    fdtables::get_specific_virtual_fd(0, STDERR_FILENO as u64, FDKIND_KERNEL, STDERR_FILENO as u64, false, 0).unwrap();

    //init cage is its own parent
    let initcage = Cage {
        cageid: 1,
        cwd: interface::RustLock::new(interface::RustRfc::new(interface::RustPathBuf::from("/"))),
        parent: 1,
        cancelstatus: interface::RustAtomicBool::new(false),
        getgid: interface::RustAtomicI32::new(-1),
        getuid: interface::RustAtomicI32::new(-1),
        getegid: interface::RustAtomicI32::new(-1),
        geteuid: interface::RustAtomicI32::new(-1),
        rev_shm: interface::Mutex::new(vec![]),
        mutex_table: interface::RustLock::new(vec![]),
        cv_table: interface::RustLock::new(vec![]),
        sem_table: interface::RustHashMap::new(),
        thread_table: interface::RustHashMap::new(),
        signalhandler: interface::RustHashMap::new(),
        sigset: interface::RustAtomicU64::new(0),
        pending_signals: interface::RustLock::new(vec![]),
        signal_triggerable: interface::RustAtomicBool::new(true),
        epoch_handler: interface::RustHashMap::new(),
        main_threadid: interface::RustAtomicU64::new(0),
        interval_timer: interface::IntervalTimer::new(1),
        vmmap: interface::RustLock::new(Vmmap::new()), // Initialize empty virtual memory map for new process
        zombies: interface::RustLock::new(vec![]),
        child_num: interface::RustAtomicU64::new(0),
    };
    interface::cagetable_insert(1, initcage);
    fdtables::init_empty_cage(1);
    // Set the first 3 fd to STDIN / STDOUT / STDERR
    // STDIN
    fdtables::get_specific_virtual_fd(1, STDIN_FILENO as u64, FDKIND_KERNEL, STDIN_FILENO as u64, false, 0).unwrap();
    // STDOUT
    fdtables::get_specific_virtual_fd(1, STDOUT_FILENO as u64, FDKIND_KERNEL, STDOUT_FILENO as u64, false, 0).unwrap();
    // STDERR
    fdtables::get_specific_virtual_fd(1, STDERR_FILENO as u64, FDKIND_KERNEL, STDERR_FILENO as u64, false, 0).unwrap();

}

#[no_mangle]
pub fn lindrustfinalize() {
    interface::cagetable_clear();
}<|MERGE_RESOLUTION|>--- conflicted
+++ resolved
@@ -282,11 +282,7 @@
                     "length cannot be zero"
                 );
             }
-<<<<<<< HEAD
-        
-=======
-
->>>>>>> 003a83d8
+        
             interface::mmap_handler(cageid, addr, len, prot, flags, fd, off) as i32
         }
 
@@ -1045,22 +1041,6 @@
             let name = translate_vmmap_addr(&cage, arg1).unwrap() as *mut u8;
             // Perform gethostname operation through cage implementation
             cage.gethostname_syscall(name, len as isize)
-        }
-
-<<<<<<< HEAD
-        GETIFADDRS_SYSCALL => {
-            let count = arg2 as usize;
-            let cage = interface::cagetable_getref(cageid);
-        
-            // Validate buffer for writing interface addresses
-            // Using PROT_WRITE because getifaddrs() writes interface data TO user space buffer
-            let buf = match check_and_convert_addr_ext(&cage, arg1, count, PROT_WRITE) {
-                Ok(addr) => addr as *mut u8,
-                Err(errno) => return syscall_error(errno, "getifaddrs", "invalid address"),
-            };
-        
-            // Perform getifaddrs operation through cage implementation
-            cage.getifaddrs_syscall(buf, count)
         }
 
         SIGACTION_SYSCALL => {
@@ -1097,8 +1077,6 @@
                 .sigaction_syscall(sig, sigaction, old_sigaction)
         }
 
-=======
->>>>>>> 003a83d8
         KILL_SYSCALL => {
             let cage_id = arg1 as i32;
             let sig = arg2 as i32;
@@ -1308,7 +1286,6 @@
             interface::brk_handler(cageid, brk)
         }
 
-<<<<<<< HEAD
         SETITIMER_SYSCALL => {
             let cage = interface::cagetable_getref(cageid);
             let which = arg1 as i32;
@@ -1330,6 +1307,34 @@
             };
 
             cage.setitimer_syscall(which, itimeval, old_itimeval)
+        }
+        
+        READLINK_SYSCALL => {
+            let cage = interface::cagetable_getref(cageid);
+            let addr = translate_vmmap_addr(&cage, arg1).unwrap();
+            let path = interface::types::get_cstr(addr).unwrap();
+
+            let buf = translate_vmmap_addr(&cage, arg2).unwrap() as *mut u8;
+            
+            let buflen = arg3 as usize;
+
+            interface::cagetable_getref(cageid)
+                .readlink_syscall(path, buf, buflen)
+        }
+
+        READLINKAT_SYSCALL => {
+            let fd = arg1 as i32;
+
+            let cage = interface::cagetable_getref(cageid);
+            let addr = translate_vmmap_addr(&cage, arg2).unwrap();
+            let path = interface::types::get_cstr(addr).unwrap();
+
+            let buf = translate_vmmap_addr(&cage, arg3).unwrap() as *mut u8;
+
+            let buflen = arg4 as usize;
+
+            interface::cagetable_getref(cageid)
+                .readlinkat_syscall(fd, path, buf, buflen)
         }
 
         _ => -1, // Return -1 for unknown syscalls
@@ -1353,52 +1358,6 @@
             }
         }
     }
-
-    ret
-}
-
-// set the wasm linear memory base address to vmmap
-pub fn init_vmmap_helper(cageid: u64, base_address: usize, program_break: Option<u32>) {
-    // println!("base address: {:?}", base_address);
-    let cage = interface::cagetable_getref(cageid);
-    let mut vmmap = cage.vmmap.write();
-    vmmap.set_base_address(base_address);
-    if program_break.is_some() {
-        vmmap.set_program_break(program_break.unwrap());
-    }
-}
-=======
-        READLINK_SYSCALL => {
-            let cage = interface::cagetable_getref(cageid);
-            let addr = translate_vmmap_addr(&cage, arg1).unwrap();
-            let path = interface::types::get_cstr(addr).unwrap();
-
-            let buf = translate_vmmap_addr(&cage, arg2).unwrap() as *mut u8;
-            
-            let buflen = arg3 as usize;
-
-            interface::cagetable_getref(cageid)
-                .readlink_syscall(path, buf, buflen)
-        }
->>>>>>> 003a83d8
-
-        READLINKAT_SYSCALL => {
-            let fd = arg1 as i32;
-
-            let cage = interface::cagetable_getref(cageid);
-            let addr = translate_vmmap_addr(&cage, arg2).unwrap();
-            let path = interface::types::get_cstr(addr).unwrap();
-
-            let buf = translate_vmmap_addr(&cage, arg3).unwrap() as *mut u8;
-
-            let buflen = arg4 as usize;
-
-            interface::cagetable_getref(cageid)
-                .readlinkat_syscall(fd, path, buf, buflen)
-        }
-
-        _ => -1, // Return -1 for unknown syscalls
-    };
 
     ret
 }
