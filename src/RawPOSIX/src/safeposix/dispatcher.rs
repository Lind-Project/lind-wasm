--- conflicted
+++ resolved
@@ -1015,16 +1015,6 @@
             cage.gethostname_syscall(name, len as isize)
         }
 
-<<<<<<< HEAD
-        GETIFADDRS_SYSCALL => {
-            let count = arg2 as usize;
-            let cage = interface::cagetable_getref(cageid);
-            // Convert user space buffer address to physical address 
-            let buf = translate_vmmap_addr(&cage, arg1).unwrap() as *mut u8;
-            // Perform getifaddrs operation through cage implementation
-            cage.getifaddrs_syscall(buf, count)
-        }
-
         SIGACTION_SYSCALL => {
             let cage = interface::cagetable_getref(cageid);
             let sig = arg1 as i32;
@@ -1059,8 +1049,6 @@
                 .sigaction_syscall(sig, sigaction, old_sigaction)
         }
 
-=======
->>>>>>> 003a83d8
         KILL_SYSCALL => {
             let cage_id = arg1 as i32;
             let sig = arg2 as i32;
