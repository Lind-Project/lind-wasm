--- conflicted
+++ resolved
@@ -293,7 +293,6 @@
             let flags = arg4 as i32;
             let fd = arg5 as i32;
             let off = arg6 as i64;
-<<<<<<< HEAD
         
             // Basic length validation
             if len == 0 {
@@ -311,10 +310,6 @@
             let prot = prot & !PROT_EXEC;
         
             interface::mmap_handler(cageid, addr, len, prot, flags, fd, off)
-=======
-            
-            interface::mmap_handler(cageid, addr, len, prot, flags, fildes, off) as i32
->>>>>>> c617d913
         }
 
         PREAD_SYSCALL => {
