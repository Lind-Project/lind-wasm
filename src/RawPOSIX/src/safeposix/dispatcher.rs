--- conflicted
+++ resolved
@@ -68,13 +68,6 @@
 
 const MUTEX_CREATE_SYSCALL: i32 = 70;
 const COND_CREATE_SYSCALL: i32 = 75;
-<<<<<<< HEAD
-const COND_DESTROY_SYSCALL: i32 = 76;
-const COND_WAIT_SYSCALL: i32 = 77;
-const COND_BROADCAST_SYSCALL: i32 = 78;
-const COND_SIGNAL_SYSCALL: i32 = 79;
-=======
->>>>>>> 61f59384
 const COND_TIMEDWAIT_SYSCALL: i32 = 80;
 
 const SEM_TIMEDWAIT_SYSCALL: i32 = 94;
@@ -237,8 +230,6 @@
             // Convert iovec array address
             let iov_base =
                 translate_vmmap_addr(&cage, arg2).unwrap() as *const interface::IovecStruct;
-<<<<<<< HEAD
-=======
             // println!("rawposix iovec size: {}", std::mem::size_of::<libc::iovec>());
             for i in 0..iovcnt {
                 let cur_iov_base = unsafe { iov_base.add(i as usize) } as *mut libc::iovec;
@@ -248,7 +239,6 @@
                 // println!("old base: {}, new_base: {}, len: {}", old_base as u64, new_base, len);
                 unsafe { (*cur_iov_base).iov_base = new_base as *mut libc::c_void }
             }
->>>>>>> 61f59384
             // The actual write operation is delegated to the cage implementation
             cage.writev_syscall(fd, iov_base, iovcnt)
         }
@@ -415,13 +405,6 @@
             // Get reference to the cage for memory operations
             let cage = interface::cagetable_getref(cageid);
             // Convert readfds buffer address
-<<<<<<< HEAD
-            let readfds_addr = translate_vmmap_addr(&cage, arg2).unwrap();
-            let readfds = interface::get_fdset(readfds_addr).unwrap();
-            // Convert writefds buffer address
-            let writefds_addr = translate_vmmap_addr(&cage, arg3).unwrap();
-            let writefds = interface::get_fdset(writefds_addr).unwrap();
-=======
             let readfds = {
                 if arg2 == 0 {
                     None
@@ -439,7 +422,6 @@
                     interface::get_fdset(writefds_addr).unwrap()
                 }
             };
->>>>>>> 61f59384
             // Convert errorfds buffer address
             let errorfds = {
                 if arg4 == 0 {
@@ -608,8 +590,6 @@
             cage.fstat_syscall(fd, buf)
         }
 
-<<<<<<< HEAD
-=======
         UNLINKAT_SYSCALL => {
             let fd = arg1 as i32;
 
@@ -621,7 +601,6 @@
             cage.unlinkat_syscall(fd, pathname, flags)
         }
 
->>>>>>> 61f59384
         UNLINK_SYSCALL => {
             let cage = interface::cagetable_getref(cageid);
             // Convert path string address
@@ -828,110 +807,6 @@
             cage.shmdt_syscall(shmaddr)
         }
 
-<<<<<<< HEAD
-        MUTEX_DESTROY_SYSCALL => {
-            let mutex_handle = arg1 as i32;
-
-            // Perform mutex destroy operation through cage implementation
-            interface::cagetable_getref(cageid).mutex_destroy_syscall(mutex_handle)
-        }
-
-        MUTEX_LOCK_SYSCALL => {
-            let mutex_handle = arg1 as i32;
-
-            // Perform mutex lock operation through cage implementation
-            interface::cagetable_getref(cageid).mutex_lock_syscall(mutex_handle)
-        }
-
-        MUTEX_TRYLOCK_SYSCALL => {
-            let mutex_handle = arg1 as i32;
-
-            // Perform mutex trylock operation through cage implementation
-            interface::cagetable_getref(cageid).mutex_trylock_syscall(mutex_handle)
-        }
-
-        MUTEX_UNLOCK_SYSCALL => {
-            let mutex_handle = arg1 as i32;
-
-            // Perform mutex unlock operation through cage implementation
-            interface::cagetable_getref(cageid).mutex_unlock_syscall(mutex_handle)
-        }
-
-        COND_DESTROY_SYSCALL => {
-            let cv_handle = arg1 as i32;
-
-            // Perform condition variable destroy operation through cage implementation
-            interface::cagetable_getref(cageid).cond_destroy_syscall(cv_handle)
-        }
-
-        COND_WAIT_SYSCALL => {
-            let cv_handle = arg1 as i32;
-            let mutex_handle = arg2 as i32;
-
-            // Perform condition variable wait operation through cage implementation
-            interface::cagetable_getref(cageid).cond_wait_syscall(cv_handle, mutex_handle)
-        }
-
-        COND_BROADCAST_SYSCALL => {
-            let cv_handle = arg1 as i32;
-
-            // Perform condition variable broadcast operation through cage implementation
-            interface::cagetable_getref(cageid).cond_broadcast_syscall(cv_handle)
-        }
-
-        COND_SIGNAL_SYSCALL => {
-            let cv_handle = arg1 as i32;
-
-            // Perform condition variable signal operation through cage implementation
-            interface::cagetable_getref(cageid).cond_signal_syscall(cv_handle)
-        }
-
-        SEM_INIT_SYSCALL => {
-            let sem_handle = arg1 as u32;
-            let pshared = arg2 as i32;
-            let value = arg3 as u32;
-
-            // Perform semaphore initialization operation through cage implementation
-            interface::cagetable_getref(cageid).sem_init_syscall(sem_handle, pshared, value)
-        }
-
-        SEM_WAIT_SYSCALL => {
-            let sem_handle = arg1 as u32;
-
-            // Perform semaphore wait operation through cage implementation
-            interface::cagetable_getref(cageid).sem_wait_syscall(sem_handle)
-        }
-
-        SEM_TRYWAIT_SYSCALL => {
-            let sem_handle = arg1 as u32;
-
-            // Perform semaphore try wait operation through cage implementation
-            interface::cagetable_getref(cageid).sem_trywait_syscall(sem_handle)
-        }
-
-        SEM_POST_SYSCALL => {
-            let sem_handle = arg1 as u32;
-
-            // Perform semaphore post operation through cage implementation
-            interface::cagetable_getref(cageid).sem_post_syscall(sem_handle)
-        }
-
-        SEM_DESTROY_SYSCALL => {
-            let sem_handle = arg1 as u32;
-
-            // Perform semaphore destroy operation through cage implementation
-            interface::cagetable_getref(cageid).sem_destroy_syscall(sem_handle)
-        }
-
-        SEM_GETVALUE_SYSCALL => {
-            let sem_handle = arg1 as u32;
-
-            // Perform semaphore get value operation through cage implementation
-            interface::cagetable_getref(cageid).sem_getvalue_syscall(sem_handle)
-        }
-
-=======
->>>>>>> 61f59384
         PWRITE_SYSCALL => {
             let count = arg3 as usize;
             let cage = interface::cagetable_getref(cageid);
@@ -1025,13 +900,6 @@
             interface::cagetable_getref(cageid).listen_syscall(virtual_fd, backlog)
         }
 
-<<<<<<< HEAD
-        MUTEX_CREATE_SYSCALL => interface::cagetable_getref(cageid).mutex_create_syscall(),
-
-        COND_CREATE_SYSCALL => interface::cagetable_getref(cageid).cond_create_syscall(),
-
-=======
->>>>>>> 61f59384
         GETHOSTNAME_SYSCALL => {
             let len = arg2 as usize;
             let cage = interface::cagetable_getref(cageid);
