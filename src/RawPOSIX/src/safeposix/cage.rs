#![allow(dead_code)]
use crate::constants::{
    MAP_PRIVATE, MAP_SHARED, O_CREAT, O_RDONLY, O_RDWR, O_TRUNC, O_WRONLY, PROT_READ, PROT_WRITE,
    SIGNAL_MAX, S_IRWXG, S_IRWXO, S_IRWXU,
};
use crate::interface;

//going to get the datatypes and errnos from the cage file from now on
pub use crate::interface::errnos::{syscall_error, Errno};

pub use crate::interface::types::{EpollEvent, IoctlPtrUnion, PipeArray, PollStruct};

use super::filesystem::normpath;
pub use super::vmmap::*;
use crate::constants::*;

pub use crate::interface::CAGE_TABLE;

#[derive(Debug, Clone, Copy)]
pub struct Zombie {
    pub cageid: u64,
    pub exit_code: i32,
}

#[derive(Debug)]
pub struct Cage {
    // Identifying ID number for this cage
    pub cageid: u64,
    // Current working directory of cage, must be able to be unique from other cages
    pub cwd: interface::RustLock<interface::RustRfc<interface::RustPathBuf>>,
    // Cage ID of parent cage
    pub parent: u64,
    // Flag used in former RustPOSIX to determine if cage needs to terminate due to fault or signal
    // (TODO: TO BE REMOVED OR REPURPOSED)
    pub cancelstatus: interface::RustAtomicBool,
    // Identifiers for gid/uid/egid/euid
    // (TODO: WE CAN RENAME THESE GID INSTEAD OF GETGID etc.)
    pub getgid: interface::RustAtomicI32,
    pub getuid: interface::RustAtomicI32,
    pub getegid: interface::RustAtomicI32,
    pub geteuid: interface::RustAtomicI32,
    // Reverse mapping for shared memory of addresses in cage to shmid, used for attaching and deattaching
    // shared memory segments
    pub rev_shm: interface::Mutex<Vec<(u32, i32)>>,
    // Old rustposix tables for handling concurrency primitives with NaCl's model
<<<<<<< HEAD
    // (TODO: TO BE REMOVED AND REPLACED WITH TRACKING FOR FUTEXES
    pub mutex_table: interface::RustLock<Vec<Option<interface::RustRfc<interface::RawMutex>>>>,
    // Old rustposix tables for handling concurrency primitives with NaCl's model
    // (TODO: TO BE REMOVED AND REPLACED WITH TRACKING FOR FUTEXES
    pub cv_table: interface::RustLock<Vec<Option<interface::RustRfc<interface::RawCondvar>>>>,
    // Old rustposix tables for handling concurrency primitives with NaCl's model
    // (TODO: TO BE REMOVED AND REPLACED WITH TRACKING FOR FUTEXES
    pub sem_table: interface::RustHashMap<u32, interface::RustRfc<interface::RustSemaphore>>,
=======
>>>>>>> 61f59384
    // Table of thread IDs for all threads in this cage, formerly used for managing cage exit/destruction
    // (TODO: TO BE REMOVED OR REPURPOSED)
    pub thread_table: interface::RustHashMap<u64, bool>,
    // signalhandler is a hash map where the key is a signal number, and the value is a SigactionStruct, which
    // defines how the cage should handle a specific signal. Interacts with sigaction_syscall() to register or
    // retrieve the handler for a specific signal.
    pub signalhandler: interface::RustHashMap<i32, interface::SigactionStruct>,
    // sigset is an atomic signal sets representing the signals
    // currently blocked for the cage. Interacts with sigprocmask_syscall() to
    // block / unblock / replace the signal mask for a the cage.
    pub sigset: interface::RustAtomicU64,
    // pending_signals are signals that are pending to be handled
    pub pending_signals: interface::RustLock<Vec<i32>>,
    // epoch_handler is a hash map where key is the thread id of the cage, and the value is the epoch
    // address of the wasm thread. The epoch is a u64 value that guest thread is frequently checking for
    // and just to host once the value is changed
    pub epoch_handler: interface::RustHashMap<i32, interface::RustLock<*mut u64>>,
    // The kernel thread id of the main thread of current cage, used because when we want to send signals,
    // we want to send to the main thread
    pub main_threadid: interface::RustAtomicU64,
    // The interval_timer can serve as a source for triggering signals and works together with signalhandler
    // and sigset to manage and handle signals. The design of the interval_timer supports periodic triggering,
    // simulating operations in Linux that need to run at regular intervals. It assists in implementing setitimer()
    // in RawPOSIX, and by triggering lind_kill_from_id when the interval_timer expires
    // (implemented in src/interface/timer.rs), it facilitates the implementation of signal handling in rawposix
    // for the corresponding Cage.
    pub interval_timer: interface::IntervalTimer,
    // The zombies field in the Cage struct is used to manage information about child cages that have
    // exited, but whose exit status has not yet been retrieved by their parent using wait() / waitpid().
    // When a cage exits, shared memory segments are detached, file descriptors are removed from fdtable,
    // and cage struct is cleaned up, but its exit status are inserted along with its cage id into the end of
    // its parent cage's zombies list
    pub zombies: interface::RustLock<Vec<Zombie>>,
    pub child_num: interface::RustAtomicU64,
    pub vmmap: interface::RustLock<Vmmap>,
}

impl Cage {
    pub fn changedir(&self, newdir: interface::RustPathBuf) {
        let newwd = interface::RustRfc::new(normpath(newdir, self));
        let mut cwdbox = self.cwd.write();
        *cwdbox = newwd;
    }

    pub fn send_pending_signals(&self, sigset: interface::SigsetType, pthreadid: u64) {
        for signo in 1..SIGNAL_MAX {
            if interface::lind_sigismember(sigset, signo) {
                interface::lind_threadkill(pthreadid, signo);
            }
        }
    }
}<|MERGE_RESOLUTION|>--- conflicted
+++ resolved
@@ -43,17 +43,6 @@
     // shared memory segments
     pub rev_shm: interface::Mutex<Vec<(u32, i32)>>,
     // Old rustposix tables for handling concurrency primitives with NaCl's model
-<<<<<<< HEAD
-    // (TODO: TO BE REMOVED AND REPLACED WITH TRACKING FOR FUTEXES
-    pub mutex_table: interface::RustLock<Vec<Option<interface::RustRfc<interface::RawMutex>>>>,
-    // Old rustposix tables for handling concurrency primitives with NaCl's model
-    // (TODO: TO BE REMOVED AND REPLACED WITH TRACKING FOR FUTEXES
-    pub cv_table: interface::RustLock<Vec<Option<interface::RustRfc<interface::RawCondvar>>>>,
-    // Old rustposix tables for handling concurrency primitives with NaCl's model
-    // (TODO: TO BE REMOVED AND REPLACED WITH TRACKING FOR FUTEXES
-    pub sem_table: interface::RustHashMap<u32, interface::RustRfc<interface::RustSemaphore>>,
-=======
->>>>>>> 61f59384
     // Table of thread IDs for all threads in this cage, formerly used for managing cage exit/destruction
     // (TODO: TO BE REMOVED OR REPURPOSED)
     pub thread_table: interface::RustHashMap<u64, bool>,
