--- conflicted
+++ resolved
@@ -87,18 +87,6 @@
 pub const SIG_UNBLOCK: i32 = 1;     // Unblock signals in signal mask
 pub const SIG_SETMASK: i32 = 2;     // Set the signal mask
 
-<<<<<<< HEAD
-// Signal flags
-pub const SA_NOCLDSTOP: u32 = 0x00000001;
-pub const SA_NOCLDWAIT: u32 = 0x00000002;
-pub const SA_SIGINFO: u32 = 0x00000004;
-pub const SA_UNSUPPORTED: u32 = 0x00000400;
-pub const SA_EXPOSE_TAGBITS: u32 = 0x00000800;
-pub const SA_ONSTACK: u32 = 0x08000000;
-pub const SA_RESTART: u32 = 0x10000000;
-pub const SA_NODEFER: u32 = 0x40000000;
-pub const SA_RESETHAND: u32 = 0x80000000;
-=======
 // Signal flags (from src/glibc/target/include/asm-generic/signal-defs.h)
 pub const SA_NOCLDSTOP: u32 = 0x00000001;       // Don't send SIGCHLD when children stop
 pub const SA_NOCLDWAIT: u32 = 0x00000002;       // Don't create zombie on child death
@@ -114,7 +102,6 @@
 pub const SIG_ERR: i32 = -1;        // Error return
 pub const SIG_DFL: i32 = 0;         // Default action
 pub const SIG_IGN: i32 = 1;         // Ignore signal
->>>>>>> 83fbc40a
 
 // Timer types
 pub const ITIMER_REAL: i32 = 0;     // Real-time timer