--- conflicted
+++ resolved
@@ -11,18 +11,10 @@
 pub fn signal_epoch_trigger(cageid: u64) {
     let cage = cagetable_getref(cageid);
     let main_threadid = cage.main_threadid.load(RustAtomicOrdering::Relaxed) as i32;
-<<<<<<< HEAD
     let epoch_handler = cage
         .epoch_handler
         .get(&main_threadid)
         .expect("main threadid does not exist");
-=======
-    let epoch_handler = cage.epoch_handler.get(&main_threadid);
-    if epoch_handler.is_none() {
-        return;
-    }
-    let epoch_handler = epoch_handler.unwrap();
->>>>>>> 61f59384
     let guard = epoch_handler.write();
     let epoch = *guard;
     // SAFETY: the pointer is locked with write access so no one is able to modify it concurrently
@@ -240,14 +232,7 @@
     let cage = cagetable_getref(cageid);
     let main_threadid = cage.main_threadid.load(RustAtomicOrdering::SeqCst);
 
-<<<<<<< HEAD
-    // remove the epoch handler of the thread
-    cage.epoch_handler
-        .remove(&(thread_id as i32))
-        .expect("thread id does not exist!");
-=======
     let mut last_thread = false;
->>>>>>> 61f59384
 
     if thread_id == main_threadid {
         // if main thread exits, we should find a new main thread
