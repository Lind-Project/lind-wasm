--- conflicted
+++ resolved
@@ -11,14 +11,6 @@
     use crate::interface::{FSData, StatData};
     use crate::safeposix::syscalls::fs_calls::*;
     use crate::safeposix::{cage::*, dispatcher::*, filesystem};
-<<<<<<< HEAD
-    use libc::{c_void, O_DIRECTORY};
-    use std::fs::OpenOptions;
-    use std::os::unix::fs::PermissionsExt;
-    use crate::constants::{S_IRWXA,SHMMAX,DEFAULT_UID,DEFAULT_GID, PAGESIZE};
-    use crate::interface::{StatData, FSData};
-=======
->>>>>>> 70758ed5
     use libc::*;
     use libc::{c_void, O_DIRECTORY};
     pub use std::ffi::CStr as RustCStr;
@@ -3207,12 +3199,7 @@
         // Now try to create a subdirectory under the parent directory
         let c_subdir_path = std::ffi::CString::new(subdir_path).unwrap();
         let result = unsafe { libc::mkdir(c_subdir_path.as_ptr(), invalid_mode) };
-<<<<<<< HEAD
-    
-=======
-        println!("mkdir returned for subdir: {}", result);
-
->>>>>>> 70758ed5
+
         // Check if mkdir failed
         if result != 0 {
             let errno_val = get_errno();
