--- conflicted
+++ resolved
@@ -61,10 +61,7 @@
 wasmtime-wasi-http = { workspace = true, optional = true }
 rawposix = { workspace = true }
 threei = { workspace = true }
-<<<<<<< HEAD
-=======
 cage = { workspace = true, optional = false, features = ["disable_signals"] }
->>>>>>> e832a234
 fdtables = { workspace = true }
 sysdefs = { workspace = true }
 cage = { workspace = true }
