#![allow(dead_code)]

use anyhow::Result;
use rawposix::interface::signal_check_trigger;
use rawposix::safeposix::dispatcher::lind_syscall_api;
use wasmtime_lind_multi_process::{get_memory_base, LindHost, clone_constants::CloneArgStruct};
use std::sync::atomic::{AtomicU64, Ordering};
use std::sync::Arc;
use wasmtime::Caller;

// lind-common serves as the main entry point when lind_syscall. Any syscalls made in glibc would reach here first,
// then the syscall would be dispatched into rawposix, or other crates under wasmtime, depending on the syscall, to perform its job

#[derive(Clone)]
// stores some attributes associated with current runnning wasm instance (i.e. cage)
// each cage has its own lind-common context 
pub struct LindCommonCtx {
    // process id attached to the lind-common context, should be same as cage id
    pid: i32,
    
    // next cage id, shared between all lind-common context instance (i.e. all cages)
    next_cageid: Arc<AtomicU64>,
}

impl LindCommonCtx {
    // create a new lind-common context, should only be called once for then entire runtime
    pub fn new(next_cageid: Arc<AtomicU64>) -> Result<Self> {
        // cage id starts from 1
        let pid = 1;
        Ok(Self { pid, next_cageid })
    }

    // create a new lind-common context with pid provided, used by exec syscall
    pub fn new_with_pid(pid: i32, next_cageid: Arc<AtomicU64>,
        ) -> Result<Self> {
        Ok(Self { pid, next_cageid })
    }

    // entry point for lind_syscall in glibc, dispatching syscalls to rawposix or wasmtime
    pub fn lind_syscall<T: LindHost<T, U> + Clone + Send + 'static + std::marker::Sync, U: Clone + Send + 'static + std::marker::Sync>
                        (&self, call_number: u32, call_name: u64, caller: &mut Caller<'_, T>, arg1: u64, arg2: u64, arg3: u64, arg4: u64, arg5: u64, arg6: u64) -> i32 {
        let start_address = get_memory_base(&caller);
        match call_number as i32 {
            // clone syscall
            171 => {
                let clone_args = unsafe { &mut *((arg1 + start_address) as *mut CloneArgStruct) };
                clone_args.child_tid += start_address;
                wasmtime_lind_multi_process::clone_syscall(caller, clone_args)
            }
            // exec syscall
            69 => {
                wasmtime_lind_multi_process::exec_syscall(caller, arg1 as i64, arg2 as i64, arg3 as i64)
            }
            // exit syscall
            30 => {
                wasmtime_lind_multi_process::exit_syscall(caller, arg1 as i32)
            }
            // other syscalls goes into rawposix
            _ => {
                lind_syscall_api(
                    self.pid as u64,
                    call_number,
                    call_name,
                    arg1,
                    arg2,
                    arg3,
                    arg4,
                    arg5,
                    arg6,
                )
            }
        }
    }

    // setjmp call. This function needs to be handled within wasmtime, but it is not an actual syscall so we use a different routine from lind_syscall
    pub fn lind_setjmp<T: LindHost<T, U> + Clone + Send + 'static + std::marker::Sync, U: Clone + Send + 'static + std::marker::Sync>
                        (&self, caller: &mut Caller<'_, T>, jmp_buf: u32) -> i32 {
        wasmtime_lind_multi_process::setjmp_call(caller, jmp_buf)
    }

    // longjmp call. This function needs to be handled within wasmtime, but it is not an actual syscall so we use a different routine from lind_syscall
    pub fn lind_longjmp<T: LindHost<T, U> + Clone + Send + 'static + std::marker::Sync, U: Clone + Send + 'static + std::marker::Sync>
                        (&self, caller: &mut Caller<'_, T>, jmp_buf: u32, retval: i32) -> i32 {
        wasmtime_lind_multi_process::longjmp_call(caller, jmp_buf, retval)
    }

    // get current process id/cageid
    // currently unused interface but may be useful in the future
    pub fn getpid(&self) -> i32 {
        self.pid
    }

    // return the next avaliable cageid (cageid increment sequentially)
    fn next_cage_id(&self) -> Option<u64> {
        match self
            .next_cageid
            .fetch_update(Ordering::Relaxed, Ordering::Relaxed, |v| match v {
                ..=0x1ffffffe => Some(v + 1),
                _ => None,
            }) {
            Ok(v) => Some(v + 1),
            Err(_) => None,
        }
    }

    // fork a new lind-common context, used by clone syscall
    pub fn fork(&self) -> Self {
        // cageid is automatically incremented here
        let next_pid = self.next_cage_id().unwrap();

        let forked_ctx = Self {
            pid: next_pid as i32,
            next_cageid: self.next_cageid.clone(),
        };

        return forked_ctx;
    }
}

// function to expose the handler to wasm module
// linker: wasmtime's linker to link the imported function to the actual function definition
// get_cx: function to retrieve LindCommonCtx from caller
pub fn add_to_linker<T: LindHost<T, U> + Clone + Send + 'static + std::marker::Sync, U: Clone + Send + 'static + std::marker::Sync>(
    linker: &mut wasmtime::Linker<T>,
    get_cx: impl Fn(&T) -> &LindCommonCtx + Send + Sync + Copy + 'static,
) -> anyhow::Result<()> {
    // attach lind_syscall to wasmtime
    linker.func_wrap(
        "lind",
        "lind-syscall",
        move |mut caller: Caller<'_, T>, call_number: u32, call_name: u64, arg1: u64, arg2: u64, arg3: u64, arg4: u64, arg5: u64, arg6: u64| -> i32 {
            let host = caller.data().clone();
            let ctx = get_cx(&host);

            let retval = ctx.lind_syscall(call_number, call_name, &mut caller, arg1, arg2, arg3, arg4, arg5, arg6);
            
            // TODO: add a signal check here as Linux also has a signal check when transition from kernel to userspace
            // However, Asyncify management in this function should be carefully rethinking if adding signal check here

            retval
        },
    )?;

    // attach setjmp to wasmtime
    linker.func_wrap(
        "lind",
        "lind-setjmp",
        move |mut caller: Caller<'_, T>, jmp_buf: i32| -> i32 {
            let host = caller.data().clone();
            let ctx = get_cx(&host);
            
            ctx.lind_setjmp(&mut caller, jmp_buf as u32)
        },
    )?;

    // attach longjmp to wasmtime
    linker.func_wrap(
        "lind",
        "lind-longjmp",
        move |mut caller: Caller<'_, T>, jmp_buf: i32, retval: i32| -> i32 {
            let host = caller.data().clone();
            let ctx = get_cx(&host);

            ctx.lind_longjmp(&mut caller, jmp_buf as u32, retval)
        },
    )?;

<<<<<<< HEAD
=======
    // epoch callback function
>>>>>>> 83fbc40a
    linker.func_wrap(
        "wasi_snapshot_preview1",
        "epoch_callback",
        move |mut caller: Caller<'_, T>| {
<<<<<<< HEAD
            // panic!("epoch callback!!!");
=======
>>>>>>> 83fbc40a
            wasmtime_lind_multi_process::signal::signal_handler(&mut caller);
        },
    )?;

    Ok(())
}<|MERGE_RESOLUTION|>--- conflicted
+++ resolved
@@ -1,7 +1,6 @@
 #![allow(dead_code)]
 
 use anyhow::Result;
-use rawposix::interface::signal_check_trigger;
 use rawposix::safeposix::dispatcher::lind_syscall_api;
 use wasmtime_lind_multi_process::{get_memory_base, LindHost, clone_constants::CloneArgStruct};
 use std::sync::atomic::{AtomicU64, Ordering};
@@ -43,6 +42,7 @@
         match call_number as i32 {
             // clone syscall
             171 => {
+                // println!("clone syscall");
                 let clone_args = unsafe { &mut *((arg1 + start_address) as *mut CloneArgStruct) };
                 clone_args.child_tid += start_address;
                 wasmtime_lind_multi_process::clone_syscall(caller, clone_args)
@@ -165,21 +165,82 @@
         },
     )?;
 
-<<<<<<< HEAD
-=======
     // epoch callback function
->>>>>>> 83fbc40a
     linker.func_wrap(
         "wasi_snapshot_preview1",
         "epoch_callback",
         move |mut caller: Caller<'_, T>| {
-<<<<<<< HEAD
-            // panic!("epoch callback!!!");
-=======
->>>>>>> 83fbc40a
             wasmtime_lind_multi_process::signal::signal_handler(&mut caller);
         },
     )?;
+
+    linker.func_wrap(
+        "debug",
+        "libc_assert_fail",
+        move |mut caller: Caller<'_, T>, assertion: i32, file: i32, line: i32, function: i32| {
+            let mem_base = get_memory_base(&caller);
+            let assertion = rawposix::interface::get_cstr(mem_base + assertion as u64).unwrap();
+            let file = rawposix::interface::get_cstr(mem_base + file as u64).unwrap();
+            let function = rawposix::interface::get_cstr(mem_base + function as u64).unwrap();
+            println!("Fatal glibc error: {}:{} ({}): assertion failed: {}\n", assertion, file, line, function);
+        },
+    )?;
+
+    linker.func_wrap(
+        "debug",
+        "malloc_printerr",
+        move |mut caller: Caller<'_, T>, msg: i32| {
+            let mem_base = get_memory_base(&caller);
+            let msg = rawposix::interface::get_cstr(mem_base + msg as u64).unwrap();
+            println!("malloc_printerr: {}", msg);
+        },
+    )?;
+
+    // linker.func_wrap(
+    //     "debug",
+    //     "debug",
+    //     move |mut caller: Caller<'_, T>, val: i32| -> i32 {
+    //         let mem_base = get_memory_base(&caller);
+    //         unsafe {
+    //             println!("inside debug: val: {}, addr: {}", val, *((33883296 + mem_base) as *mut u32));
+    //         }
+
+    //         return val;
+    //     },
+    // )?;
+
+    linker.func_wrap(
+        "debug",
+        "debug-print-1",
+        move |mut caller: Caller<'_, T>, str1: i32, str2: i32| -> i32 {
+            let mem_base = get_memory_base(&caller);
+            let str1_ptr = mem_base + str1 as u64;
+            let str2_ptr = mem_base + str2 as u64;
+            println!("copy dir from {} to {}", rawposix::interface::get_cstr(str1_ptr).unwrap(), rawposix::interface::get_cstr(str2_ptr).unwrap());
+
+            return 0;
+        },
+    )?;
+
+    linker.func_wrap(
+        "debug",
+        "debug-print-2",
+        move |mut caller: Caller<'_, T>, str1: i32, val1: i32, val2: i32, val3: i32| -> i32 {
+            let mem_base = get_memory_base(&caller);
+            let str1_ptr = mem_base + str1 as u64;
+            println!("process file: {}, st_mode: {}, isreg: {}, val3: {}", rawposix::interface::get_cstr(str1_ptr).unwrap(), val1, val2, val3);
+
+            return 0;
+        },
+    )?;
+
+    // linker.func_wrap(
+    //     "debug",
+    //     "debug",
+    //     move |mut caller: Caller<'_, T>, val: i32| {
+    //         println!("debug val: {}", val);
+    //     },
+    // )?;
 
     Ok(())
 }