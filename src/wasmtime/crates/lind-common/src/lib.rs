#![allow(dead_code)]

use anyhow::Result;
use rawposix::safeposix::dispatcher::lind_syscall_api;
use std::sync::atomic::{AtomicU64, Ordering};
use std::sync::Arc;
<<<<<<< HEAD
use wasmtime::Caller;
use wasmtime_lind_multi_process::{clone_constants::CloneArgStruct, get_memory_base, LindHost};
=======
use wasmtime::{AsContext, AsContextMut, AsyncifyState, Caller};
>>>>>>> 61f59384

// lind-common serves as the main entry point when lind_syscall. Any syscalls made in glibc would reach here first,
// then the syscall would be dispatched into rawposix, or other crates under wasmtime, depending on the syscall, to perform its job

#[derive(Clone)]
// stores some attributes associated with current runnning wasm instance (i.e. cage)
// each cage has its own lind-common context
pub struct LindCommonCtx {
    // process id attached to the lind-common context, should be same as cage id
    pid: i32,

    // next cage id, shared between all lind-common context instance (i.e. all cages)
    next_cageid: Arc<AtomicU64>,
}

impl LindCommonCtx {
    // create a new lind-common context, should only be called once for then entire runtime
    pub fn new(next_cageid: Arc<AtomicU64>) -> Result<Self> {
        // cage id starts from 1
        let pid = 1;
        Ok(Self { pid, next_cageid })
    }

    // create a new lind-common context with pid provided, used by exec syscall
    pub fn new_with_pid(pid: i32, next_cageid: Arc<AtomicU64>) -> Result<Self> {
        Ok(Self { pid, next_cageid })
    }

    // entry point for lind_syscall in glibc, dispatching syscalls to rawposix or wasmtime
<<<<<<< HEAD
    pub fn lind_syscall<
        T: LindHost<T, U> + Clone + Send + 'static + std::marker::Sync,
        U: Clone + Send + 'static + std::marker::Sync,
    >(
        &self,
        call_number: u32,
        call_name: u64,
        caller: &mut Caller<'_, T>,
        arg1: u64,
        arg2: u64,
        arg3: u64,
        arg4: u64,
        arg5: u64,
        arg6: u64,
    ) -> i32 {
=======
    pub fn lind_syscall<T: LindHost<T, U> + Clone + Send + 'static + std::marker::Sync, U: Clone + Send + 'static + std::marker::Sync>
                        (&self, call_number: u32, call_name: u64, mut caller: &mut Caller<'_, T>, arg1: u64, arg2: u64, arg3: u64, arg4: u64, arg5: u64, arg6: u64) -> i32 {
>>>>>>> 61f59384
        let start_address = get_memory_base(&caller);
        match call_number as i32 {
            // clone syscall
            171 => {
                let clone_args = unsafe { &mut *((arg1 + start_address) as *mut CloneArgStruct) };
                clone_args.child_tid += start_address;
                wasmtime_lind_multi_process::clone_syscall(caller, clone_args)
            }
            // exec syscall
            69 => wasmtime_lind_multi_process::exec_syscall(
                caller,
                arg1 as i64,
                arg2 as i64,
                arg3 as i64,
            ),
            // exit syscall
            30 => wasmtime_lind_multi_process::exit_syscall(caller, arg1 as i32),
            // other syscalls goes into rawposix
<<<<<<< HEAD
            _ => lind_syscall_api(
                self.pid as u64,
                call_number,
                call_name,
                arg1,
                arg2,
                arg3,
                arg4,
                arg5,
                arg6,
            ),
=======
            _ => {
                if let AsyncifyState::Rewind(_) = caller.as_context().get_asyncify_state() {
                    let retval = caller.as_context_mut().get_current_syscall_rewind_data().unwrap();
                    wasmtime_lind_multi_process::signal::signal_handler(&mut caller);
                    // println!("rewind returns {}", retval);
                    return retval;
                }

                let retval = lind_syscall_api(
                    self.pid as u64,
                    call_number,
                    call_name,
                    arg1,
                    arg2,
                    arg3,
                    arg4,
                    arg5,
                    arg6,
                );
                // println!("lind_syscall_api returns {}", retval);

                // assumption: lind_syscall_api will not switch asyncify state, which holds true for now

                if -retval == rawposix::interface::Errno::EINTR as i32 {
                    caller.as_context_mut().append_syscall_asyncify_data(retval);
                    // println!("ready for signal handler");
                    wasmtime_lind_multi_process::signal::signal_handler(&mut caller);
                    // println!("signal handler returns");

                    if caller.as_context().get_asyncify_state() == AsyncifyState::Unwind {
                        // println!("unwind in syscall");
                        return 0;
                    } else {
                        caller.as_context_mut().pop_syscall_asyncify_data();
                    }
                }

                retval
            }
>>>>>>> 61f59384
        }
    }

    // setjmp call. This function needs to be handled within wasmtime, but it is not an actual syscall so we use a different routine from lind_syscall
    pub fn lind_setjmp<
        T: LindHost<T, U> + Clone + Send + 'static + std::marker::Sync,
        U: Clone + Send + 'static + std::marker::Sync,
    >(
        &self,
        caller: &mut Caller<'_, T>,
        jmp_buf: u32,
    ) -> i32 {
        wasmtime_lind_multi_process::setjmp_call(caller, jmp_buf)
    }

    // longjmp call. This function needs to be handled within wasmtime, but it is not an actual syscall so we use a different routine from lind_syscall
    pub fn lind_longjmp<
        T: LindHost<T, U> + Clone + Send + 'static + std::marker::Sync,
        U: Clone + Send + 'static + std::marker::Sync,
    >(
        &self,
        caller: &mut Caller<'_, T>,
        jmp_buf: u32,
        retval: i32,
    ) -> i32 {
        wasmtime_lind_multi_process::longjmp_call(caller, jmp_buf, retval)
    }

    // get current process id/cageid
    // currently unused interface but may be useful in the future
    pub fn getpid(&self) -> i32 {
        self.pid
    }

    // return the next avaliable cageid (cageid increment sequentially)
    fn next_cage_id(&self) -> Option<u64> {
        match self
            .next_cageid
            .fetch_update(Ordering::Relaxed, Ordering::Relaxed, |v| match v {
                ..=0x1ffffffe => Some(v + 1),
                _ => None,
            }) {
            Ok(v) => Some(v + 1),
            Err(_) => None,
        }
    }

    // fork a new lind-common context, used by clone syscall
    pub fn fork(&self) -> Self {
        // cageid is automatically incremented here
        let next_pid = self.next_cage_id().unwrap();

        let forked_ctx = Self {
            pid: next_pid as i32,
            next_cageid: self.next_cageid.clone(),
        };

        return forked_ctx;
    }
}

// function to expose the handler to wasm module
// linker: wasmtime's linker to link the imported function to the actual function definition
// get_cx: function to retrieve LindCommonCtx from caller
pub fn add_to_linker<
    T: LindHost<T, U> + Clone + Send + 'static + std::marker::Sync,
    U: Clone + Send + 'static + std::marker::Sync,
>(
    linker: &mut wasmtime::Linker<T>,
    get_cx: impl Fn(&T) -> &LindCommonCtx + Send + Sync + Copy + 'static,
) -> anyhow::Result<()> {
    // attach lind_syscall to wasmtime
    linker.func_wrap(
        "lind",
        "lind-syscall",
        move |mut caller: Caller<'_, T>,
              call_number: u32,
              call_name: u64,
              arg1: u64,
              arg2: u64,
              arg3: u64,
              arg4: u64,
              arg5: u64,
              arg6: u64|
              -> i32 {
            let host = caller.data().clone();
            let ctx = get_cx(&host);

<<<<<<< HEAD
            let retval = ctx.lind_syscall(
                call_number,
                call_name,
                &mut caller,
                arg1,
                arg2,
                arg3,
                arg4,
                arg5,
                arg6,
            );

=======
            let retval = ctx.lind_syscall(call_number, call_name, &mut caller, arg1, arg2, arg3, arg4, arg5, arg6);

            // println!("lind-syscall returns: {} for syscall {}", retval, call_number);
>>>>>>> 61f59384
            // TODO: add a signal check here as Linux also has a signal check when transition from kernel to userspace
            // However, Asyncify management in this function should be carefully rethinking if adding signal check here

            retval
        },
    )?;

    // attach setjmp to wasmtime
    linker.func_wrap(
        "lind",
        "lind-setjmp",
        move |mut caller: Caller<'_, T>, jmp_buf: i32| -> i32 {
            let host = caller.data().clone();
            let ctx = get_cx(&host);

            ctx.lind_setjmp(&mut caller, jmp_buf as u32)
        },
    )?;

    // attach longjmp to wasmtime
    linker.func_wrap(
        "lind",
        "lind-longjmp",
        move |mut caller: Caller<'_, T>, jmp_buf: i32, retval: i32| -> i32 {
            let host = caller.data().clone();
            let ctx = get_cx(&host);

            ctx.lind_longjmp(&mut caller, jmp_buf as u32, retval)
        },
    )?;

    // epoch callback function
    linker.func_wrap(
        "wasi_snapshot_preview1",
        "epoch_callback",
        move |mut caller: Caller<'_, T>| {
            wasmtime_lind_multi_process::signal::signal_handler(&mut caller);
        },
    )?;

    linker.func_wrap(
        "debug",
        "libc_assert_fail",
        move |mut caller: Caller<'_, T>, assertion: i32, file: i32, line: i32, function: i32| {
            let mem_base = get_memory_base(&caller);
            let assertion = rawposix::interface::get_cstr(mem_base + assertion as u64).unwrap();
            let file = rawposix::interface::get_cstr(mem_base + file as u64).unwrap();
            let function = rawposix::interface::get_cstr(mem_base + function as u64).unwrap();
            println!(
                "Fatal glibc error: {}:{} ({}): assertion failed: {}\n",
                assertion, file, line, function
            );
        },
    )?;

    linker.func_wrap(
        "debug",
        "malloc_printerr",
        move |mut caller: Caller<'_, T>, msg: i32| {
            let mem_base = get_memory_base(&caller);
            let msg = rawposix::interface::get_cstr(mem_base + msg as u64).unwrap();
            println!("malloc_printerr: {}", msg);
        },
    )?;

    linker.func_wrap(
        "debug",
        "debug-print-1",
        move |mut caller: Caller<'_, T>, str1: i32, str2: i32| -> i32 {
            let mem_base = get_memory_base(&caller);
            let str1_ptr = mem_base + str1 as u64;
            let str2_ptr = mem_base + str2 as u64;
            println!(
                "copy dir from {} to {}",
                rawposix::interface::get_cstr(str1_ptr).unwrap(),
                rawposix::interface::get_cstr(str2_ptr).unwrap()
            );

            return 0;
        },
    )?;

    linker.func_wrap(
        "debug",
        "debug-print-2",
        move |mut caller: Caller<'_, T>, str1: i32, val1: i32, val2: i32, val3: i32| -> i32 {
            let mem_base = get_memory_base(&caller);
            let str1_ptr = mem_base + str1 as u64;
            println!(
                "process file: {}, st_mode: {}, isreg: {}, val3: {}",
                rawposix::interface::get_cstr(str1_ptr).unwrap(),
                val1,
                val2,
                val3
            );

            return 0;
        },
    )?;

<<<<<<< HEAD
=======
    linker.func_wrap(
        "debug",
        "debug-print-3",
        move |mut caller: Caller<'_, T>, str1: i32, str2: i32, val: i32| -> i32 {
            // let mem_base = get_memory_base(&caller);
            // let str1_ptr = mem_base + str1 as u64;
            // let str2_ptr = mem_base + str2 as u64;
            // println!("parse_and_validate_value: name: {}, value: {}, type: {}", rawposix::interface::get_cstr(str1_ptr).unwrap(), rawposix::interface::get_cstr(str2_ptr).unwrap(), val);

            return 0;
        },
    )?;

    linker.func_wrap(
        "debug",
        "debug-num",
        move |mut caller: Caller<'_, T>, val: i32| -> i32 {
            println!("debug val: {}", val);
            val
        },
    )?;

    linker.func_wrap(
        "debug",
        "debug-str",
        move |mut caller: Caller<'_, T>, str: i32| -> i32 {
            if str == 0 {
                println!("debug str: NULL");
                return 0;
            }
            let mem_base = get_memory_base(&caller);
            let str_ptr = mem_base + str as u64;
            println!("debug str: {}", rawposix::interface::get_cstr(str_ptr).unwrap());
            0
        },
    )?;

>>>>>>> 61f59384
    Ok(())
}<|MERGE_RESOLUTION|>--- conflicted
+++ resolved
@@ -4,12 +4,7 @@
 use rawposix::safeposix::dispatcher::lind_syscall_api;
 use std::sync::atomic::{AtomicU64, Ordering};
 use std::sync::Arc;
-<<<<<<< HEAD
-use wasmtime::Caller;
-use wasmtime_lind_multi_process::{clone_constants::CloneArgStruct, get_memory_base, LindHost};
-=======
 use wasmtime::{AsContext, AsContextMut, AsyncifyState, Caller};
->>>>>>> 61f59384
 
 // lind-common serves as the main entry point when lind_syscall. Any syscalls made in glibc would reach here first,
 // then the syscall would be dispatched into rawposix, or other crates under wasmtime, depending on the syscall, to perform its job
@@ -39,26 +34,8 @@
     }
 
     // entry point for lind_syscall in glibc, dispatching syscalls to rawposix or wasmtime
-<<<<<<< HEAD
-    pub fn lind_syscall<
-        T: LindHost<T, U> + Clone + Send + 'static + std::marker::Sync,
-        U: Clone + Send + 'static + std::marker::Sync,
-    >(
-        &self,
-        call_number: u32,
-        call_name: u64,
-        caller: &mut Caller<'_, T>,
-        arg1: u64,
-        arg2: u64,
-        arg3: u64,
-        arg4: u64,
-        arg5: u64,
-        arg6: u64,
-    ) -> i32 {
-=======
     pub fn lind_syscall<T: LindHost<T, U> + Clone + Send + 'static + std::marker::Sync, U: Clone + Send + 'static + std::marker::Sync>
                         (&self, call_number: u32, call_name: u64, mut caller: &mut Caller<'_, T>, arg1: u64, arg2: u64, arg3: u64, arg4: u64, arg5: u64, arg6: u64) -> i32 {
->>>>>>> 61f59384
         let start_address = get_memory_base(&caller);
         match call_number as i32 {
             // clone syscall
@@ -77,19 +54,6 @@
             // exit syscall
             30 => wasmtime_lind_multi_process::exit_syscall(caller, arg1 as i32),
             // other syscalls goes into rawposix
-<<<<<<< HEAD
-            _ => lind_syscall_api(
-                self.pid as u64,
-                call_number,
-                call_name,
-                arg1,
-                arg2,
-                arg3,
-                arg4,
-                arg5,
-                arg6,
-            ),
-=======
             _ => {
                 if let AsyncifyState::Rewind(_) = caller.as_context().get_asyncify_state() {
                     let retval = caller.as_context_mut().get_current_syscall_rewind_data().unwrap();
@@ -129,7 +93,6 @@
 
                 retval
             }
->>>>>>> 61f59384
         }
     }
 
@@ -218,24 +181,9 @@
             let host = caller.data().clone();
             let ctx = get_cx(&host);
 
-<<<<<<< HEAD
-            let retval = ctx.lind_syscall(
-                call_number,
-                call_name,
-                &mut caller,
-                arg1,
-                arg2,
-                arg3,
-                arg4,
-                arg5,
-                arg6,
-            );
-
-=======
             let retval = ctx.lind_syscall(call_number, call_name, &mut caller, arg1, arg2, arg3, arg4, arg5, arg6);
 
             // println!("lind-syscall returns: {} for syscall {}", retval, call_number);
->>>>>>> 61f59384
             // TODO: add a signal check here as Linux also has a signal check when transition from kernel to userspace
             // However, Asyncify management in this function should be carefully rethinking if adding signal check here
 
@@ -336,8 +284,6 @@
         },
     )?;
 
-<<<<<<< HEAD
-=======
     linker.func_wrap(
         "debug",
         "debug-print-3",
@@ -375,6 +321,5 @@
         },
     )?;
 
->>>>>>> 61f59384
     Ok(())
 }