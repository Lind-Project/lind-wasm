--- conflicted
+++ resolved
@@ -15,13 +15,7 @@
 wasmtime = { workspace = true, features = ['threads'] }
 wasmtime-environ = { workspace = true }
 rawposix = { path = "../rawposix" }
-<<<<<<< HEAD
-wasmtime-lind-multi-process = { path = "../lind-multi-process" }
-threei = { path = "../threei" }
-wasmtime-lind-utils = { path = "../lind-utils" }
-=======
 threei = { path = "../threei" }
 wasmtime-lind-multi-process = { path = "../lind-multi-process" }
 wasmtime-lind-utils = { path = "../lind-utils" }
-sysdefs = { path = "../sysdefs" }
->>>>>>> e832a234
+sysdefs = { path = "../sysdefs" }