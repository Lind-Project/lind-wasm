[package]
name = "wasmtime-lind-common"
version.workspace = true
authors.workspace = true
description = "lind interface within wasmtime"
edition.workspace = true

[lints]
workspace = true

[dependencies]
anyhow = { workspace = true }
log = { workspace = true }
rand = "0.8"
wasmtime = { workspace = true, features = ['threads'] }
wasmtime-environ = { workspace = true }
rawposix = { path = "../rawposix" }
threei = { path = "../threei" }
wasmtime-lind-multi-process = { path = "../lind-multi-process" }
wasmtime-lind-utils = { path = "../lind-utils" }
sysdefs = { path = "../sysdefs" }
<<<<<<< HEAD
wasmtime-lind-3i = { path = "../lind-3i" }
=======
cage = { path = "../cage" }
>>>>>>> 43dca240
<|MERGE_RESOLUTION|>--- conflicted
+++ resolved
@@ -19,8 +19,5 @@
 wasmtime-lind-multi-process = { path = "../lind-multi-process" }
 wasmtime-lind-utils = { path = "../lind-utils" }
 sysdefs = { path = "../sysdefs" }
-<<<<<<< HEAD
 wasmtime-lind-3i = { path = "../lind-3i" }
-=======
-cage = { path = "../cage" }
->>>>>>> 43dca240
+cage = { path = "../cage" }