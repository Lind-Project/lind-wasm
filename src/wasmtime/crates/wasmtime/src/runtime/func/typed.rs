use super::invoke_wasm_and_catch_traps;
use crate::{prelude::*, OnCalledAction};
use crate::runtime::vm::{VMFuncRef, VMOpaqueContext};
use crate::store::{AutoAssertNoGc, StoreOpaque};
use crate::{
    AsContext, AsContextMut, Engine, Func, FuncType, HeapType, NoFunc, RefType, StoreContextMut,
    ValRaw, ValType,
};
use core::ffi::c_void;
use core::marker;
use core::mem::{self, MaybeUninit};
use core::num::NonZeroUsize;
use core::ptr::{self};
use wasmtime_environ::VMSharedTypeIndex;

/// A statically typed WebAssembly function.
///
/// Values of this type represent statically type-checked WebAssembly functions.
/// The function within a [`TypedFunc`] is statically known to have `Params` as its
/// parameters and `Results` as its results.
///
/// This structure is created via [`Func::typed`] or [`TypedFunc::new_unchecked`].
/// For more documentation about this see those methods.
pub struct TypedFunc<Params, Results> {
    _a: marker::PhantomData<fn(Params) -> Results>,
    ty: FuncType,
    func: Func,
}

impl<Params, Results> Clone for TypedFunc<Params, Results> {
    fn clone(&self) -> TypedFunc<Params, Results> {
        Self {
            _a: marker::PhantomData,
            ty: self.ty.clone(),
            func: self.func,
        }
    }
}

impl<Params, Results> TypedFunc<Params, Results>
where
    Params: WasmParams,
    Results: WasmResults,
{
    /// An unchecked version of [`Func::typed`] which does not perform a
    /// typecheck and simply assumes that the type declared here matches the
    /// type of this function.
    ///
    /// The semantics of this function are the same as [`Func::typed`] except
    /// that no error is returned because no typechecking is done.
    ///
    /// # Unsafety
    ///
    /// This function only safe to call if `typed` would otherwise return `Ok`
    /// for the same `Params` and `Results` specified. If `typed` would return
    /// an error then the returned `TypedFunc` is memory unsafe to invoke.
    pub unsafe fn new_unchecked(store: impl AsContext, func: Func) -> TypedFunc<Params, Results> {
        let store = store.as_context().0;
        Self::_new_unchecked(store, func)
    }

    pub(crate) unsafe fn _new_unchecked(
        store: &StoreOpaque,
        func: Func,
    ) -> TypedFunc<Params, Results> {
        let ty = func.load_ty(store);
        TypedFunc {
            _a: marker::PhantomData,
            ty,
            func,
        }
    }

    /// Returns the underlying [`Func`] that this is wrapping, losing the static
    /// type information in the process.
    pub fn func(&self) -> &Func {
        &self.func
    }

    /// Invokes this WebAssembly function with the specified parameters.
    ///
    /// Returns either the results of the call, or a [`Trap`] if one happened.
    ///
    /// For more information, see the [`Func::typed`] and [`Func::call`]
    /// documentation.
    ///
    /// # Errors
    ///
    /// For more information on errors see the documentation on [`Func::call`].
    ///
    /// # Panics
    ///
    /// This function will panic if it is called when the underlying [`Func`] is
    /// connected to an asynchronous store.
    ///
    /// [`Trap`]: crate::Trap
    pub fn call(&self, mut store: impl AsContextMut, params: Params) -> Result<Results> {
        let mut store = store.as_context_mut();
        assert!(
            !store.0.async_support(),
            "must use `call_async` with async stores"
        );
        if Self::need_gc_before_call_raw(store.0, &params) {
            store.0.gc();
        }
        let func = self.func.vm_func_ref(store.0);
        unsafe { Self::call_raw(&mut store, &self.ty, func, params) }
    }

    /// Invokes this WebAssembly function with the specified parameters.
    ///
    /// Returns either the results of the call, or a [`Trap`] if one happened.
    ///
    /// For more information, see the [`Func::typed`] and [`Func::call_async`]
    /// documentation.
    ///
    /// # Errors
    ///
    /// For more information on errors see the documentation on [`Func::call`].
    ///
    /// # Panics
    ///
    /// This function will panic if it is called when the underlying [`Func`] is
    /// connected to a synchronous store.
    ///
    /// [`Trap`]: crate::Trap
    #[cfg(feature = "async")]
    pub async fn call_async<T>(
        &self,
        mut store: impl AsContextMut<Data = T>,
        params: Params,
    ) -> Result<Results>
    where
        T: Send,
    {
        let mut store = store.as_context_mut();
        assert!(
            store.0.async_support(),
            "must use `call` with non-async stores"
        );
        if Self::need_gc_before_call_raw(store.0, &params) {
            store.0.gc_async().await;
        }
        store
            .on_fiber(|store| {
                let func = self.func.vm_func_ref(store.0);
                unsafe { Self::call_raw(store, &self.ty, func, params) }
            })
            .await?
    }

    #[inline]
    pub(crate) fn need_gc_before_call_raw(_store: &StoreOpaque, _params: &Params) -> bool {
        #[cfg(feature = "gc")]
        {
            // See the comment in `Func::call_impl_check_args`.
            let num_gc_refs = _params.vmgcref_pointing_to_object_count();
            if let Some(num_gc_refs) = NonZeroUsize::new(num_gc_refs) {
                return _store
                    .unwrap_gc_store()
                    .gc_heap
                    .need_gc_before_entering_wasm(num_gc_refs);
            }
        }

        false
    }

    /// Do a raw call of a typed function.
    ///
    /// # Safety
    ///
    /// `func` must be of the given type.
    ///
    /// If `Self::need_gc_before_call_raw`, then the caller must have done a GC
    /// just before calling this method.
    pub(crate) unsafe fn call_raw<T>(
        store: &mut StoreContextMut<'_, T>,
        ty: &FuncType,
        func: ptr::NonNull<VMFuncRef>,
        params: Params,
    ) -> Result<Results> {
        // double-check that params/results match for this function's type in
        // debug mode.
        if cfg!(debug_assertions) {
            Self::debug_typecheck(store.0, func.as_ref().type_index);
        }

        // Validate that all runtime values flowing into this store indeed
        // belong within this store, otherwise it would be unsafe for store
        // values to cross each other.

        union Storage<T: Copy, U: Copy> {
            params: MaybeUninit<T>,
            results: U,
        }

        let mut storage = Storage::<Params::ValRawStorage, Results::ValRawStorage> {
            params: MaybeUninit::uninit(),
        };

        {
            let mut store = AutoAssertNoGc::new(store.0);
            params.store(&mut store, ty, &mut storage.params)?;
        }

        // Try to capture only a single variable (a tuple) in the closure below.
        // This means the size of the closure is one pointer and is much more
        // efficient to move in memory. This closure is actually invoked on the
        // other side of a C++ shim, so it can never be inlined enough to make
        // the memory go away, so the size matters here for performance.
        let mut captures = (func, storage);

        let mut result;

        // Refer to loop in runtime/func.rs
        // This routine is another possible routine when the wasm module is launched, specifically,
        // the initial wasm instance. Other wasm instance created by fork or exec is using the routine
        // from runtime/func.rs

<<<<<<< HEAD
        // Part of the unwind process
        // When we start doing unwind from clone, exit, or etc, it will eventually exit the entire wasm module (return from _start function)
        // Therefore, we must catch it here and check if the wasm module exits in rewind state or not.
        loop {
            // invoke wasm module
            result = invoke_wasm_and_catch_traps(store, |caller| {
                let (func_ref, storage) = &mut captures;
                let func_ref = func_ref.as_ref();
                (func_ref.array_call)(
                    func_ref.vmctx,
                    VMOpaqueContext::from_vmcontext(caller),
                    (storage as *mut Storage<_, _>) as *mut ValRaw,
                    mem::size_of_val::<Storage<_, _>>(storage) / mem::size_of::<ValRaw>(),
                );
            });

            // check if there is any callback set on wasm module exiting
            // if let Some(callback) = store.0.on_called.take() {
            //     // firstly invoke the callback, which is set under lind-multi-process after start unwind
            //     match callback(store) {
            //         // InvokeAgain means we need to re-invoke this function (i.e. _start function)
            //         // This is set when we finished the unwind and starts the rewind process
            //         Ok(OnCalledAction::InvokeAgain) => {
            //             continue;
            //         },
            //         // Finish means we can just do the normal exit and there is no need to invoke again
            //         // For example, exit syscall uses this routine after it finishes the unwind process
            //         Ok(OnCalledAction::Finish(_ret)) => {
            //             // TO-DO: handle exit code here
            //             break;
            //         },
            //         // these two state are used for error handling
            //         Ok(OnCalledAction::Trap(trap)) => {
            //             eprintln!("encounter a trap: {:?}", trap);
            //         },
            //         Err(err) => {
            //             eprintln!("encounter a error: {:?}", err);
            //         }
            //     }
            // }
            break;
        }
=======
        // invoke wasm module
        result = invoke_wasm_and_catch_traps(store, |caller| {
            let (func_ref, storage) = &mut captures;
            let func_ref = func_ref.as_ref();
            (func_ref.array_call)(
                func_ref.vmctx,
                VMOpaqueContext::from_vmcontext(caller),
                (storage as *mut Storage<_, _>) as *mut ValRaw,
                mem::size_of_val::<Storage<_, _>>(storage) / mem::size_of::<ValRaw>(),
            );
        });
>>>>>>> 83fbc40a

        let (_, storage) = captures;
        result?;

        let mut store = AutoAssertNoGc::new(store.0);
        Ok(Results::load(&mut store, &storage.results))
    }

    /// Purely a debug-mode assertion, not actually used in release builds.
    fn debug_typecheck(store: &StoreOpaque, func: VMSharedTypeIndex) {
        let ty = FuncType::from_shared_type_index(store.engine(), func);
        Params::typecheck(store.engine(), ty.params(), TypeCheckPosition::Param)
            .expect("params should match");
        Results::typecheck(store.engine(), ty.results(), TypeCheckPosition::Result)
            .expect("results should match");
    }
}

#[doc(hidden)]
#[derive(Copy, Clone)]
pub enum TypeCheckPosition {
    Param,
    Result,
}

/// A trait implemented for types which can be arguments and results for
/// closures passed to [`Func::wrap`] as well as parameters to [`Func::typed`].
///
/// This trait should not be implemented by user types. This trait may change at
/// any time internally. The types which implement this trait, however, are
/// stable over time.
///
/// For more information see [`Func::wrap`] and [`Func::typed`]
pub unsafe trait WasmTy: Send {
    // Do a "static" (aka at time of `func.typed::<P, R>()`) ahead-of-time type
    // check for this type at the given position. You probably don't need to
    // override this trait method.
    #[doc(hidden)]
    #[inline]
    fn typecheck(engine: &Engine, actual: ValType, position: TypeCheckPosition) -> Result<()> {
        let expected = Self::valtype();
        debug_assert!(expected.comes_from_same_engine(engine));
        debug_assert!(actual.comes_from_same_engine(engine));
        match position {
            // The caller is expecting to receive a `T` and the callee is
            // actually returning a `U`, so ensure that `U <: T`.
            TypeCheckPosition::Result => actual.ensure_matches(engine, &expected),
            // The caller is expecting to pass a `T` and the callee is expecting
            // to receive a `U`, so ensure that `T <: U`.
            TypeCheckPosition::Param => match (expected.as_ref(), actual.as_ref()) {
                // ... except that this technically-correct check would overly
                // restrict the usefulness of our typed function APIs for the
                // specific case of concrete reference types. Let's work through
                // an example.
                //
                // Consider functions that take a `(ref param $some_func_type)`
                // parameter:
                //
                // * We cannot have a static `wasmtime::SomeFuncTypeRef` type
                //   that implements `WasmTy` specifically for `(ref null
                //   $some_func_type)` because Wasm modules, and their types,
                //   are loaded dynamically at runtime.
                //
                // * Therefore the embedder's only option for `T <: (ref null
                //   $some_func_type)` is `T = (ref null nofunc)` aka
                //   `Option<wasmtime::NoFunc>`.
                //
                // * But that static type means they can *only* pass in the null
                //   function reference as an argument to the typed function.
                //   This is way too restrictive! For ergonomics, we want them
                //   to be able to pass in a `wasmtime::Func` whose type is
                //   `$some_func_type`!
                //
                // To lift this constraint and enable better ergonomics for
                // embedders, we allow `top(T) <: top(U)` -- i.e. they are part
                // of the same type hierarchy and a dynamic cast could possibly
                // succeed -- for the specific case of concrete heap type
                // parameters, and fall back to dynamic type checks on the
                // arguments passed to each invocation, as necessary.
                (Some(expected_ref), Some(actual_ref)) if actual_ref.heap_type().is_concrete() => {
                    expected_ref
                        .heap_type()
                        .top()
                        .ensure_matches(engine, &actual_ref.heap_type().top())
                }
                _ => expected.ensure_matches(engine, &actual),
            },
        }
    }

    // The value type that this Type represents.
    #[doc(hidden)]
    fn valtype() -> ValType;

    #[doc(hidden)]
    fn may_gc() -> bool {
        match Self::valtype() {
            ValType::Ref(_) => true,
            ValType::I32 | ValType::I64 | ValType::F32 | ValType::F64 | ValType::V128 => false,
        }
    }

    // Dynamic checks that this value is being used with the correct store
    // context.
    #[doc(hidden)]
    fn compatible_with_store(&self, store: &StoreOpaque) -> bool;

    // Dynamic checks that `self <: actual` for concrete type arguments. See the
    // comment above in `WasmTy::typecheck`.
    //
    // Only ever called for concrete reference type arguments, so any type which
    // is not in a type hierarchy with concrete reference types can implement
    // this with `unreachable!()`.
    #[doc(hidden)]
    fn dynamic_concrete_type_check(
        &self,
        store: &StoreOpaque,
        nullable: bool,
        actual: &HeapType,
    ) -> Result<()>;

    // Is this a GC-managed reference that actually points to a GC object? That
    // is, `self` is *not* an `i31`, null reference, or uninhabited type.
    //
    // Note that it is okay if this returns false positives (i.e. `true` for
    // `Rooted<AnyRef>` without actually looking up the rooted `anyref` in the
    // store and reflecting on it to determine whether it is actually an
    // `i31`). However, it is not okay if this returns false negatives.
    #[doc(hidden)]
    #[inline]
    fn is_vmgcref_and_points_to_object(&self) -> bool {
        Self::valtype().is_vmgcref_type_and_points_to_object()
    }

    // Store `self` into `ptr`.
    //
    // NB: We _must not_ trigger a GC when passing refs from host code into Wasm
    // (e.g. returned from a host function or passed as arguments to a Wasm
    // function). After insertion into the activations table, the reference is
    // no longer rooted. If multiple references are being sent from the host
    // into Wasm and we allowed GCs during insertion, then the following events
    // could happen:
    //
    // * Reference A is inserted into the activations table. This does not
    //   trigger a GC, but does fill the table to capacity.
    //
    // * The caller's reference to A is removed. Now the only reference to A is
    //   from the activations table.
    //
    // * Reference B is inserted into the activations table. Because the table
    //   is at capacity, a GC is triggered.
    //
    // * A is reclaimed because the only reference keeping it alive was the
    //   activation table's reference (it isn't inside any Wasm frames on the
    //   stack yet, so stack scanning and stack maps don't increment its
    //   reference count).
    //
    // * We transfer control to Wasm, giving it A and B. Wasm uses A. That's a
    //   use-after-free bug.
    //
    // In conclusion, to prevent uses-after-free bugs, we cannot GC while
    // converting types into their raw ABI forms.
    #[doc(hidden)]
    fn store(self, store: &mut AutoAssertNoGc<'_>, ptr: &mut MaybeUninit<ValRaw>) -> Result<()>;

    // Load a version of `Self` from the `ptr` provided.
    //
    // # Safety
    //
    // This function is unsafe as it's up to the caller to ensure that `ptr` is
    // valid for this given type.
    #[doc(hidden)]
    unsafe fn load(store: &mut AutoAssertNoGc<'_>, ptr: &ValRaw) -> Self;
}

macro_rules! integers {
    ($($primitive:ident/$get_primitive:ident => $ty:ident)*) => ($(
        unsafe impl WasmTy for $primitive {
            #[inline]
            fn valtype() -> ValType {
                ValType::$ty
            }
            #[inline]
            fn compatible_with_store(&self, _: &StoreOpaque) -> bool {
                true
            }
            #[inline]
            fn dynamic_concrete_type_check(&self, _: &StoreOpaque, _: bool, _: &HeapType) -> Result<()> {
                unreachable!()
            }
            #[inline]
            fn store(self, _store: &mut AutoAssertNoGc<'_>, ptr: &mut MaybeUninit<ValRaw>) -> Result<()> {
                ptr.write(ValRaw::$primitive(self));
                Ok(())
            }
            #[inline]
            unsafe fn load(_store: &mut AutoAssertNoGc<'_>, ptr: &ValRaw) -> Self {
                ptr.$get_primitive()
            }
        }
    )*)
}

integers! {
    i32/get_i32 => I32
    i64/get_i64 => I64
    u32/get_u32 => I32
    u64/get_u64 => I64
}

macro_rules! floats {
    ($($float:ident/$int:ident/$get_float:ident => $ty:ident)*) => ($(
        unsafe impl WasmTy for $float {
            #[inline]
            fn valtype() -> ValType {
                ValType::$ty
            }
            #[inline]
            fn compatible_with_store(&self, _: &StoreOpaque) -> bool {
                true
            }
            #[inline]
            fn dynamic_concrete_type_check(&self, _: &StoreOpaque, _: bool, _: &HeapType) -> Result<()> {
                unreachable!()
            }
            #[inline]
            fn store(self, _store: &mut AutoAssertNoGc<'_>, ptr: &mut MaybeUninit<ValRaw>) -> Result<()> {
                ptr.write(ValRaw::$float(self.to_bits()));
                Ok(())
            }
            #[inline]
            unsafe fn load(_store: &mut AutoAssertNoGc<'_>, ptr: &ValRaw) -> Self {
                $float::from_bits(ptr.$get_float())
            }
        }
    )*)
}

floats! {
    f32/u32/get_f32 => F32
    f64/u64/get_f64 => F64
}

unsafe impl WasmTy for NoFunc {
    #[inline]
    fn valtype() -> ValType {
        ValType::Ref(RefType::new(false, HeapType::NoFunc))
    }

    #[inline]
    fn compatible_with_store(&self, _store: &StoreOpaque) -> bool {
        match self._inner {}
    }

    #[inline]
    fn dynamic_concrete_type_check(&self, _: &StoreOpaque, _: bool, _: &HeapType) -> Result<()> {
        match self._inner {}
    }

    #[inline]
    fn is_vmgcref_and_points_to_object(&self) -> bool {
        match self._inner {}
    }

    #[inline]
    fn store(self, _store: &mut AutoAssertNoGc<'_>, _ptr: &mut MaybeUninit<ValRaw>) -> Result<()> {
        match self._inner {}
    }

    #[inline]
    unsafe fn load(_store: &mut AutoAssertNoGc<'_>, _ptr: &ValRaw) -> Self {
        unreachable!("NoFunc is uninhabited")
    }
}

unsafe impl WasmTy for Option<NoFunc> {
    #[inline]
    fn valtype() -> ValType {
        ValType::Ref(RefType::new(true, HeapType::NoFunc))
    }

    #[inline]
    fn compatible_with_store(&self, _store: &StoreOpaque) -> bool {
        true
    }

    #[inline]
    fn dynamic_concrete_type_check(
        &self,
        _: &StoreOpaque,
        nullable: bool,
        ty: &HeapType,
    ) -> Result<()> {
        if nullable {
            // `(ref null nofunc) <: (ref null $f)` for all function types `$f`.
            Ok(())
        } else {
            bail!("argument type mismatch: expected non-nullable (ref {ty}), found null reference")
        }
    }

    #[inline]
    fn store(self, _store: &mut AutoAssertNoGc<'_>, ptr: &mut MaybeUninit<ValRaw>) -> Result<()> {
        ptr.write(ValRaw::funcref(ptr::null_mut()));
        Ok(())
    }

    #[inline]
    unsafe fn load(_store: &mut AutoAssertNoGc<'_>, _ptr: &ValRaw) -> Self {
        None
    }
}

unsafe impl WasmTy for Func {
    #[inline]
    fn valtype() -> ValType {
        ValType::Ref(RefType::new(false, HeapType::Func))
    }

    #[inline]
    fn compatible_with_store(&self, store: &StoreOpaque) -> bool {
        store.store_data().contains(self.0)
    }

    #[inline]
    fn dynamic_concrete_type_check(
        &self,
        store: &StoreOpaque,
        _nullable: bool,
        expected: &HeapType,
    ) -> Result<()> {
        let expected = expected.unwrap_concrete_func();
        self.ensure_matches_ty(store, expected)
            .context("argument type mismatch for reference to concrete type")
    }

    #[inline]
    fn store(self, store: &mut AutoAssertNoGc<'_>, ptr: &mut MaybeUninit<ValRaw>) -> Result<()> {
        let abi = self.vm_func_ref(store);
        ptr.write(ValRaw::funcref(abi.cast::<c_void>().as_ptr()));
        Ok(())
    }

    #[inline]
    unsafe fn load(store: &mut AutoAssertNoGc<'_>, ptr: &ValRaw) -> Self {
        let p = ptr.get_funcref();
        debug_assert!(!p.is_null());
        Func::from_vm_func_ref(store, p.cast()).unwrap()
    }
}

unsafe impl WasmTy for Option<Func> {
    #[inline]
    fn valtype() -> ValType {
        ValType::FUNCREF
    }

    #[inline]
    fn compatible_with_store(&self, store: &StoreOpaque) -> bool {
        if let Some(f) = self {
            store.store_data().contains(f.0)
        } else {
            true
        }
    }

    fn dynamic_concrete_type_check(
        &self,
        store: &StoreOpaque,
        nullable: bool,
        expected: &HeapType,
    ) -> Result<()> {
        if let Some(f) = self {
            let expected = expected.unwrap_concrete_func();
            f.ensure_matches_ty(store, expected)
                .context("argument type mismatch for reference to concrete type")
        } else if nullable {
            Ok(())
        } else {
            bail!("argument type mismatch: expected non-nullable (ref {expected}), found null reference")
        }
    }

    #[inline]
    fn store(self, store: &mut AutoAssertNoGc<'_>, ptr: &mut MaybeUninit<ValRaw>) -> Result<()> {
        let raw = if let Some(f) = self {
            f.vm_func_ref(store).as_ptr()
        } else {
            ptr::null_mut()
        };
        ptr.write(ValRaw::funcref(raw.cast::<c_void>()));
        Ok(())
    }

    #[inline]
    unsafe fn load(store: &mut AutoAssertNoGc<'_>, ptr: &ValRaw) -> Self {
        Func::from_vm_func_ref(store, ptr.get_funcref().cast())
    }
}

/// A trait used for [`Func::typed`] and with [`TypedFunc`] to represent the set of
/// parameters for wasm functions.
///
/// This is implemented for bare types that can be passed to wasm as well as
/// tuples of those types.
pub unsafe trait WasmParams: Send {
    #[doc(hidden)]
    type ValRawStorage: Copy;

    #[doc(hidden)]
    fn typecheck(
        engine: &Engine,
        params: impl ExactSizeIterator<Item = crate::ValType>,
        position: TypeCheckPosition,
    ) -> Result<()>;

    #[doc(hidden)]
    fn vmgcref_pointing_to_object_count(&self) -> usize;

    #[doc(hidden)]
    fn store(
        self,
        store: &mut AutoAssertNoGc<'_>,
        func_ty: &FuncType,
        dst: &mut MaybeUninit<Self::ValRawStorage>,
    ) -> Result<()>;
}

// Forward an impl from `T` to `(T,)` for convenience if there's only one
// parameter.
unsafe impl<T> WasmParams for T
where
    T: WasmTy,
{
    type ValRawStorage = <(T,) as WasmParams>::ValRawStorage;

    fn typecheck(
        engine: &Engine,
        params: impl ExactSizeIterator<Item = crate::ValType>,
        position: TypeCheckPosition,
    ) -> Result<()> {
        <(T,) as WasmParams>::typecheck(engine, params, position)
    }

    #[inline]
    fn vmgcref_pointing_to_object_count(&self) -> usize {
        T::is_vmgcref_and_points_to_object(self) as usize
    }

    #[inline]
    fn store(
        self,
        store: &mut AutoAssertNoGc<'_>,
        func_ty: &FuncType,
        dst: &mut MaybeUninit<Self::ValRawStorage>,
    ) -> Result<()> {
        <(T,) as WasmParams>::store((self,), store, func_ty, dst)
    }
}

macro_rules! impl_wasm_params {
    ($n:tt $($t:ident)*) => {
        #[allow(non_snake_case)]
        unsafe impl<$($t: WasmTy,)*> WasmParams for ($($t,)*) {
            type ValRawStorage = [ValRaw; $n];

            fn typecheck(
                _engine: &Engine,
                mut params: impl ExactSizeIterator<Item = crate::ValType>,
                _position: TypeCheckPosition,
            ) -> Result<()> {
                let mut _n = 0;

                $(
                    match params.next() {
                        Some(t) => {
                            _n += 1;
                            $t::typecheck(_engine, t, _position)?
                        },
                        None => bail!("expected {} types, found {}", $n, params.len() + _n),
                    }
                )*

                match params.next() {
                    None => Ok(()),
                    Some(_) => {
                        _n += 1;
                        bail!("expected {} types, found {}", $n, params.len() + _n)
                    },
                }
            }

            #[inline]
            fn vmgcref_pointing_to_object_count(&self) -> usize {
                let ($(ref $t,)*) = self;
                0 $(
                    + $t.is_vmgcref_and_points_to_object() as usize
                )*
            }


            #[inline]
            fn store(
                self,
                _store: &mut AutoAssertNoGc<'_>,
                _func_ty: &FuncType,
                _ptr: &mut MaybeUninit<Self::ValRawStorage>,
            ) -> Result<()> {
                let ($($t,)*) = self;

                let mut _i = 0;
                $(
                    if !$t.compatible_with_store(_store) {
                        bail!("attempt to pass cross-`Store` value to Wasm as function argument");
                    }

                    if $t::valtype().is_ref() {
                        let param_ty = _func_ty.param(_i).unwrap();
                        let ref_ty = param_ty.unwrap_ref();
                        let heap_ty = ref_ty.heap_type();
                        if heap_ty.is_concrete() {
                            $t.dynamic_concrete_type_check(_store, ref_ty.is_nullable(), heap_ty)?;
                        }
                    }

                    let dst = map_maybe_uninit!(_ptr[_i]);
                    $t.store(_store, dst)?;

                    _i += 1;
                )*
                Ok(())
            }
        }
    };
}

for_each_function_signature!(impl_wasm_params);

/// A trait used for [`Func::typed`] and with [`TypedFunc`] to represent the set of
/// results for wasm functions.
pub unsafe trait WasmResults: WasmParams {
    #[doc(hidden)]
    unsafe fn load(store: &mut AutoAssertNoGc<'_>, abi: &Self::ValRawStorage) -> Self;
}

// Forwards from a bare type `T` to the 1-tuple type `(T,)`
unsafe impl<T: WasmTy> WasmResults for T {
    unsafe fn load(store: &mut AutoAssertNoGc<'_>, abi: &Self::ValRawStorage) -> Self {
        <(T,) as WasmResults>::load(store, abi).0
    }
}

macro_rules! impl_wasm_results {
    ($n:tt $($t:ident)*) => {
        #[allow(non_snake_case, unused_variables)]
        unsafe impl<$($t: WasmTy,)*> WasmResults for ($($t,)*) {
            unsafe fn load(store: &mut AutoAssertNoGc<'_>, abi: &Self::ValRawStorage) -> Self {
                let [$($t,)*] = abi;
                ($($t::load(store, $t),)*)
            }
        }
    };
}

for_each_function_signature!(impl_wasm_results);<|MERGE_RESOLUTION|>--- conflicted
+++ resolved
@@ -218,50 +218,6 @@
         // the initial wasm instance. Other wasm instance created by fork or exec is using the routine
         // from runtime/func.rs
 
-<<<<<<< HEAD
-        // Part of the unwind process
-        // When we start doing unwind from clone, exit, or etc, it will eventually exit the entire wasm module (return from _start function)
-        // Therefore, we must catch it here and check if the wasm module exits in rewind state or not.
-        loop {
-            // invoke wasm module
-            result = invoke_wasm_and_catch_traps(store, |caller| {
-                let (func_ref, storage) = &mut captures;
-                let func_ref = func_ref.as_ref();
-                (func_ref.array_call)(
-                    func_ref.vmctx,
-                    VMOpaqueContext::from_vmcontext(caller),
-                    (storage as *mut Storage<_, _>) as *mut ValRaw,
-                    mem::size_of_val::<Storage<_, _>>(storage) / mem::size_of::<ValRaw>(),
-                );
-            });
-
-            // check if there is any callback set on wasm module exiting
-            // if let Some(callback) = store.0.on_called.take() {
-            //     // firstly invoke the callback, which is set under lind-multi-process after start unwind
-            //     match callback(store) {
-            //         // InvokeAgain means we need to re-invoke this function (i.e. _start function)
-            //         // This is set when we finished the unwind and starts the rewind process
-            //         Ok(OnCalledAction::InvokeAgain) => {
-            //             continue;
-            //         },
-            //         // Finish means we can just do the normal exit and there is no need to invoke again
-            //         // For example, exit syscall uses this routine after it finishes the unwind process
-            //         Ok(OnCalledAction::Finish(_ret)) => {
-            //             // TO-DO: handle exit code here
-            //             break;
-            //         },
-            //         // these two state are used for error handling
-            //         Ok(OnCalledAction::Trap(trap)) => {
-            //             eprintln!("encounter a trap: {:?}", trap);
-            //         },
-            //         Err(err) => {
-            //             eprintln!("encounter a error: {:?}", err);
-            //         }
-            //     }
-            // }
-            break;
-        }
-=======
         // invoke wasm module
         result = invoke_wasm_and_catch_traps(store, |caller| {
             let (func_ref, storage) = &mut captures;
@@ -273,7 +229,6 @@
                 mem::size_of_val::<Storage<_, _>>(storage) / mem::size_of::<ValRaw>(),
             );
         });
->>>>>>> 83fbc40a
 
         let (_, storage) = captures;
         result?;
