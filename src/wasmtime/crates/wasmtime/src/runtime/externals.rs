--- conflicted
+++ resolved
@@ -25,23 +25,7 @@
 pub enum AsyncifyState {
     Normal,
     Unwind,
-<<<<<<< HEAD
-    Rewind,
-}
-
-#[derive(Copy, Clone)]
-pub struct RewindingReturn {
-    pub rewinding: AsyncifyState,
-    pub retval: i32
-=======
     Rewind(i32),
-}
-
-#[derive(Debug, Clone, Copy)]
-pub struct SignalAsyncifyData {
-    pub signal_handler: i32,
-    pub signo: i32,
->>>>>>> 83fbc40a
 }
 
 #[derive(Debug, Clone, Copy)]
