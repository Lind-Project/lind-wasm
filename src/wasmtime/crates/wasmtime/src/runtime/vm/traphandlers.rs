--- conflicted
+++ resolved
@@ -253,12 +253,6 @@
         Err((UnwindReason::Trap(reason), backtrace, coredumpstack)) => {
             if let TrapReason::Wasm(trap) = reason {
                 if let wasmtime_environ::Trap::Interrupt = trap {
-<<<<<<< HEAD
-                    // if the trap is Interrupt, then the trap is invoked by epoch
-                    // we should treat it as a normal termination without printing any
-                    // error messages
-                    println!("trap reason: {:?}", reason);
-=======
                     // if the trap type is Interrupt, then the trap must be invoked by epoch
                     // we should treat it as a normal termination without printing any
                     // error messages
@@ -267,7 +261,6 @@
                     // TODO: Linux has different notification message for termination caused by different signals
                     // we need to try to mimic that behavior
                     println!("Terminated");
->>>>>>> 83fbc40a
                     return Ok(());
                 }
             }
