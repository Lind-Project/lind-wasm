--- conflicted
+++ resolved
@@ -115,11 +115,7 @@
 mod func_refs;
 use func_refs::FuncRefs;
 
-<<<<<<< HEAD
-use super::{OnCalledAction, RewindingReturn, SignalAsyncifyData};
-=======
 use super::{AsyncifyState, OnCalledAction, SignalAsyncifyData};
->>>>>>> 83fbc40a
 
 /// A [`Store`] is a collection of WebAssembly instances and host-defined state.
 ///
@@ -337,11 +333,7 @@
     func_refs: FuncRefs,
     host_globals: Vec<StoreBox<VMHostGlobalContext>>,
 
-<<<<<<< HEAD
-    rewinding: RewindingReturn,
-=======
     asyncify_state: AsyncifyState,
->>>>>>> 83fbc40a
     signal_asyncify_data: Vec<SignalAsyncifyData>,
     signal_asyncify_counter: u64,
     // stack top
@@ -549,14 +541,7 @@
                 engine: engine.clone(),
                 runtime_limits: Default::default(),
                 instances: Vec::new(),
-<<<<<<< HEAD
-                rewinding: RewindingReturn {
-                    rewinding: super::AsyncifyState::Normal,
-                    retval: 0
-                },
-=======
                 asyncify_state: super::AsyncifyState::Normal,
->>>>>>> 83fbc40a
                 signal_asyncify_data: Vec::new(),
                 signal_asyncify_counter: 0,
                 #[cfg(feature = "component-model")]
@@ -668,14 +653,7 @@
             engine: engine.clone(),
             runtime_limits: Default::default(),
             instances: Vec::new(),
-<<<<<<< HEAD
-            rewinding: RewindingReturn {
-                rewinding: super::AsyncifyState::Normal,
-                retval: 0
-            },
-=======
             asyncify_state: super::AsyncifyState::Normal,
->>>>>>> 83fbc40a
             signal_asyncify_data: Vec::new(),
             signal_asyncify_counter: 0,
             #[cfg(feature = "component-model")]
@@ -1137,16 +1115,8 @@
         self.inner.set_epoch_deadline(ticks_beyond_current);
     }
 
-<<<<<<< HEAD
-    // get current epoch deadline
-    pub fn get_epoch_deadline(&self) -> u64 {
-        self.inner.get_epoch_deadline()
-    }
-
-=======
     // set the stack snapshots
     // used by fork to copy stack snapshots information to child
->>>>>>> 83fbc40a
     pub fn set_stack_snapshots(&mut self, stack_snapshots: HashMap<u64, Vec<u8>>) {
         self.inner.stack_snapshots = stack_snapshots;
     }
@@ -1392,26 +1362,18 @@
         data.hash(&mut hasher);
         let hash = hasher.finish();
 
-        // println!("setjmp unwind_data: {:?}", data);
-
         self.0.stack_snapshots.insert(hash, data);
 
         hash
     }
 
-<<<<<<< HEAD
-=======
     // get the stack snapshots information
->>>>>>> 83fbc40a
     pub fn get_stack_snapshots(&self) -> HashMap<u64, Vec<u8>> {
         self.0.stack_snapshots.clone()
     }
 
-<<<<<<< HEAD
-=======
     // set the stack snapshots
     // used by fork to copy stack snapshots information to child
->>>>>>> 83fbc40a
     pub fn set_stack_snapshots(&mut self, stack_snapshots: HashMap<u64, Vec<u8>>) {
         self.0.stack_snapshots = stack_snapshots;
     }
@@ -1427,21 +1389,6 @@
         }
     }
 
-<<<<<<< HEAD
-    pub fn append_signal_asyncify_data(&mut self, signal_handler: i32, signo: i32) {
-        self.0.signal_asyncify_data.push(SignalAsyncifyData { signal_handler, signo });
-        // println!("append signal asyncify data: {:?}", self.0.signal_asyncify_data);
-    }
-
-    pub fn pop_signal_asyncify_data(&mut self, signal_handler: i32, signo: i32) {
-        self.0.signal_asyncify_data.pop();
-        // println!("pop signal asyncify data: {:?}", self.0.signal_asyncify_data);
-    }
-
-    pub fn get_current_signal_rewind_data(&mut self) -> Option<SignalAsyncifyData> {
-        let data = self.0.signal_asyncify_data.get(self.0.signal_asyncify_counter as usize).cloned();
-        // println!("get current signal asyncify data: {:?} (counter={})", data, self.0.signal_asyncify_counter);
-=======
     // append the signal callstack information
     pub fn append_signal_asyncify_data(&mut self, signal_handler: i32, signo: i32) {
         self.0.signal_asyncify_data.push(SignalAsyncifyData { signal_handler, signo });
@@ -1455,22 +1402,18 @@
     // get the current signal callstack information
     pub fn get_current_signal_rewind_data(&mut self) -> Option<SignalAsyncifyData> {
         let data = self.0.signal_asyncify_data.get(self.0.signal_asyncify_counter as usize).cloned();
->>>>>>> 83fbc40a
-        if data.is_some() {
+        let length = self.0.signal_asyncify_data.len();
+        if self.0.signal_asyncify_counter == (length - 1) as u64 {
+            self.0.signal_asyncify_counter = 0;
+        } else {
             self.0.signal_asyncify_counter += 1;
-        } else {
-            self.0.signal_asyncify_counter = 0;
         }
         data
     }
 
-<<<<<<< HEAD
-    pub fn set_signal_rewind_data(&mut self, data: Vec<SignalAsyncifyData>) {
-=======
     // set the signal asyncify information
     // used by fork to copy asyncify information
     pub fn set_signal_asyncify_data(&mut self, data: Vec<SignalAsyncifyData>) {
->>>>>>> 83fbc40a
         self.0.signal_asyncify_data = data;
         self.0.signal_asyncify_counter = 0;
     }
@@ -2911,7 +2854,6 @@
     }
 
     fn new_epoch(&mut self) -> Result<u64, anyhow::Error> {
-        println!("new epoch");
         // Temporarily take the configured behavior to avoid mutably borrowing
         // multiple times.
         let mut behavior = self.epoch_deadline_behavior.take();
@@ -3011,20 +2953,12 @@
         self.on_called = Some(callback);
     }
 
-<<<<<<< HEAD
-    /// set current rewinding state
-    pub fn set_rewinding_state(&mut self, state: RewindingReturn) {
-        self.rewinding = state;
-    }
-
-=======
     /// set current asyncify state
     pub fn set_asyncify_state(&mut self, state: AsyncifyState) {
         self.asyncify_state = state;
     }
 
     // get the signal asyncify information
->>>>>>> 83fbc40a
     pub fn get_signal_asyncify_data(&mut self) -> Vec<SignalAsyncifyData> {
         self.signal_asyncify_data.clone()
     }
