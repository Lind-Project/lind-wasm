--- conflicted
+++ resolved
@@ -272,16 +272,10 @@
                     0, // since wasmtime operates with lower level memory, it always interacts with underlying os
                     cageid, // target cageid (should be same)
                     0, // the first memory region starts from 0
-<<<<<<< HEAD
                     pid,
                     // minimal_pages << PAGESHIFT, // size of first memory region
                     16777216,
                     pid,
-=======
-                    cageid,
-                    minimal_pages << PAGESHIFT, // size of first memory region
-                    cageid,
->>>>>>> cd5e1b2d
                     (PROT_READ | PROT_WRITE) as u64,
                     cageid,
                     (MAP_PRIVATE | MAP_ANONYMOUS | MAP_FIXED) as u64,
