--- conflicted
+++ resolved
@@ -16,11 +16,7 @@
     MAP_ANONYMOUS, MAP_FIXED, MAP_PRIVATE, PAGESHIFT, PROT_READ, PROT_WRITE,
 };
 use threei::threei::make_syscall;
-<<<<<<< HEAD
-use ::cage::mem_helper;
-=======
 use cage::memory::{init_vmmap, fork_vmmap};
->>>>>>> e832a234
 use wasmtime_lind_utils::lind_syscall_numbers::MMAP_SYSCALL;
 use wasmparser::WasmFeatures;
 use wasmtime_environ::{
@@ -263,16 +259,6 @@
                 let defined_memory = handle.get_memory(wasmtime_environ::MemoryIndex::from_u32(0));
                 let memory_base = defined_memory.base as usize;
 
-<<<<<<< HEAD
-                cage::memory::mem_helper::init_vmmap_helper(pid, memory_base, Some(minimal_pages as u32));
-                
-                let syscall_name: &'static str = "mmap_syscall";
-                let syscall_name_ptr = syscall_name.as_ptr() as u64;
-                make_syscall(
-                    pid, // self cageid
-                    (MMAP_SYSCALL) as u64, // syscall num
-                    syscall_name_ptr, // since wasmtime operates with lower level memory, it always interacts with underlying os
-=======
                 init_vmmap(pid, memory_base, Some(minimal_pages as u32));
                 
                 // This is a direct underlying RawPOSIX call, so the `name` field will not be used.
@@ -281,7 +267,6 @@
                     pid, // self cageid
                     (MMAP_SYSCALL) as u64, // syscall num
                     0, // since wasmtime operates with lower level memory, it always interacts with underlying os
->>>>>>> e832a234
                     pid, // target cageid (should be same)
                     0, // the first memory region starts from 0
                     pid,
@@ -310,13 +295,8 @@
                 let defined_memory = handle.get_memory(wasmtime_environ::MemoryIndex::from_u32(0));
                 let child_address = defined_memory.base as usize;
             
-<<<<<<< HEAD
-                cage::memory::mem_helper::init_vmmap_helper(child_pid, child_address, None);
-                cage::memory::mem_helper::fork_vmmap_helper(parent_pid as u64, child_pid);
-=======
                 init_vmmap(child_pid, child_address, None);
                 fork_vmmap(parent_pid as u64, child_pid);
->>>>>>> e832a234
             }
         }
 
