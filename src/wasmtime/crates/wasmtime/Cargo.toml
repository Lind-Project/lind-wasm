--- conflicted
+++ resolved
@@ -62,14 +62,8 @@
 sysdefs = { path = "../sysdefs" }
 rawposix = { path = "../rawposix" }
 wasmtime-lind-utils = { path = "../lind-utils" }
-<<<<<<< HEAD
-cage = { path = "../cage" }
-threei = { path = "../threei" }
-
-=======
 cage.workspace = true
 threei = { path = "../threei" }
->>>>>>> e832a234
 
 [target.'cfg(target_os = "windows")'.dependencies.windows-sys]
 workspace = true
