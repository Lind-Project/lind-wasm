--- conflicted
+++ resolved
@@ -336,16 +336,9 @@
                     child_address = defined_memory.base;
                     address_length = defined_memory.current_length();
                 }
-<<<<<<< HEAD
                 
                 rawposix::safeposix::dispatcher::set_base_address(child_cageid, child_address as i64);
                 rawposix::safeposix::dispatcher::fork_vmmap_helper(parent_pid as u64, child_cageid);
-=======
-
-                // copy the entire memory area from parent to child
-                // TODO: this will be changed after mmap has been integrated into lind-wasm
-                unsafe { std::ptr::copy_nonoverlapping(cloned_address as *mut u8, child_address, address_length); }
->>>>>>> ddf675b1
 
                 // new cage created, increment the cage counter
                 lind_manager.increment();
