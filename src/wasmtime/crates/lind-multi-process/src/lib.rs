--- conflicted
+++ resolved
@@ -411,12 +411,10 @@
                     match exit_code {
                         Val::I32(val) => {
                             // exit the cage with the exit code
-<<<<<<< HEAD
                             if lind_thread_exit(child_cageid, 1) {
                                 lind_syscall_api(
                                     child_cageid,
                                     EXIT_SYSCALL as u32,
-                                    0,
                                     0,
                                     *val as u64,
                                     0,
@@ -426,19 +424,6 @@
                                     0,
                                 );
                             }
-=======
-                            lind_syscall_api(
-                                child_cageid,
-                                EXIT_SYSCALL as u32,
-                                0,
-                                *val as u64,
-                                0,
-                                0,
-                                0,
-                                0,
-                                0,
-                            );
->>>>>>> 51d7f24a
                             // let _ = on_child_exit(*val);
                         },
                         _ => {
@@ -685,7 +670,6 @@
                             lind_syscall_api(
                                 child_cageid as u64,
                                 EXIT_SYSCALL as u32,
-                                0,
                                 0,
                                 *val as u64,
                                 0,
