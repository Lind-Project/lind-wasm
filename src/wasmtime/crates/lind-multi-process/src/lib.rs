--- conflicted
+++ resolved
@@ -324,30 +324,10 @@
                 }
 
                 // instantiate the module
-<<<<<<< HEAD
-                let instance = instance_pre.instantiate(&mut store).unwrap();
-
-                // copy the entire memory from parent, note that the unwind data is also copied together
-                // with the memory
-                let child_address: *mut u8;
-                let address_length: usize;
-
-                // get the base address of the memory
-                {
-                    let handle = store.inner_mut().instance(InstanceId::from_index(0));
-                    let defined_memory = handle.get_memory(MemoryIndex::from_u32(0));
-                    child_address = defined_memory.base;
-                    address_length = defined_memory.current_length();
-                }
-                
-                rawposix::safeposix::dispatcher::set_base_address(child_cageid, child_address as i64);
-                rawposix::safeposix::dispatcher::fork_vmmap_helper(parent_pid as u64, child_cageid);
-=======
                 let instance = instance_pre.instantiate_with_lind(&mut store,
                     InstantiateType::InstantiateChild {
                         parent_pid: parent_pid as u64, child_pid: child_cageid
                     }).unwrap();
->>>>>>> 1a237710
 
                 // new cage created, increment the cage counter
                 lind_manager.increment();
