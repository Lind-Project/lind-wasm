--- conflicted
+++ resolved
@@ -1,8 +1,8 @@
 #![allow(dead_code)]
 
 use anyhow::{anyhow, Result};
-use rawposix::safeposix::dispatcher::{lind_signal_init, lind_syscall_api, lind_thread_exit};
-use wasmtime_lind_utils::lind_syscall_numbers::{EXIT_SYSCALL, FORK_SYSCALL};
+use rawposix::safeposix::dispatcher::lind_syscall_api;
+use wasmtime_lind_utils::lind_syscall_numbers::{EXEC_SYSCALL, EXIT_SYSCALL, FORK_SYSCALL};
 use wasmtime_lind_utils::{parse_env_var, LindCageManager};
 
 use std::ffi::CStr;
@@ -11,12 +11,7 @@
 use std::sync::atomic::{AtomicU32, AtomicU64, Ordering};
 use std::sync::{Arc, Barrier, Mutex, OnceLock};
 use std::thread;
-<<<<<<< HEAD
-use std::time::Duration;
-use wasmtime::{AsContext, AsContextMut, AsyncifyState, Caller, Engine, ExternType, InstanceId, InstantiateType, Linker, Module, OnCalledAction, RewindingReturn, SharedMemory, Store, StoreOpaque, Trap, Val};
-=======
 use wasmtime::{AsContext, AsContextMut, AsyncifyState, Caller, Engine, ExternType, InstanceId, InstantiateType, Linker, Module, OnCalledAction, SharedMemory, Store, StoreOpaque, Trap, Val};
->>>>>>> 83fbc40a
 
 use wasmtime_environ::MemoryIndex;
 
@@ -188,28 +183,13 @@
     // check if current process is in rewind state
     // if yes, stop the rewind and return the clone syscall result
     pub fn catch_rewind(&self, mut caller: &mut Caller<'_, T>) -> Option<i32> {
-<<<<<<< HEAD
-        if caller.as_context().get_rewinding_state().rewinding == AsyncifyState::Rewind {
-=======
         if let AsyncifyState::Rewind(retval) = caller.as_context().get_asyncify_state() {
->>>>>>> 83fbc40a
             // stop the rewind
             let asyncify_stop_rewind_func = caller.get_asyncify_stop_rewind().unwrap();
             let _res = asyncify_stop_rewind_func.call(&mut caller, ());
 
-<<<<<<< HEAD
-            // retrieve the fork return value
-            let retval = caller.as_context().get_rewinding_state().retval;
-
-            // set rewinding state to false
-            caller.as_context_mut().set_rewinding_state(RewindingReturn {
-                rewinding: AsyncifyState::Normal,
-                retval: 0,
-            });
-=======
             // set asyncify state to normal
             caller.as_context_mut().set_asyncify_state(AsyncifyState::Normal);
->>>>>>> 83fbc40a
 
             return Some(retval);
         }
@@ -226,7 +206,7 @@
     // 6. start the rewind for both parent and child
     pub fn fork_call(&self, mut caller: &mut Caller<'_, T>
                 ) -> Result<i32> {
-        // println!("fork call");
+        // println!("fork start!");
         // get the base address of the memory
         let handle = caller.as_context().0.instance(InstanceId::from_index(0));
         let defined_memory = handle.get_memory(MemoryIndex::from_u32(0));
@@ -319,7 +299,7 @@
         let signal_asyncify_data = store.get_signal_asyncify_data();
         let is_parent_thread = store.is_thread();
         store.set_on_called(Box::new(move |mut store| {
-            // println!("fork set_on_called");
+            // println!("unwind done");
             // unwind finished and we need to stop the unwind
             let _res = asyncify_stop_unwind_func.call(&mut store, ());
 
@@ -330,6 +310,7 @@
 
             let builder = thread::Builder::new().name(format!("lind-fork-{}", child_cageid));
             builder.spawn(move || {
+                // println!("child prepare");
                 // create a new instance
                 let store_inner = Store::<T>::new_inner(&engine);
 
@@ -339,10 +320,12 @@
 
                 // create a new memory area for child
                 child_ctx.fork_memory(&store_inner, parent_addr_len);
+                // println!("child fork_memory");
                 let instance_pre = Arc::new(child_ctx.linker.instantiate_pre(&child_ctx.module).unwrap());
 
                 let lind_manager = child_ctx.lind_manager.clone();
                 let mut store = Store::new_with_inner(&engine, child_host, store_inner);
+                // println!("child created store");
                 store.set_stack_snapshots(parent_stack_snapshots);
 
                 // if parent is a thread, so does the child
@@ -356,24 +339,16 @@
                         parent_pid: parent_pid as u64, child_pid: child_cageid
                     }).unwrap();
                 
-<<<<<<< HEAD
-                // get epoch global pointer
-=======
+                // println!("child instantiate");
                 // retrieve the epoch global
->>>>>>> 83fbc40a
                 let lind_epoch = instance
                     .get_export(&mut store, "epoch")
                     .and_then(|export| export.into_global())
                     .expect("Failed to find shared_global");
-<<<<<<< HEAD
-                let pointer = lind_epoch.get_handler(&mut store);
-                lind_signal_init(child_cageid, pointer, 1, true);
-=======
                 // retrieve the handler (underlying pointer) for the epoch global
                 let pointer = lind_epoch.get_handler(&mut store);
                 // initialize the signal for the main thread of forked cage
                 rawposix::interface::lind_signal_init(child_cageid, pointer, 1, true);
->>>>>>> 83fbc40a
 
                 // new cage created, increment the cage counter
                 lind_manager.increment();
@@ -397,14 +372,7 @@
                 let _ = child_rewind_start.call(&mut store, unwind_data_start_usr as i32);
 
                 // set up rewind state and fork return value for child
-<<<<<<< HEAD
-                store.as_context_mut().set_rewinding_state(RewindingReturn {
-                    rewinding: AsyncifyState::Rewind,
-                    retval: 0,
-                });
-=======
                 store.as_context_mut().set_asyncify_state(AsyncifyState::Rewind(0));
->>>>>>> 83fbc40a
 
                 if store.is_thread() {
                     // fork inside a thread is currently not supported
@@ -422,11 +390,9 @@
 
                     store.as_context_mut().set_stack_top(parent_stack_low);
                     store.as_context_mut().set_stack_base(parent_stack_high);
-<<<<<<< HEAD
-                    store.as_context_mut().set_signal_rewind_data(signal_asyncify_data);
-=======
                     store.as_context_mut().set_signal_asyncify_data(signal_asyncify_data);
->>>>>>> 83fbc40a
+
+                    // println!("child ready to start");
 
                     let invoke_res = child_start_func
                         .call(&mut store, &values, &mut results);
@@ -442,15 +408,10 @@
                     let exit_code = results.get(0).expect("_start function does not have a return value");
                     match exit_code {
                         Val::I32(val) => {
-<<<<<<< HEAD
-                            // exit the cage with the exit code
-                            if lind_thread_exit(child_cageid, 1) {
-=======
                             // exit the thread
                             if rawposix::interface::lind_thread_exit(child_cageid, 1) {
                                 // we clean the cage only if this is the last thread in the cage
                                 // exit the cage with the exit code
->>>>>>> 83fbc40a
                                 lind_syscall_api(
                                     child_cageid,
                                     EXIT_SYSCALL as u32,
@@ -462,15 +423,10 @@
                                     0,
                                     0,
                                 );
-<<<<<<< HEAD
-                            }
-                            // let _ = on_child_exit(*val);
-=======
 
                                 // the cage just exited, decrement the cage counter
                                 lind_manager.decrement();
                             }
->>>>>>> 83fbc40a
                         },
                         _ => {
                             eprintln!("unexpected _start function return type!");
@@ -487,33 +443,18 @@
             // mark the parent to rewind state
             let _ = asyncify_start_rewind_func.call(&mut store, unwind_data_start_usr as i32);
 
-<<<<<<< HEAD
-            // set up rewind state and fork return value for parent
-            store.set_rewinding_state(RewindingReturn {
-                rewinding: AsyncifyState::Rewind,
-                retval: child_cageid as i32,
-            });
-=======
             // set up asyncify state and fork return value for parent
             store.set_asyncify_state(AsyncifyState::Rewind(child_cageid as i32));
->>>>>>> 83fbc40a
-
+
+            // println!("parent invokeagain");
             // return InvokeAgain here would make parent re-invoke main
             return Ok(OnCalledAction::InvokeAgain);
         }));
 
-<<<<<<< HEAD
-        store.set_rewinding_state(RewindingReturn {
-            rewinding: AsyncifyState::Unwind,
-            retval: child_cageid as i32,
-        });
-
-        // println!("fork call return");
-=======
         // set asyncify state to unwind
         store.set_asyncify_state(AsyncifyState::Unwind);
 
->>>>>>> 83fbc40a
+        // println!("unwind start");
         // after returning from here, unwind process should start
         return Ok(0);
     }
@@ -573,8 +514,6 @@
 
         // use the same engine for parent and child
         let engine = self.module.engine().clone();
-        // let config = self.module.engine().config();
-        // let engine = Engine::new(config)?;
 
         let get_cx = self.get_cx.clone();
 
@@ -634,21 +573,6 @@
                 let lind_manager = child_ctx.lind_manager.clone();
 
                 let mut store = Store::new_with_inner(&engine, child_host, store_inner);
-                // set epoch deadline for new wasm instance to 1
-                // store.set_epoch_deadline(1);
-
-                // store.epoch_deadline_callback(move |store| {
-                //     println!("epoch deadline callback!");
-                //     loop {}
-                //     Ok(wasmtime::UpdateDeadline::Continue(1))
-                // });
-
-                // let engine_clone = engine.clone();
-                // thread::spawn(move || {
-                //     thread::sleep(Duration::new(2, 0));
-                //     println!("increment epoch");
-                //     engine_clone.increment_epoch();
-                // });
 
                 // mark as thread
                 store.set_is_thread(true);
@@ -664,24 +588,15 @@
                     .unwrap();
                 let _ = stack_pointer_setter.call(&mut store, (stack_addr - offset) as i32);
 
-<<<<<<< HEAD
-                // get epoch global pointer
-=======
                 // retrieve the epoch global
->>>>>>> 83fbc40a
                 let lind_epoch = instance
                     .get_export(&mut store, "epoch")
                     .and_then(|export| export.into_global())
                     .expect("Failed to find shared_global");
-<<<<<<< HEAD
-                let pointer = lind_epoch.get_handler(&mut store);
-                lind_signal_init(child_cageid as u64, pointer, next_tid as i32, false);
-=======
                 // retrieve the handler (underlying pointer) for the epoch global
                 let pointer = lind_epoch.get_handler(&mut store);
                 // initialize the signal for the thread of the cage
                 rawposix::interface::lind_signal_init(child_cageid as u64, pointer, next_tid as i32, false);
->>>>>>> 83fbc40a
 
                 // get the asyncify_rewind_start and module start function
                 let child_rewind_start;
@@ -698,16 +613,8 @@
                 // mark the child to rewind state
                 let _ = child_rewind_start.call(&mut store, child_stack_low_usr as i32);
 
-<<<<<<< HEAD
-                // set up rewind state and fork return value for child
-                store.as_context_mut().set_rewinding_state(RewindingReturn {
-                    rewinding: AsyncifyState::Rewind,
-                    retval: 0,
-                });
-=======
                 // set up asyncify state and thread return value for child
                 store.as_context_mut().set_asyncify_state(AsyncifyState::Rewind(0));
->>>>>>> 83fbc40a
 
                 // store stack low and stack high for child
                 store.as_context_mut().set_stack_top(child_stack_low_usr);
@@ -737,14 +644,10 @@
                 let exit_code = results.get(0).expect("_start function does not have a return value");
                 match exit_code {
                     Val::I32(val) => {
-<<<<<<< HEAD
-                        if lind_thread_exit(child_cageid as u64, next_tid as u64) {
-=======
                         // exit the thread
                         if rawposix::interface::lind_thread_exit(child_cageid as u64, next_tid as u64) {
                             // we clean the cage only if this is the last thread in the cage
                             // exit the cage with the exit code
->>>>>>> 83fbc40a
                             lind_syscall_api(
                                 child_cageid as u64,
                                 EXIT_SYSCALL as u32,
@@ -756,12 +659,9 @@
                                 0,
                                 0,
                             );
-<<<<<<< HEAD
-=======
 
                             // the cage just exited, decrement the cage counter
                             lind_manager.decrement();
->>>>>>> 83fbc40a
                         }
                     },
                     _ => {
@@ -776,30 +676,15 @@
             // mark the parent to rewind state
             let _ = asyncify_start_rewind_func.call(&mut store, parent_unwind_data_start_usr as i32);
 
-<<<<<<< HEAD
-            // set up rewind state and fork return value for parent
-            store.set_rewinding_state(RewindingReturn {
-                rewinding: AsyncifyState::Rewind,
-                retval: next_tid as i32,
-            });
-=======
             // set up asyncify state and thread return value for parent
             store.set_asyncify_state(AsyncifyState::Rewind(next_tid as i32));
->>>>>>> 83fbc40a
 
             // return InvokeAgain here would make parent re-invoke main
             return Ok(OnCalledAction::InvokeAgain);
         }));
 
-<<<<<<< HEAD
-        store.set_rewinding_state(RewindingReturn {
-            rewinding: AsyncifyState::Unwind,
-            retval: child_cageid as i32,
-        });
-=======
         // set asyncify state to unwind for parent
         store.set_asyncify_state(AsyncifyState::Unwind);
->>>>>>> 83fbc40a
 
         // after returning from here, unwind process should start
         return Ok(0);
@@ -815,6 +700,7 @@
                              argv: i64,
                              envs: Option<i64>
                      ) -> Result<i32> {
+        // println!("execve raw args: path: {}, args: {}, environ: {:?}", path, argv, envs);
         // get the base address of the memory
         let handle = caller.as_context().0.instance(InstanceId::from_index(0));
         let defined_memory = handle.get_memory(MemoryIndex::from_u32(0));
@@ -918,6 +804,7 @@
             }
             environs = Some(env_vec);
         }
+        println!("execve: path: {:?}, args: {:?}, environ: {:?}", usr_path, args, environs);
 
         // get the current stack pointer
         let stack_pointer = caller.get_stack_pointer().unwrap();
@@ -953,33 +840,30 @@
             // unwind finished and we need to stop the unwind
             let _res = asyncify_stop_unwind_func.call(&mut store, ());
 
-<<<<<<< HEAD
-            store.set_rewinding_state(RewindingReturn {
-                rewinding: AsyncifyState::Normal,
-                retval: 0,
-            });
-=======
             // for exec, we do not need to do rewind after unwinding is done
             store.set_asyncify_state(AsyncifyState::Normal);
->>>>>>> 83fbc40a
 
             // to-do: exec should not change the process id/cage id, however, the exec call from rustposix takes an
             // argument to change the process id. If we pass the same cageid, it would cause some error
             // lind_exec(cloned_pid as u64, cloned_pid as u64);
+            lind_syscall_api(
+                cloned_pid as u64,
+                EXEC_SYSCALL as u32,
+                0,
+                cloned_pid as u64,
+                0,
+                0,
+                0,
+                0,
+                0,
+            );
             let ret = exec_call(&cloned_run_command, &real_path_str, &args, cloned_pid, &cloned_next_cageid, &cloned_lind_manager, &environs);
 
             return Ok(OnCalledAction::Finish(ret.expect("exec-ed module error")));
         }));
 
-<<<<<<< HEAD
-        store.set_rewinding_state(RewindingReturn {
-            rewinding: AsyncifyState::Unwind,
-            retval: 0,
-        });
-=======
         // set asyncify state to unwind
         store.set_asyncify_state(AsyncifyState::Unwind);
->>>>>>> 83fbc40a
 
         // after returning from here, unwind process should start
         return Ok(0);
@@ -1034,15 +918,8 @@
             return Ok(OnCalledAction::Finish(vec![Val::I32(code)]));
         }));
 
-<<<<<<< HEAD
-        store.set_rewinding_state(RewindingReturn {
-            rewinding: AsyncifyState::Unwind,
-            retval: 0,
-        });
-=======
         // set asyncify state to unwind
         store.set_asyncify_state(AsyncifyState::Unwind);
->>>>>>> 83fbc40a
         // after returning from here, unwind process should start
     }
 
@@ -1107,36 +984,20 @@
 
             // store the unwind data
             let hash = store.store_unwind_data(unwind_data_start_sys as *const u8, rewind_total_size);
-            // println!("setjmp hash={}", hash);
             unsafe { *((cloned_address + jmp_buf as u64) as *mut u64) = hash; }
 
             // mark the parent to rewind state
             let _ = asyncify_start_rewind_func.call(&mut store, unwind_data_start_usr as i32);
 
-<<<<<<< HEAD
-            // set up rewind state and return value
-            store.set_rewinding_state(RewindingReturn {
-                rewinding: AsyncifyState::Rewind,
-                retval: 0,
-            });
-=======
             // set up asyncify state and return value
             store.set_asyncify_state(AsyncifyState::Rewind(0));
->>>>>>> 83fbc40a
 
             // return InvokeAgain here would make parent re-invoke main
             return Ok(OnCalledAction::InvokeAgain);
         }));
 
-<<<<<<< HEAD
-        store.set_rewinding_state(RewindingReturn {
-            rewinding: AsyncifyState::Unwind,
-            retval: 0,
-        });
-=======
         // set asyncify state to unwind
         store.set_asyncify_state(AsyncifyState::Unwind);
->>>>>>> 83fbc40a
 
         // after returning from here, unwind process should start
         return Ok(0);
@@ -1190,13 +1051,11 @@
 
             let hash = unsafe { *((cloned_address + jmp_buf as u64) as *mut u64) };
             // retrieve the unwind data
-            // println!("longjmp hash={}", hash);
             let data = store.retrieve_unwind_data(hash);
 
             let result = retval;
 
             if let Some(unwind_data) = data {
-                // println!("longjmp unwind_data: {:?}", unwind_data);
                 // replace the unwind data
                 unsafe { std::ptr::copy_nonoverlapping(unwind_data.as_ptr(), unwind_data_start_sys as *mut u8, unwind_data.len()); }
             } else {
@@ -1212,31 +1071,15 @@
             // mark the parent to rewind state
             let _ = asyncify_start_rewind_func.call(&mut store, unwind_data_start_usr as i32);
 
-<<<<<<< HEAD
-            // set up rewind state and return value
-            store.set_rewinding_state(RewindingReturn {
-                rewinding: AsyncifyState::Rewind,
-                retval: result,
-            });
-=======
             // set up asyncify state and return value
             store.set_asyncify_state(AsyncifyState::Rewind(result));
->>>>>>> 83fbc40a
-
-            // println!("longjmp ready");
+
             // return InvokeAgain here would make parent re-invoke main
             return Ok(OnCalledAction::InvokeAgain);
         }));
 
-<<<<<<< HEAD
-        store.set_rewinding_state(RewindingReturn {
-            rewinding: AsyncifyState::Unwind,
-            retval: 0,
-        });
-=======
         // set asyncify state to unwind
         store.set_asyncify_state(AsyncifyState::Unwind);
->>>>>>> 83fbc40a
 
         // after returning from here, unwind process should start
         return Ok(0);
@@ -1320,6 +1163,7 @@
 // entry point of fork syscall
 pub fn lind_fork<T: LindHost<T, U> + Clone + Send + 'static + std::marker::Sync, U: Clone + Send + 'static + std::marker::Sync>
         (caller: &mut Caller<'_, T>) -> Result<i32> {
+    // println!("lind_fork");
     let host = caller.data().clone();
     let ctx = host.get_ctx();
     ctx.fork_call(caller)
@@ -1347,7 +1191,9 @@
 {
     // first let's check if the process is currently in rewind state
     let rewind_res = catch_rewind(caller);
+    // println!("done catch rewind");
     if rewind_res.is_some() {
+        // println!("rewind return");
         return rewind_res.unwrap();
     }
 
@@ -1356,6 +1202,7 @@
     // if CLONE_VM is set, we are creating a new thread (i.e. pthread_create)
     // otherwise, we are creating a process (i.e. fork)
     let isthread = flags & (clone_constants::CLONE_VM);
+    // println!("before lind_fork, isthread: {}", isthread);
 
     if isthread == 0 {
         match lind_fork(caller) {
@@ -1364,6 +1211,7 @@
         }
     }
     else {
+        println!("lind_pthread_create");
         // pthread_create
         match lind_pthread_create(caller, args.stack as u32, args.stack_size as u32, args.child_tid) {
             Ok(res) => res,
