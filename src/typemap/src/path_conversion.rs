--- conflicted
+++ resolved
@@ -3,11 +3,7 @@
 //! This file provides APIs for converting between different argument types and translation between path from
 //! user's perspective to host's perspective
 use cage::{get_cage, memory::memory::translate_vmmap_addr};
-<<<<<<< HEAD
-use crate::syscall_type_conversion::get_cstr;
-=======
 use crate::datatype_conversion::get_cstr;
->>>>>>> e832a234
 pub use libc::*;
 pub use std::env;
 pub use std::ffi::{CStr, CString};
