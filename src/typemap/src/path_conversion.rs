--- conflicted
+++ resolved
@@ -89,7 +89,6 @@
     c_path
 }
 
-<<<<<<< HEAD
 /// Remove LIND_ROOT prefix from a host path to convert it back to user perspective.
 ///
 /// This function is the reverse of `add_lind_root`. It strips the LIND_ROOT prefix from an 
@@ -120,7 +119,6 @@
         // This shouldn't normally happen but provides a fallback
         PathBuf::from(host_path)
     }
-=======
 /// This function provides two operations: first, it translates path pointer address from WASM environment
 /// to kernel system address; then, it adjusts the path from user's perspective to host's perspective,
 /// which is adding `LIND_ROOT` before the path arguments. Considering actual syscall implementation
@@ -154,7 +152,6 @@
     }
 
     return Err(-1);
->>>>>>> 43367121
 }
 
 /// Convert received path pointer into a normalized `CString` path in the host cage.
