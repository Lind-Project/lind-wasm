//! Cage helper utilities for typemap library.
//!
//! This module provides helper functions to support type conversion
//! and virtual-to-kernel file descriptor translation in the context of
//! cage isolation.
use fdtables;
<<<<<<< HEAD
use sysdefs::constants::lind_const::MAX_CAGEID;
=======
use sysdefs::constants::lind_platform_const::MAX_CAGEID;
>>>>>>> e832a234
use sysdefs::constants::err_const::Errno;
/// Validate whether two cage ids are in valid range. This is used for security mode in
/// type conversion.
///
/// ## Arguments:
/// cageid_1: first cage id
/// cageid_2: second cage id
///
/// ## Returns:
/// true: both of them are valid
/// false: one of them or neither of them are valid
pub fn validate_cageid(cageid_1: u64, cageid_2: u64) -> bool {
    if cageid_1 > MAX_CAGEID as u64 || cageid_2 > MAX_CAGEID as u64 || cageid_1 < 0 || cageid_2 < 0
    {
        return false;
    }
    true
}

/// Translate a received virtual file descriptor (`virtual_fd`) to real kernel file descriptor.
///
/// This function is used to translate a per-cage virtual file descriptor into the actual
/// kernel-level file descriptor managed by the `fdtables`.
///
/// Optionally, when the `secure` feature is enabled, this function will verify that the
/// `arg_cageid` (the cage that owns the fd being translated) is allowed to interact with the
/// caller's `cageid` (the requesting cage).
///
/// ## Arguments:
/// virtual_fd: The virutal file descriptor
/// arg_cageid: The cage that owns the virtual fd
/// cageid: The cage ID of current caller (only used when `secure` mode is enabled)
///
/// ## Returns:
/// underlying kernel file descriptor
pub fn convert_fd_to_host(virtual_fd: u64, arg_cageid: u64, cageid: u64) -> i32 {
    #[cfg(feature = "secure")]
    {
        if !validate_cageid(arg_cageid, cageid) {
            return -EINVAL;
        }
    }
    // Find corresponding virtual fd instance from `fdtable` subsystem
    let wrappedvfd = fdtables::translate_virtual_fd(arg_cageid, virtual_fd);
    if wrappedvfd.is_err() {
        return -(Errno::EBADF as i32);
    }
    let vfd = wrappedvfd.unwrap();
    // Actual kernel fd mapped with provided virtual fd
    vfd.underfd as i32
}<|MERGE_RESOLUTION|>--- conflicted
+++ resolved
@@ -4,11 +4,8 @@
 //! and virtual-to-kernel file descriptor translation in the context of
 //! cage isolation.
 use fdtables;
-<<<<<<< HEAD
 use sysdefs::constants::lind_const::MAX_CAGEID;
-=======
 use sysdefs::constants::lind_platform_const::MAX_CAGEID;
->>>>>>> e832a234
 use sysdefs::constants::err_const::Errno;
 /// Validate whether two cage ids are in valid range. This is used for security mode in
 /// type conversion.
