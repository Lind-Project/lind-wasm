--- conflicted
+++ resolved
@@ -275,18 +275,6 @@
     buf
 }
 
-<<<<<<< HEAD
-pub fn sc_convert_arg_nullity(arg: u64, arg_cageid: u64, cageid: u64) -> bool {
-    #[cfg(feature = "secure")]
-    {
-        if !validate_cageid(arg_cageid, cageid) {
-            return -1;
-        }
-    }
-    
-    (arg as *const u8).is_null()
-}
-=======
 /// This function translates 64 bits uadd from the WASM context
 /// into the corresponding host address value. Unlike the previous two functions, it returns
 /// the translated address as a raw `u64` rather than a pointer.
@@ -587,4 +575,14 @@
         }
     }
 }
->>>>>>> 59edc0b1
+
+pub fn sc_convert_arg_nullity(arg: u64, arg_cageid: u64, cageid: u64) -> bool {
+    #[cfg(feature = "secure")]
+    {
+        if !validate_cageid(arg_cageid, cageid) {
+            return -1;
+        }
+    }
+    
+    (arg as *const u8).is_null()
+}