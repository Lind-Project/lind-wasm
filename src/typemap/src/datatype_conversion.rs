//! Basic primitive type conversion API
//!
//! This file defines conversion helpers for basic primitive types (e.g., `i32`, `u32`, `i64`).
//! These functions are used during syscall argument decoding and type-safe interpretation
//! within the RawPOSIX syscall layer (`src/syscalls/`).
//! Function naming convention:
//! - All functions starting with `sc_` are **public APIs** exposed to other libraries. Example: `sc_convert_sysarg_to_i32`.
//! - All other functions are **internal helpers** (inner functions) used only inside this library.
<<<<<<< HEAD
pub use libc::*;
pub use std::time::Duration;
use cage::get_cage;
use cage::memory::mem_helper::*;
=======
use cage::{get_cage, memory::memory::translate_vmmap_addr};
>>>>>>> e832a234
use fdtables;
use std::error::Error;
use std::str::Utf8Error;
use sysdefs::constants::err_const::{syscall_error, Errno};
<<<<<<< HEAD
use sysdefs::constants::fs_const::{MAX_CAGEID, PATH_MAX};
use std::ptr;
use sysdefs::data::fs_struct::PipeArray;
use sysdefs::constants::fs_const::LIND_ROOT;
=======
use sysdefs::data::fs_struct::{SigactionStruct, SigsetType, ITimerVal};
use sysdefs::constants::lind_platform_const::{UNUSED_ARG, UNUSED_ID, UNUSED_NAME, MAX_CAGEID, PATH_MAX};

/// `sc_unusedarg()` is the security check function used to validate all unused args. This
/// will return true in default mode, and check if `arg` with `arg_cageid` are all null in
/// `secure` mode.
///
/// ## Arguments:
/// arg: argument value
/// arg_cageid: argument's cageid
///
/// ## Returns:
/// Always true in default mode.
/// In secure mode:
/// Return true if all null, false otherwise.
#[inline]
fn is_unused(val: u64, placeholder: u64) -> bool {
    val == 0 || val == placeholder
}

pub fn sc_unusedarg(arg: u64, arg_cageid: u64) -> bool {
    #[cfg(feature = "fast")]
    return true;

    #[cfg(feature = "secure")]
    return is_unused(arg, UNUSED_ARG) && is_unused(arg_cageid, UNUSED_ID);
}

/// Validate whether two cage ids are in valid range. This is used for security mode in
/// type conversion.
///
/// ## Arguments:
/// cageid_1: first cage id
/// cageid_2: second cage id
///
/// ## Returns:
/// true: both of them are valid
/// false: one of them or neither of them are valid
pub fn validate_cageid(cageid_1: u64, cageid_2: u64) -> bool {
    if is_unused(cageid_1, UNUSED_ID) || is_unused(cageid_2, UNUSED_ID) || cageid_1 < 0 || cageid_2 < 0
    {
        return false;
    }
    true
}
>>>>>>> e832a234

/// This function provides two operations: first, it translates path pointer address from WASM environment
/// to kernel system address; then, it adjusts the path from user's perspective to host's perspective,
/// which is adding `LIND_ROOT` before the path arguments. Considering actual syscall implementation
/// logic needs to pass string pointer to underlying rust libc, so this function will return `CString`
/// lways using arg_cageid to translate. (TODO: the logic here might be different according to 3i/grate
/// implementation)
///     - If arg_cageid != cageid: this call is sent by grate. We need to translate according to cage
///     - If arg_cageid == cageid: this call is sent by cage, we can use either one
///
/// ## Arguments:
///     - cageid: required to do address translation for path pointer
///     - path_arg: the path pointer with address and contents from user's perspective. Address is
///                 32-bit (because of WASM feature).
///
/// ## Returns:
///     - c_path: a `CString` variable stores the path from host's perspective
///     - will return error if total length exceed the MAX_PATH (which is 4096). We use `Box<dyn Error>` here to
///      let upper functions do error handling. (ie: we want to )
pub unsafe fn charstar_to_ruststr<'a>(cstr: *const i8) -> Result<&'a str, Utf8Error> {
    std::ffi::CStr::from_ptr(cstr as *const _).to_str() //returns a result to be unwrapped later
}

pub fn get_cstr<'a>(arg: u64) -> Result<&'a str, i32> {
    let ptr = arg as *const i8;
    if !ptr.is_null() {
        if let Ok(data) = unsafe { charstar_to_ruststr(ptr) } {
            return Ok(data);
        } else {
            return Err(-1);
        }
    }

    return Err(-1);
}

/// `sc_convert_sysarg_to_i32` is the type conversion function used to convert the
/// argument's type from u64 to i32. When in `secure` mode, extra checks will be
/// performed through `get_i32()` function. (for example validating if all upper-bit
/// are 0; if cage ids are in valid range). The security mode can be enabled through
/// compilation flag of this library. Those calls will panic when failed the check
/// for security concerns  
///
/// `get_i32()`
///
/// ## Arguments:
/// arg: the argument value
/// arg_cageid: the argument's cageid
/// cageid: source cageid (the cage execute this call)
///
/// ## Returns:
/// Success: A converted i32
/// Fail: panic
pub fn get_i32(arg: u64, arg_cageid: u64, cageid: u64) -> i32 {
    if !validate_cageid(arg_cageid, cageid) {
        panic!("Invalide Cage ID");
    }

    // Check if the upper 32 bits are all 0,
    // if so, we can safely convert it to u32
    // Otherwise, we will panic
    if (arg & 0xFFFFFFFF_00000000) != 1 {
        return (arg & 0xFFFFFFFF) as i32;
    }

    panic!("Invalide argument");
}

/// ## Arguments:
/// arg: the argument value
/// arg_cageid: the argument's cageid
/// cageid: source cageid (the cage execute this call)
///
/// ## Returns:
/// Success: A converted i32
/// Fail: panic
pub fn sc_convert_sysarg_to_i32(arg: u64, arg_cageid: u64, cageid: u64) -> i32 {
    #[cfg(feature = "fast")]
    return arg as i32;

    #[cfg(feature = "secure")]
    return get_i32(arg, arg_cageid, cageid);
}

/// This function translates 64 bits uadd from the WASM context
/// into the corresponding host address value. Unlike the previous two functions, it returns
/// the translated address as a raw `u64` rather than a pointer.
///
/// Input:
///     - uaddr_arg: the original 64-bit address from the WASM space
///     - uaddr_arg_cageid: the cage ID that owns the address
///     - cageid: the currently executing cage ID
///
/// Output:
///     - Returns the translated 64-bit address in host space as a u64.
pub fn sc_convert_uaddr_to_host(uaddr_arg: u64, uaddr_arg_cageid: u64, cageid: u64) -> u64{
    let cage = get_cage(uaddr_arg_cageid).unwrap();
    let uaddr = translate_vmmap_addr(&cage, uaddr_arg).unwrap();
    return uaddr;
}

/// This function translates a memory address from the WASM environment (user space)
/// to the corresponding host system address (kernel space). It is typically used when
/// the guest application passes a pointer argument to a syscall, and we need to dereference
/// it in the kernel context.
/// 
/// Input:
///     - addr_arg: the raw 64-bit address from the user
///     - addr_arg_cageid: the cage ID where the address belongs to
///     - cageid: the current running cage's ID (used for checking context)
/// 
/// Output:
///     - Returns a mutable pointer to host memory corresponding to the given address
///       from the guest. The pointer can be used for direct read/write operations.
pub fn sc_convert_addr_to_host(addr_arg: u64, addr_arg_cageid: u64, cageid: u64) -> *mut u8 {
    let cage = get_cage(addr_arg_cageid).unwrap();
    let addr = translate_vmmap_addr(&cage, addr_arg).unwrap() as *mut u8;
    return addr;
}

/// This function translates a buffer pointer from the WASM environment to a host pointer. 
/// It is typically used when a syscall needs to read a buffer (e.g., in `read`, `write`, etc).
///
/// Input:
///     - buf_arg: the raw address of the buffer in WASM space
///     - buf_arg_cageid: the cage ID of the buffer address
///     - cageid: current running cage ID
///
/// Output:
///     - Returns a constant (read-only) host pointer to the translated buffer.
///       Suitable for syscalls that only read from the buffer.
pub fn sc_convert_buf_to_host(buf_arg: u64, buf_arg_cageid: u64, cageid: u64) -> *const u8 {
    let cage = get_cage(buf_arg_cageid).unwrap();
    let addr = translate_vmmap_addr(&cage, buf_arg).unwrap() as *mut u8;
    return addr;
}

/// `sc_convert_sysarg_to_u32` is the type conversion function used to convert the
/// argument's type from u64 to u32. When in `secure` mode, extra checks will be
/// performed through `get_u32()` function. (for example validating if all upper-bit
/// are 0; if cage ids are in valid range). The security mode can be enabled through
/// compilation flag of this library. Those calls will panic when failed the check
/// for security concerns  
///
/// `get_u32()`
/// ## Arguments:
/// arg: the argument value
/// arg_cageid: the argument's cageid
/// cageid: source cageid (the cage execute this call)
///
/// ## Returns:
/// Success: A converted u32
/// Fail: panic
pub fn get_u32(arg: u64, arg_cageid: u64, cageid: u64) -> u32 {
    if !validate_cageid(arg_cageid, cageid) {
        panic!("Invalide Cage ID");
    }

    // Check if the upper 32 bits are all 0,
    // if so, we can safely convert it to u32
    // Otherwise, we will panic
    if (arg & 0xFFFFFFFF_00000000) != 1 {
        return (arg & 0xFFFFFFFF) as u32;
    }

    panic!("Invalide argument");
}

/// ## Arguments:
/// arg: the argument value
/// arg_cageid: the argument's cageid
/// cageid: source cageid (the cage execute this call)
///
/// ## Returns:
/// Success: A converted u32
/// Fail: panic
pub fn sc_convert_sysarg_to_u32(arg: u64, arg_cageid: u64, cageid: u64) -> u32 {
    #[cfg(feature = "fast")]
    return arg as u32;

    #[cfg(feature = "secure")]
    return get_u32(arg);
}

/// `sc_convert_sysarg_to_isize` is the type conversion function used to convert the
/// argument's type from u64 to isize. When in `secure` mode, extra checks will be
/// performed through `validate_cageid()` function (whether cage ids are in valid
/// range). The security mode can be enabled through compilation flag of this library.
/// Those calls will panic when failed the check for security concerns  
///
/// ## Arguments:
/// arg: argument value
/// arg_cageid: argument's cageid
/// cageid: source cageid (the cage executes the call)
///
/// ## Returns:
/// Success: A converted isize
/// Fail: panic
pub fn sc_convert_sysarg_to_isize(arg: u64, arg_cageid: u64, cageid: u64) -> isize {
    #[cfg(feature = "fast")]
    return arg as isize;

    #[cfg(feature = "secure")]
    if !validate_cageid(arg_cageid, cageid) {
        panic!("Invalide Cage ID");
    }
}

/// `sc_convert_sysarg_to_usize` is the type conversion function used to convert the
/// argument's type from u64 to usize. When in `secure` mode, extra checks will be
/// performed through `validate_cageid()` function (whether cage ids are in valid
/// range). The security mode can be enabled through compilation flag of this library.
/// Those calls will panic when failed the check for security concerns  
///
/// ## Arguments:
/// arg: argument value
/// arg_cageid: argument's cageid
/// cageid: source cageid (the cage executes the call)
///
/// ## Returns:
/// Success: A converted usize
/// Fail: panic
pub fn sc_convert_sysarg_to_usize(arg: u64, arg_cageid: u64, cageid: u64) -> usize {
    #[cfg(feature = "fast")]
    return arg as usize;

    #[cfg(feature = "secure")]
    if !validate_cageid(arg_cageid, cageid) {
        panic!("Invalide Cage ID");
    }
}

/// `sc_convert_sysarg_to_i64` is the type conversion function used to convert the
/// argument's type from u64 to i64. When in `secure` mode, extra checks will be
/// performed through `validate_cageid()` function (whether cage ids are in valid
/// range). The security mode can be enabled through compilation flag of this library.
/// Those calls will panic when failed the check for security concerns  
///
/// ## Arguments:
/// arg: argument value
/// arg_cageid: argument's cageid
/// cageid: source cageid (the cage executes the call)
///
/// ## Returns:
/// Success: A converted i64
/// Fail: panic
pub fn sc_convert_sysarg_to_i64(arg: u64, arg_cageid: u64, cageid: u64) -> i64 {
    #[cfg(feature = "fast")]
    return arg as i64;

    #[cfg(feature = "secure")]
    if !validate_cageid(arg_cageid, cageid) {
        panic!("Invalide Cage ID");
    }
}

/// Convert a raw `u64` argument into a mutable `*mut u8` pointer, with optional
/// cage ID validation.
/// 
/// ## Arguments
/// - `arg`: The raw 64-bit value to be interpreted as a pointer.
/// - `arg_cageid`: Cage ID associated with the argument (source).
/// - `cageid`: Cage ID of the calling context (expected).
///
/// ## Returns
/// - A mutable pointer `*mut u8` corresponding to the given argument.
pub fn sc_convert_to_u8_mut(arg: u64, arg_cageid: u64, cageid: u64) -> *mut u8 {
    #[cfg(feature = "secure")]
    {
        if !validate_cageid(arg_cageid, cageid) {
            panic!("Invalide Cage ID");
        }
    }
    
    arg as *mut u8
}

/// This function translates the buffer pointer from user buffer address to system address, because we are
/// transferring between 32-bit WASM environment to 64-bit kernel
///
/// ## Arguments:
///     - cageid: required to do address translation for buf pointer
///     - buf_arg: the buf pointer address, which is 32-bit because of WASM feature
///
/// ## Returns:
///     - buf: actual system address, which is the actual position that stores data
pub fn sc_convert_buf(buf_arg: u64, arg_cageid: u64, cageid: u64) -> *const u8 {
    // Get cage reference to translate address
    let cage = get_cage(arg_cageid).unwrap();
    // Convert user buffer address to system address. We don't need to check permission here.
    // Permission check has been handled in 3i
    let buf = translate_vmmap_addr(&cage, buf_arg).unwrap() as *const u8;
    buf
}

/// Checks whether a user-space argument is null.
pub fn sc_convert_arg_nullity(arg: u64, arg_cageid: u64, cageid: u64) -> bool {
    #[cfg(feature = "secure")]
    {
        if !validate_cageid(arg_cageid, cageid) {
            return -1;
        }
    }
    
    (arg as *const u8).is_null()
}

/// Converts a user-space pointer into a mutable reference to `SockPair`.
pub fn sc_convert_sockpair<'a>(arg: u64, arg_cageid: u64, cageid: u64) -> Result<&'a mut SockPair, i32> {
    #[cfg(feature = "secure")]
    {
        if !validate_cageid(arg_cageid, cageid) {
            return -1;
        }
    }

    let cage = get_cage(arg_cageid).unwrap();
    let addr = translate_vmmap_addr(&cage, arg).unwrap();
    let pointer = addr as *mut SockPair;
    if !pointer.is_null() {
        return Ok(unsafe { &mut *pointer });
    }
    return Err(syscall_error(
        Errno::EFAULT,
        "dispatcher",
        "input data not valid",
    ));
}

/// Converts a user-space socket address into a host-compatible `sockaddr` used for syscalls.
pub fn sc_convert_host_sockaddr(arg: u64, arg_cageid: u64, cageid: u64) -> (*mut sockaddr, u32) {
    #[cfg(feature = "secure")]
    {
        if !validate_cageid(arg_cageid, cageid) {
            return -1;
        }
    }

    let mut saddr = SockAddr::clone_to_sockaddr(arg);

    if (saddr.sun_family as i32) == AF_UNIX {
        unsafe {
            let sun_path_ptr = saddr.sun_path.as_mut_ptr();
            let path_len = strlen(sun_path_ptr);
            let lind_root_len = LIND_ROOT.len();
            let new_path_len = path_len + lind_root_len;

            if new_path_len < 108 {
                memmove(
                    sun_path_ptr.add(lind_root_len) as *mut c_void,
                    sun_path_ptr as *const c_void,
                    path_len,
                );
                memcpy(
                    sun_path_ptr as *mut c_void,
                    LIND_ROOT.as_ptr() as *const c_void,
                    lind_root_len,
                );
                memset(
                    sun_path_ptr.add(new_path_len) as *mut c_void,
                    0,
                    108 - new_path_len,
                );
            }
        }
    }
    let boxed = Box::new(saddr);
    let ptr = Box::into_raw(boxed) as *mut sockaddr_un;
    let ptr = ptr.cast::<sockaddr>();
    let len = unsafe { (*(ptr as *mut SockAddr)).get_len() };
    (ptr, len)
}

/// Copies a socket address structure from the kernel into user space based on the given address family.
pub fn sc_convert_copy_out_sockaddr(
    addr_arg: u64,    
    addr_arg1: u64,   
    family: u16,
) {
    let copyoutaddr = addr_arg as *mut u8; // libc
    let addrlen = addr_arg1 as *mut u32;

    assert!(!copyoutaddr.is_null());
    assert!(!addrlen.is_null());

    let initaddrlen = unsafe { *addrlen };

    let (src_ptr, actual_len): (*const u8, u32) = match family as i32 {
        AF_INET => {
            let v4 = SockAddr::new_ipv4(); // self define
            (
                &v4 as *const _ as *const u8,
                size_of::<sockaddr_in>() as u32,
            )
        }
        AF_INET6 => {
            let v6 = SockAddr::new_ipv6();
            (
                &v6 as *const _ as *const u8,
                size_of::<sockaddr_in6>() as u32,
            )
        }
        AF_UNIX => {
            let un = SockAddr::new_unix();
            (
                &un as *const _ as *const u8,
                size_of::<sockaddr_un>() as u32,
            )
        }
        _ => return, 
    };

    let copy_len = initaddrlen.min(actual_len);
    unsafe {
        ptr::copy(src_ptr, copyoutaddr, copy_len as usize);
        *addrlen = actual_len.max(copy_len);
    }
}
<|MERGE_RESOLUTION|>--- conflicted
+++ resolved
@@ -6,24 +6,18 @@
 //! Function naming convention:
 //! - All functions starting with `sc_` are **public APIs** exposed to other libraries. Example: `sc_convert_sysarg_to_i32`.
 //! - All other functions are **internal helpers** (inner functions) used only inside this library.
-<<<<<<< HEAD
+
 pub use libc::*;
-pub use std::time::Duration;
-use cage::get_cage;
+pub use std::time::Duration
 use cage::memory::mem_helper::*;
-=======
 use cage::{get_cage, memory::memory::translate_vmmap_addr};
->>>>>>> e832a234
 use fdtables;
 use std::error::Error;
 use std::str::Utf8Error;
 use sysdefs::constants::err_const::{syscall_error, Errno};
-<<<<<<< HEAD
-use sysdefs::constants::fs_const::{MAX_CAGEID, PATH_MAX};
 use std::ptr;
 use sysdefs::data::fs_struct::PipeArray;
 use sysdefs::constants::fs_const::LIND_ROOT;
-=======
 use sysdefs::data::fs_struct::{SigactionStruct, SigsetType, ITimerVal};
 use sysdefs::constants::lind_platform_const::{UNUSED_ARG, UNUSED_ID, UNUSED_NAME, MAX_CAGEID, PATH_MAX};
 
@@ -69,7 +63,6 @@
     }
     true
 }
->>>>>>> e832a234
 
 /// This function provides two operations: first, it translates path pointer address from WASM environment
 /// to kernel system address; then, it adjusts the path from user's perspective to host's perspective,
