--- conflicted
+++ resolved
@@ -8,17 +8,10 @@
 //! - All other functions are **internal helpers** (inner functions) used only inside this library.
 use cage::{get_cage, memory::memory::translate_vmmap_addr};
 use std::error::Error;
-<<<<<<< HEAD
-use std::str::Utf8Error;
-use sysdefs::constants::err_const::{syscall_error, Errno};
-use sysdefs::data::fs_struct::{SigactionStruct, SigsetType, ITimerVal, StatData, FSData, PipeArray};
-use sysdefs::constants::lind_platform_const::{UNUSED_ARG, UNUSED_ID, UNUSED_NAME, MAX_CAGEID, PATH_MAX};
-=======
-use sysdefs::constants::err_const::{sysc
 use sysdefs::constants::lind_platform_const::{MAX_CAGEID, PATH_MAX};
-use sysdefs::data::fs_struct::{SigactionStruct, SigsetType, ITimerVal};
+use sysdefs::data::fs_struct::{SigactionStruct, SigsetType, ITimerVal, StatData, FSData, PipeArray, EpollEvent};
 use sysdefs::constants::lind_platform_const::{UNUSED_ARG, UNUSED_ID, UNUSED_NAME};
->>>>>>> bac1905c
+use sysdefs::constants::Errno;
 
 /// `sc_unusedarg()` is the security check function used to validate all unused args. This
 /// will return true in default mode, and check if `arg` with `arg_cageid` are all null in
@@ -282,39 +275,6 @@
     buf
 }
 
-<<<<<<< HEAD
-/// `sc_convert_addr_to_statdata` translates a user-provided address from the
-/// calling Cage's virtual memory into a mutable reference to a `StatData`
-/// structure.
-///
-/// ## Arguments:
-///  - `arg`: The raw virtual address of the user-provided `StatData` buffer.
-///  - `arg_cageid`: The Cage ID associated with the provided address.
-///  - `cageid`: The Cage ID of the current caller (used for validation).
-///
-/// ## Implementation Details:
-///  - When the `secure` feature is enabled, the function validates that the
-///    provided `arg_cageid` matches the current `cageid`.
-///  - The Cage object is retrieved via `get_cage(cageid)`.
-///  - The virtual address is translated into a host address using
-///    `translate_vmmap_addr`.
-///  - The host address is cast into a `*mut StatData`, and if non-null,
-///    reinterpreted as a mutable reference.
-///  - If the pointer is null, the function returns `Err(Errno::EFAULT)`,
-///    indicating a "Bad address" error consistent with Linux error handling.
-///
-/// ## Return Value:
-///  - `Ok(&mut StatData)` if the address translation succeeds.
-///  - `Err(Errno::EFAULT)` if the address is invalid or null.
-pub fn sc_convert_addr_to_statdata<'a>(
-    arg: u64,
-    arg_cageid: u64,
-    cageid: u64,
-) -> Result<&'a mut StatData, Errno> {
-    #[cfg(feature = "secure")]
-    {
-        if !validate_cageid(arg_cageid, cageid) {
-=======
 /// This function translates 64 bits uadd from the WASM context
 /// into the corresponding host address value. Unlike the previous two functions, it returns
 /// the translated address as a raw `u64` rather than a pointer.
@@ -450,34 +410,10 @@
     #[cfg(feature = "secure")]
     {
         if !validate_cageid(set_cageid, cageid) {
->>>>>>> bac1905c
-            panic!("Invalide Cage ID");
-        }
-    }
-
-<<<<<<< HEAD
-    let cage = get_cage(cageid).unwrap();
-    let addr = translate_vmmap_addr(&cage, arg).unwrap();
-    let pointer = addr as *mut StatData;
-    if !pointer.is_null() {
-        return Ok(unsafe { &mut *pointer });
-    }
-    return Err(Errno::EFAULT);
-}
-
-/// Translates a user-provided address from the Cage's virtual memory into
-/// a mutable reference to an `FSData` structure.
-///
-/// This function follows the same logic as `sc_convert_addr_to_statdata`
-pub fn sc_convert_addr_to_fstatdata<'a>(
-    arg: u64,
-    arg_cageid: u64,
-    cageid: u64,
-) -> Result<&'a mut FSData, Errno> {
-    #[cfg(feature = "secure")]
-    {
-        if !validate_cageid(arg_cageid, cageid) {
-=======
+            panic!("Invalide Cage ID");
+        }
+    }
+
     if set_arg == 0 {
         return None; // If the argument is 0, return None
     } else {
@@ -575,13 +511,132 @@
     #[cfg(feature = "secure")]
     {
         if !validate_cageid(val_arg_cageid, cageid) {
->>>>>>> bac1905c
-            panic!("Invalide Cage ID");
-        }
-    }
-
-    let cage = get_cage(cageid).unwrap();
-<<<<<<< HEAD
+            panic!("Invalide Cage ID");
+        }
+    }
+
+    let cage = get_cage(cageid).unwrap();
+
+    if val_arg == 0 {
+        None
+    } else {
+        match translate_vmmap_addr(&cage, val_arg) {
+            Ok(addr) => match get_constitimerval(addr) {
+                Ok(itimeval) => itimeval,
+                Ok(None) => None,
+                Err(_) => panic!("Failed to get ITimerVal from address"),
+            },
+            Err(_) => panic!("Failed to get ITimerVal from address"),
+        }
+    }
+}
+
+/// Translate a user-provided argument into a mutable reference to an `ITimerVal`.
+///
+/// This is a higher-level wrapper that first resolves the cage memory mapping,
+/// then converts the address into a mutable reference using [`get_itimerval`].
+///
+/// # Arguments
+/// * `val_arg` – User-provided raw pointer (u64).
+/// * `val_arg_cageid` – The cage ID in which `val_arg` resides.
+/// * `cageid` – The calling cage ID (used for optional validation).
+///
+/// # Returns
+/// * `Some(&mut ITimerVal)` if `val_arg` is nonzero and translation succeeds.
+/// * `None` if `val_arg == 0`.
+///
+/// # Panics
+/// * If cage lookup or address translation fails.
+/// * If conversion to `ITimerVal` fails.
+pub fn sc_convert_itimerval_mut(
+    val_arg: u64,
+    val_arg_cageid: u64,
+    cageid: u64,
+) -> Option<&'static mut ITimerVal> {
+    #[cfg(feature = "secure")]
+    {
+        if !validate_cageid(val_arg_cageid, cageid) {
+            panic!("Invalide Cage ID");
+        }
+    }
+
+    let cage = get_cage(cageid).unwrap();
+
+    if val_arg == 0 {
+        None
+    } else {
+        match translate_vmmap_addr(&cage, val_arg) {
+            Ok(addr) => match get_itimerval(addr) {
+                Ok(itimeval) => itimeval,
+                Ok(None) => None,
+                Err(_) => panic!("Failed to get ITimerVal from address"),
+            },
+            Err(_) => panic!("Failed to get ITimerVal from address"),
+        }
+    }
+}
+
+/// `sc_convert_addr_to_statdata` translates a user-provided address from the
+/// calling Cage's virtual memory into a mutable reference to a `StatData`
+/// structure.
+///
+/// ## Arguments:
+///  - `arg`: The raw virtual address of the user-provided `StatData` buffer.
+///  - `arg_cageid`: The Cage ID associated with the provided address.
+///  - `cageid`: The Cage ID of the current caller (used for validation).
+///
+/// ## Implementation Details:
+///  - When the `secure` feature is enabled, the function validates that the
+///    provided `arg_cageid` matches the current `cageid`.
+///  - The Cage object is retrieved via `get_cage(cageid)`.
+///  - The virtual address is translated into a host address using
+///    `translate_vmmap_addr`.
+///  - The host address is cast into a `*mut StatData`, and if non-null,
+///    reinterpreted as a mutable reference.
+///  - If the pointer is null, the function returns `Err(Errno::EFAULT)`,
+///    indicating a "Bad address" error consistent with Linux error handling.
+///
+/// ## Return Value:
+///  - `Ok(&mut StatData)` if the address translation succeeds.
+///  - `Err(Errno::EFAULT)` if the address is invalid or null.
+pub fn sc_convert_addr_to_statdata<'a>(
+    arg: u64,
+    arg_cageid: u64,
+    cageid: u64,
+) -> Result<&'a mut StatData, Errno> {
+    #[cfg(feature = "secure")]
+    {
+        if !validate_cageid(arg_cageid, cageid) {
+            panic!("Invalide Cage ID");
+        }
+    }
+
+    let cage = get_cage(cageid).unwrap();
+    let addr = translate_vmmap_addr(&cage, arg).unwrap();
+    let pointer = addr as *mut StatData;
+    if !pointer.is_null() {
+        return Ok(unsafe { &mut *pointer });
+    }
+    return Err(Errno::EFAULT);
+}
+
+/// Translates a user-provided address from the Cage's virtual memory into
+/// a mutable reference to an `FSData` structure.
+///
+/// This function follows the same logic as `sc_convert_addr_to_statdata`
+pub fn sc_convert_addr_to_fstatdata<'a>(
+    arg: u64,
+    arg_cageid: u64,
+    cageid: u64,
+) -> Result<&'a mut FSData, Errno> {
+    #[cfg(feature = "secure")]
+    {
+        if !validate_cageid(arg_cageid, cageid) {
+            panic!("Invalide Cage ID");
+        }
+    }
+
+    let cage = get_cage(cageid).unwrap();
     let addr = translate_vmmap_addr(&cage, arg).unwrap();
     let pointer = addr as *mut FSData;
     if !pointer.is_null() {
@@ -611,84 +666,15 @@
     #[cfg(feature = "secure")]
     {
         if !validate_cageid(arg_cageid, cageid) {
-=======
-
-    if val_arg == 0 {
-        None
-    } else {
-        match translate_vmmap_addr(&cage, val_arg) {
-            Ok(addr) => match get_constitimerval(addr) {
-                Ok(itimeval) => itimeval,
-                Ok(None) => None,
-                Err(_) => panic!("Failed to get ITimerVal from address"),
-            },
-            Err(_) => panic!("Failed to get ITimerVal from address"),
-        }
-    }
-}
-
-/// Translate a user-provided argument into a mutable reference to an `ITimerVal`.
-///
-/// This is a higher-level wrapper that first resolves the cage memory mapping,
-/// then converts the address into a mutable reference using [`get_itimerval`].
-///
-/// # Arguments
-/// * `val_arg` – User-provided raw pointer (u64).
-/// * `val_arg_cageid` – The cage ID in which `val_arg` resides.
-/// * `cageid` – The calling cage ID (used for optional validation).
-///
-/// # Returns
-/// * `Some(&mut ITimerVal)` if `val_arg` is nonzero and translation succeeds.
-/// * `None` if `val_arg == 0`.
-///
-/// # Panics
-/// * If cage lookup or address translation fails.
-/// * If conversion to `ITimerVal` fails.
-pub fn sc_convert_itimerval_mut(
-    val_arg: u64,
-    val_arg_cageid: u64,
-    cageid: u64,
-) -> Option<&'static mut ITimerVal> {
-    #[cfg(feature = "secure")]
-    {
-        if !validate_cageid(val_arg_cageid, cageid) {
->>>>>>> bac1905c
-            panic!("Invalide Cage ID");
-        }
-    }
-
-    let cage = get_cage(cageid).unwrap();
-<<<<<<< HEAD
+            panic!("Invalide Cage ID");
+        }
+    }
+
+    let cage = get_cage(cageid).unwrap();
     let addr = translate_vmmap_addr(&cage, arg).unwrap();
     let pointer = addr as *mut PipeArray;
     if !pointer.is_null() {
         return Ok(unsafe { &mut *pointer });
     }
     return Err(Errno::EFAULT);
-=======
-
-    if val_arg == 0 {
-        None
-    } else {
-        match translate_vmmap_addr(&cage, val_arg) {
-            Ok(addr) => match get_itimerval(addr) {
-                Ok(itimeval) => itimeval,
-                Ok(None) => None,
-                Err(_) => panic!("Failed to get ITimerVal from address"),
-            },
-            Err(_) => panic!("Failed to get ITimerVal from address"),
-        }
-    }
-}
-
-pub fn sc_convert_arg_nullity(arg: u64, arg_cageid: u64, cageid: u64) -> bool {
-    #[cfg(feature = "secure")]
-    {
-        if !validate_cageid(arg_cageid, cageid) {
-            return -1;
-        }
-    }
-    
-    (arg as *const u8).is_null()
->>>>>>> bac1905c
 }