//! Basic primitive type conversion API
//!
//! This file defines conversion helpers for basic primitive types (e.g., `i32`, `u32`, `i64`).
//! These functions are used during syscall argument decoding and type-safe interpretation
//! within the RawPOSIX syscall layer (`src/syscalls/`).
//! Function naming convention:
//! - All functions starting with `sc_` are **public APIs** exposed to other libraries. Example: `sc_convert_sysarg_to_i32`.
//! - All other functions are **internal helpers** (inner functions) used only inside this library.
use cage::{get_cage, memory::memory::translate_vmmap_addr};
use fdtables;
use std::error::Error;
use std::str::Utf8Error;
use sysdefs::constants::err_const::{syscall_error, Errno};
<<<<<<< HEAD
use sysdefs::constants::lind_const::{MAX_CAGEID, PATH_MAX};
use sysdefs::data::fs_struct::{SigactionStruct, SigsetType, ITimerVal};
=======
use sysdefs::constants::lind_platform_const::{UNUSED_ARG, UNUSED_ID, UNUSED_NAME, MAX_CAGEID, PATH_MAX};

/// `sc_unusedarg()` is the security check function used to validate all unused args. This
/// will return true in default mode, and check if `arg` with `arg_cageid` are all null in
/// `secure` mode.
///
/// ## Arguments:
/// arg: argument value
/// arg_cageid: argument's cageid
///
/// ## Returns:
/// Always true in default mode.
/// In secure mode:
/// Return true if all null, false otherwise.
#[inline]
fn is_unused(val: u64, placeholder: u64) -> bool {
    val == 0 || val == placeholder
}

pub fn sc_unusedarg(arg: u64, arg_cageid: u64) -> bool {
    #[cfg(feature = "fast")]
    return true;

    #[cfg(feature = "secure")]
    return is_unused(arg, UNUSED_ARG) && is_unused(arg_cageid, UNUSED_ID);
}
>>>>>>> e3c557a7

/// Validate whether two cage ids are in valid range. This is used for security mode in
/// type conversion.
///
/// ## Arguments:
/// cageid_1: first cage id
/// cageid_2: second cage id
///
/// ## Returns:
/// true: both of them are valid
/// false: one of them or neither of them are valid
pub fn validate_cageid(cageid_1: u64, cageid_2: u64) -> bool {
<<<<<<< HEAD
    if cageid_1 > MAX_CAGEID as u64 || cageid_2 > MAX_CAGEID as u64 || cageid_1 < 0 || cageid_2 < 0
=======
    if is_unused(cageid_1, UNUSED_ID) || is_unused(cageid_2, UNUSED_ID) || cageid_1 < 0 || cageid_2 < 0
>>>>>>> e3c557a7
    {
        return false;
    }
    true
}
<<<<<<< HEAD
=======

>>>>>>> e3c557a7

/// This function provides two operations: first, it translates path pointer address from WASM environment
/// to kernel system address; then, it adjusts the path from user's perspective to host's perspective,
/// which is adding `LIND_ROOT` before the path arguments. Considering actual syscall implementation
/// logic needs to pass string pointer to underlying rust libc, so this function will return `CString`
/// lways using arg_cageid to translate. (TODO: the logic here might be different according to 3i/grate
/// implementation)
///     - If arg_cageid != cageid: this call is sent by grate. We need to translate according to cage
///     - If arg_cageid == cageid: this call is sent by cage, we can use either one
///
/// ## Arguments:
///     - cageid: required to do address translation for path pointer
///     - path_arg: the path pointer with address and contents from user's perspective. Address is
///                 32-bit (because of WASM feature).
///
/// ## Returns:
///     - c_path: a `CString` variable stores the path from host's perspective
///     - will return error if total length exceed the MAX_PATH (which is 4096). We use `Box<dyn Error>` here to
///      let upper functions do error handling. (ie: we want to )
pub unsafe fn charstar_to_ruststr<'a>(cstr: *const i8) -> Result<&'a str, Utf8Error> {
    std::ffi::CStr::from_ptr(cstr as *const _).to_str() //returns a result to be unwrapped later
}

pub fn get_cstr<'a>(arg: u64) -> Result<&'a str, i32> {
    let ptr = arg as *const i8;
    if !ptr.is_null() {
        if let Ok(data) = unsafe { charstar_to_ruststr(ptr) } {
            return Ok(data);
        } else {
            return Err(-1);
        }
    }

    return Err(-1);
}

/// `sc_convert_sysarg_to_i32` is the type conversion function used to convert the
/// argument's type from u64 to i32. When in `secure` mode, extra checks will be
/// performed through `get_i32()` function. (for example validating if all upper-bit
/// are 0; if cage ids are in valid range). The security mode can be enabled through
/// compilation flag of this library. Those calls will panic when failed the check
/// for security concerns  
///
/// `get_i32()`
///
/// ## Arguments:
/// arg: the argument value
/// arg_cageid: the argument's cageid
/// cageid: source cageid (the cage execute this call)
///
/// ## Returns:
/// Success: A converted i32
/// Fail: panic
pub fn get_i32(arg: u64, arg_cageid: u64, cageid: u64) -> i32 {
    if !validate_cageid(arg_cageid, cageid) {
        panic!("Invalide Cage ID");
    }

    // Check if the upper 32 bits are all 0,
    // if so, we can safely convert it to u32
    // Otherwise, we will panic
    if (arg & 0xFFFFFFFF_00000000) != 1 {
        return (arg & 0xFFFFFFFF) as i32;
    }

    panic!("Invalide argument");
}

/// ## Arguments:
/// arg: the argument value
/// arg_cageid: the argument's cageid
/// cageid: source cageid (the cage execute this call)
///
/// ## Returns:
/// Success: A converted i32
/// Fail: panic
pub fn sc_convert_sysarg_to_i32(arg: u64, arg_cageid: u64, cageid: u64) -> i32 {
    #[cfg(feature = "fast")]
    return arg as i32;

    #[cfg(feature = "secure")]
    return get_i32(arg, arg_cageid, cageid);
}

/// `sc_convert_sysarg_to_u32` is the type conversion function used to convert the
/// argument's type from u64 to u32. When in `secure` mode, extra checks will be
/// performed through `get_u32()` function. (for example validating if all upper-bit
/// are 0; if cage ids are in valid range). The security mode can be enabled through
/// compilation flag of this library. Those calls will panic when failed the check
/// for security concerns  
///
/// `get_u32()`
/// ## Arguments:
/// arg: the argument value
/// arg_cageid: the argument's cageid
/// cageid: source cageid (the cage execute this call)
///
/// ## Returns:
/// Success: A converted u32
/// Fail: panic
pub fn get_u32(arg: u64, arg_cageid: u64, cageid: u64) -> u32 {
    if !validate_cageid(arg_cageid, cageid) {
        panic!("Invalide Cage ID");
    }

    // Check if the upper 32 bits are all 0,
    // if so, we can safely convert it to u32
    // Otherwise, we will panic
    if (arg & 0xFFFFFFFF_00000000) != 1 {
        return (arg & 0xFFFFFFFF) as u32;
    }

    panic!("Invalide argument");
}

/// ## Arguments:
/// arg: the argument value
/// arg_cageid: the argument's cageid
/// cageid: source cageid (the cage execute this call)
///
/// ## Returns:
/// Success: A converted u32
/// Fail: panic
pub fn sc_convert_sysarg_to_u32(arg: u64, arg_cageid: u64, cageid: u64) -> u32 {
    #[cfg(feature = "fast")]
    return arg as u32;

    #[cfg(feature = "secure")]
    return get_u32(arg);
}

/// `sc_convert_sysarg_to_isize` is the type conversion function used to convert the
/// argument's type from u64 to isize. When in `secure` mode, extra checks will be
/// performed through `validate_cageid()` function (whether cage ids are in valid
/// range). The security mode can be enabled through compilation flag of this library.
/// Those calls will panic when failed the check for security concerns  
///
/// ## Arguments:
/// arg: argument value
/// arg_cageid: argument's cageid
/// cageid: source cageid (the cage executes the call)
///
/// ## Returns:
/// Success: A converted isize
/// Fail: panic
pub fn sc_convert_sysarg_to_isize(arg: u64, arg_cageid: u64, cageid: u64) -> isize {
    #[cfg(feature = "fast")]
    return arg as isize;

    #[cfg(feature = "secure")]
    if !validate_cageid(arg_cageid, cageid) {
        panic!("Invalide Cage ID");
    }
}

/// `sc_convert_sysarg_to_usize` is the type conversion function used to convert the
/// argument's type from u64 to usize. When in `secure` mode, extra checks will be
/// performed through `validate_cageid()` function (whether cage ids are in valid
/// range). The security mode can be enabled through compilation flag of this library.
/// Those calls will panic when failed the check for security concerns  
///
/// ## Arguments:
/// arg: argument value
/// arg_cageid: argument's cageid
/// cageid: source cageid (the cage executes the call)
///
/// ## Returns:
/// Success: A converted usize
/// Fail: panic
pub fn sc_convert_sysarg_to_usize(arg: u64, arg_cageid: u64, cageid: u64) -> usize {
    #[cfg(feature = "fast")]
    return arg as usize;

    #[cfg(feature = "secure")]
    if !validate_cageid(arg_cageid, cageid) {
        panic!("Invalide Cage ID");
    }
}

/// `sc_convert_sysarg_to_i64` is the type conversion function used to convert the
/// argument's type from u64 to i64. When in `secure` mode, extra checks will be
/// performed through `validate_cageid()` function (whether cage ids are in valid
/// range). The security mode can be enabled through compilation flag of this library.
/// Those calls will panic when failed the check for security concerns  
///
/// ## Arguments:
/// arg: argument value
/// arg_cageid: argument's cageid
/// cageid: source cageid (the cage executes the call)
///
/// ## Returns:
/// Success: A converted i64
/// Fail: panic
pub fn sc_convert_sysarg_to_i64(arg: u64, arg_cageid: u64, cageid: u64) -> i64 {
    #[cfg(feature = "fast")]
    return arg as i64;

    #[cfg(feature = "secure")]
    if !validate_cageid(arg_cageid, cageid) {
        panic!("Invalide Cage ID");
    }
}

<<<<<<< HEAD
/// `sc_unusedarg()` is the security check function used to validate all unused args. This
/// will return true in default mode, and check if `arg` with `arg_cageid` are all null in
/// `secure` mode.
///
/// ## Arguments:
/// arg: argument value
/// arg_cageid: argument's cageid
///
/// ## Returns:
/// Always true in default mode.
/// In secure mode:
/// Return true if all null, false otherwise.
pub fn sc_unusedarg(arg: u64, arg_cageid: u64) -> bool {
    #[cfg(feature = "fast")]
    return true;

    #[cfg(feature = "secure")]
    return !(arg | arg_cageid);
}

/// Convert a raw `u64` argument into a mutable `*mut u8` pointer, with optional
/// cage ID validation.
/// 
/// ## Arguments
/// - `arg`: The raw 64-bit value to be interpreted as a pointer.
/// - `arg_cageid`: Cage ID associated with the argument (source).
/// - `cageid`: Cage ID of the calling context (expected).
///
/// ## Returns
/// - A mutable pointer `*mut u8` corresponding to the given argument.
pub fn sc_convert_to_u8_mut(arg: u64, arg_cageid: u64, cageid: u64) -> *mut u8 {
    #[cfg(feature = "secure")]
    {
        if !validate_cageid(arg_cageid, cageid) {
            panic!("Invalide Cage ID");
        }
    }
    
    arg as *mut u8
}

=======
>>>>>>> e3c557a7
/// This function translates the buffer pointer from user buffer address to system address, because we are
/// transferring between 32-bit WASM environment to 64-bit kernel
///
/// ## Arguments:
///     - cageid: required to do address translation for buf pointer
///     - buf_arg: the buf pointer address, which is 32-bit because of WASM feature
///
/// ## Returns:
///     - buf: actual system address, which is the actual position that stores data
pub fn sc_convert_buf(buf_arg: u64, arg_cageid: u64, cageid: u64) -> *const u8 {
    // Get cage reference to translate address
    let cage = get_cage(arg_cageid).unwrap();
    // Convert user buffer address to system address. We don't need to check permission here.
    // Permission check has been handled in 3i
    let buf = translate_vmmap_addr(&cage, buf_arg).unwrap() as *const u8;
    buf
}<|MERGE_RESOLUTION|>--- conflicted
+++ resolved
@@ -11,10 +11,8 @@
 use std::error::Error;
 use std::str::Utf8Error;
 use sysdefs::constants::err_const::{syscall_error, Errno};
-<<<<<<< HEAD
 use sysdefs::constants::lind_const::{MAX_CAGEID, PATH_MAX};
 use sysdefs::data::fs_struct::{SigactionStruct, SigsetType, ITimerVal};
-=======
 use sysdefs::constants::lind_platform_const::{UNUSED_ARG, UNUSED_ID, UNUSED_NAME, MAX_CAGEID, PATH_MAX};
 
 /// `sc_unusedarg()` is the security check function used to validate all unused args. This
@@ -41,7 +39,6 @@
     #[cfg(feature = "secure")]
     return is_unused(arg, UNUSED_ARG) && is_unused(arg_cageid, UNUSED_ID);
 }
->>>>>>> e3c557a7
 
 /// Validate whether two cage ids are in valid range. This is used for security mode in
 /// type conversion.
@@ -54,20 +51,12 @@
 /// true: both of them are valid
 /// false: one of them or neither of them are valid
 pub fn validate_cageid(cageid_1: u64, cageid_2: u64) -> bool {
-<<<<<<< HEAD
-    if cageid_1 > MAX_CAGEID as u64 || cageid_2 > MAX_CAGEID as u64 || cageid_1 < 0 || cageid_2 < 0
-=======
     if is_unused(cageid_1, UNUSED_ID) || is_unused(cageid_2, UNUSED_ID) || cageid_1 < 0 || cageid_2 < 0
->>>>>>> e3c557a7
     {
         return false;
     }
     true
 }
-<<<<<<< HEAD
-=======
-
->>>>>>> e3c557a7
 
 /// This function provides two operations: first, it translates path pointer address from WASM environment
 /// to kernel system address; then, it adjusts the path from user's perspective to host's perspective,
@@ -271,27 +260,6 @@
     }
 }
 
-<<<<<<< HEAD
-/// `sc_unusedarg()` is the security check function used to validate all unused args. This
-/// will return true in default mode, and check if `arg` with `arg_cageid` are all null in
-/// `secure` mode.
-///
-/// ## Arguments:
-/// arg: argument value
-/// arg_cageid: argument's cageid
-///
-/// ## Returns:
-/// Always true in default mode.
-/// In secure mode:
-/// Return true if all null, false otherwise.
-pub fn sc_unusedarg(arg: u64, arg_cageid: u64) -> bool {
-    #[cfg(feature = "fast")]
-    return true;
-
-    #[cfg(feature = "secure")]
-    return !(arg | arg_cageid);
-}
-
 /// Convert a raw `u64` argument into a mutable `*mut u8` pointer, with optional
 /// cage ID validation.
 /// 
@@ -313,8 +281,6 @@
     arg as *mut u8
 }
 
-=======
->>>>>>> e3c557a7
 /// This function translates the buffer pointer from user buffer address to system address, because we are
 /// transferring between 32-bit WASM environment to 64-bit kernel
 ///
