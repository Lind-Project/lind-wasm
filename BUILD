genrule(
    name = "make_glibc",
    tags = ["no-cache", "no-sandbox"],
    srcs = [
        "src/glibc",
        "clang+llvm-18.1.8-x86_64-linux-gnu-ubuntu-18.04",
    ],
    outs = ["check.log"],  # Output file
    cmd = """
        echo "test" > $@
        
        export GLIBC_BASE=$$PWD/src/glibc
        export WORKSPACE=$$PWD
        
        export CLANG=$$PWD/clang+llvm-18.1.8-x86_64-linux-gnu-ubuntu-18.04
        export CC=$$CLANG/bin/clang
        
        echo $$GLIBC_BASE >> $@
        echo $$CLANG >> $@
        echo $$CC >> $@
        
        cd $$GLIBC_BASE
        rm -rf build
        ./wasm-config.sh
        cd build
        make -j8 --keep-going 2>&1 THREAD_MODEL=posix | tee check.log || true
        
        cd ../nptl
        
        # Define common flags
        CFLAGS="--target=wasm32-unknown-wasi -v -Wno-int-conversion -std=gnu11 -fgnu89-inline -matomics -mbulk-memory -O2 -g -fPIC"
        WARNINGS="-Wall -Wwrite-strings -Wundef -Wstrict-prototypes -Wold-style-definition"
        EXTRA_FLAGS="-fmerge-all-constants -ftrapping-math -fno-stack-protector -fno-common"
        EXTRA_FLAGS+=" -Wp,-U_FORTIFY_SOURCE -fmath-errno -fPIE -ftls-model=local-exec"
        INCLUDE_PATHS="
            -I../include
            -I$$GLIBC_BASE/build/nptl
            -I$$GLIBC_BASE/build
            -I../sysdeps/lind
            -I../lind_syscall
            -I../sysdeps/unix/sysv/linux/i386/i686
            -I../sysdeps/unix/sysv/linux/i386
            -I../sysdeps/unix/sysv/linux/x86/include
            -I../sysdeps/unix/sysv/linux/x86
            -I../sysdeps/x86/nptl
            -I../sysdeps/i386/nptl
            -I../sysdeps/unix/sysv/linux/include
            -I../sysdeps/unix/sysv/linux
            -I../sysdeps/nptl
            -I../sysdeps/pthread
            -I../sysdeps/gnu
            -I../sysdeps/unix/inet
            -I../sysdeps/unix/sysv
            -I../sysdeps/unix/i386
            -I../sysdeps/unix
            -I../sysdeps/posix
            -I../sysdeps/i386/fpu
            -I../sysdeps/x86/fpu
            -I../sysdeps/i386
            -I../sysdeps/x86/include
            -I../sysdeps/x86
            -I../sysdeps/wordsize-32
            -I../sysdeps/ieee754/float128
            -I../sysdeps/ieee754/ldbl-96/include
            -I../sysdeps/ieee754/ldbl-96
            -I../sysdeps/ieee754/dbl-64
            -I../sysdeps/ieee754/flt-32
            -I../sysdeps/ieee754
            -I../sysdeps/generic
            -I..
            -I../libio
            -I.
        "
        SYS_INCLUDE="-nostdinc -isystem $$CLANG/lib/clang/18/include -isystem /usr/i686-linux-gnu/include"
        DEFINES="-D_LIBC_REENTRANT -include $$GLIBC_BASE/build/libc-modules.h -DMODULE_NAME=libc"
        EXTRA_DEFINES="-include ../include/libc-symbols.h -DPIC -DTOP_NAMESPACE=glibc"
        
        $$CC $$CFLAGS $$WARNINGS $$EXTRA_FLAGS \
            $$INCLUDE_PATHS $$SYS_INCLUDE $$DEFINES $$EXTRA_DEFINES \
            -o $$GLIBC_BASE/build/nptl/pthread_create.o \
            -c pthread_create.c -MD -MP -MF $$GLIBC_BASE/build/nptl/pthread_create.o.dt \
            -MT $$GLIBC_BASE/build/nptl/pthread_create.o
        
       # Compile elision-lock.c using the same flags/env
        $$CC $$CFLAGS $$WARNINGS $$EXTRA_FLAGS \
            $$INCLUDE_PATHS $$SYS_INCLUDE $$DEFINES $$EXTRA_DEFINES \
            -o $$GLIBC_BASE/build/nptl/elision-lock.o \
            -c ../sysdeps/unix/sysv/linux/x86/elision-lock.c \
            -MD -MP -MF $$GLIBC_BASE/build/nptl/elision-lock.o.dt \
            -MT $$GLIBC_BASE/build/nptl/elision-lock.o

        # Compile elision-unlock.c using the same flags/env
        $$CC $$CFLAGS $$WARNINGS $$EXTRA_FLAGS \
            $$INCLUDE_PATHS $$SYS_INCLUDE $$DEFINES $$EXTRA_DEFINES \
            -o $$GLIBC_BASE/build/nptl/elision-unlock.o \
            -c ../sysdeps/unix/sysv/linux/x86/elision-unlock.c \
            -MD -MP -MF $$GLIBC_BASE/build/nptl/elision-unlock.o.dt \
            -MT $$GLIBC_BASE/build/nptl/elision-unlock.o
        
        # Compile assembly files
        cd ../ && \
        $$CC --target=wasm32-wasi-threads -matomics \
            -o $$GLIBC_BASE/build/csu/wasi_thread_start.o \
            -c $$GLIBC_BASE/csu/wasm32/wasi_thread_start.s
        
        $$CC --target=wasm32-wasi-threads -matomics \
            -o $$GLIBC_BASE/build/csu/set_stack_pointer.o \
            -c $$GLIBC_BASE/csu/wasm32/set_stack_pointer.s
        ./gen_sysroot.sh
    """,
)

genrule(
    name = "make_wasmtime",
    tags = ["no-cache", "no-sandbox"],
    srcs = [
        "src/wasmtime",
        "src/RawPOSIX"
    ],
    outs = ["check_wasm.log"],  # Output file
    cmd = """
        echo "test" > $@
        
        export WASMTIME_BASE=$$PWD/src/wasmtime
        export WORKSPACE=$$PWD

        cd $$WASMTIME_BASE
        cargo build
    """,
)

<<<<<<< HEAD
=======
genrule(
    name = "make_rawposix",
    tags = ["no-cache", "no-sandbox"],
    srcs = [
        "src/wasmtime",
        "src/RawPOSIX"
    ],
    outs = ["check_rawposix.log"],  # Output file
    cmd = """
        echo "test" > $@
        
        export RAWPOSIX_BASE=$$PWD/src/RawPOSIX
        export WORKSPACE=$$PWD

        cd $$RAWPOSIX_BASE
        cargo build
    """,
)

>>>>>>> 997a29c8
# This build rule is to run the series of tests defined in 
# wasmtestreport.py
py_binary(
    name = "python_tests",
    srcs = ["scripts/wasmtestreport.py"],
    main = "scripts/wasmtestreport.py",     
    # This ensures the tests have access to the folders required.    
    data = [
        "tests",         
         "scripts/lindtool.sh",
         ":rawposix_files",
         ":wasmtime_files",
         ":clang_files",
    ],   
)

load("@rules_rust//rust:defs.bzl", "rust_binary")
# This build rule is to compile the clippy_delta binary
rust_binary(
    name = "clippy_delta",
    srcs = [
        "tests/ci-tests/clippy/src/main.rs",
        "tests/ci-tests/clippy/src/output.rs",
    ],
    edition = "2021",
    deps = [
        "@crates//:serde",
        "@crates//:serde_json",
        "@crates//:atty",
    ],
)

genrule(
    name = "run_clippy_manifest_scan",
    srcs = [
        ":clippy_delta",        
    ],
    outs = ["tests/ci-tests/clippy/clippy_out.json"],
    cmd = """
    cp $(location :clippy_delta) clippy_delta_bin
    chmod +x clippy_delta_bin

    export GIT_DIR=$$PWD/.git
    export GIT_WORK_TREE=$$PWD

    echo "Fetching origin/main without removing remotes..."
    git remote get-url origin || git remote add origin https://github.com/Lind-Project/lind-wasm.git
    git fetch origin main:refs/remotes/origin/main || echo "Warning: could not fetch origin/main"    

    set +e
    ./clippy_delta_bin --output-file $(location tests/ci-tests/clippy/clippy_out.json)
    status=$$?
    set -e

    echo ""
    echo "==================================================="
    if [ $$status -ne 0 ]; then
        echo "Clippy checks failed. Full results written to:"
    else
        echo "Clippy checks passed. Full results written to:"
    fi
    echo "  bazel-bin/tests/ci-tests/clippy/clippy_out.json"
    echo "==================================================="
    
    # Should succeed so logs are passed even if clippy issues are found
    exit 0
    """,
    executable = True,
    tags = ["no-cache", "no-sandbox"],
)





#FileGroup for .git files
# filegroup(
#     name = "git_files",
#     srcs = glob([".git/**/*"]),
#     visibility = ["//visibility:private"],
# )


# FileGroup for src/RawPOSIX files
filegroup(
    name = "rawposix_files",
    srcs = glob(["src/RawPOSIX/**"]),
)

# FileGroup for src/wasmtime files
filegroup(
    name = "wasmtime_files",
    srcs = glob(["src/wasmtime/**"]),
)

# FileGroup for clang files
filegroup(
    name = "clang_files",
    srcs = glob(["clang+llvm-18.1.8-x86_64-linux-gnu-ubuntu-18.04/**/*"])
)<|MERGE_RESOLUTION|>--- conflicted
+++ resolved
@@ -129,8 +129,6 @@
     """,
 )
 
-<<<<<<< HEAD
-=======
 genrule(
     name = "make_rawposix",
     tags = ["no-cache", "no-sandbox"],
@@ -150,7 +148,6 @@
     """,
 )
 
->>>>>>> 997a29c8
 # This build rule is to run the series of tests defined in 
 # wasmtestreport.py
 py_binary(
