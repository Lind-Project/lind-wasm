--- conflicted
+++ resolved
@@ -28,11 +28,7 @@
         cd ../nptl
         
         # Define common flags
-<<<<<<< HEAD
         CFLAGS="--target=wasm32-unknown-wasi -v -Wno-int-conversion -std=gnu11 -fgnu89-inline -matomics -mbulk-memory -O2 -g -fPIC"
-=======
-        CFLAGS="--target=wasm32-unknown-wasi -v -Wno-int-conversion -std=gnu11 -fgnu89-inline -matomics -mbulk-memory -O2 -g"
->>>>>>> 8d4a69ed
         WARNINGS="-Wall -Wwrite-strings -Wundef -Wstrict-prototypes -Wold-style-definition"
         EXTRA_FLAGS="-fmerge-all-constants -ftrapping-math -fno-stack-protector -fno-common"
         EXTRA_FLAGS+=" -Wp,-U_FORTIFY_SOURCE -fmath-errno -fPIE -ftls-model=local-exec"
@@ -85,7 +81,6 @@
             -c pthread_create.c -MD -MP -MF $$GLIBC_BASE/build/nptl/pthread_create.o.dt \
             -MT $$GLIBC_BASE/build/nptl/pthread_create.o
         
-<<<<<<< HEAD
        # Compile elision-lock.c using the same flags/env
         $$CC $$CFLAGS $$WARNINGS $$EXTRA_FLAGS \
             $$INCLUDE_PATHS $$SYS_INCLUDE $$DEFINES $$EXTRA_DEFINES \
@@ -101,12 +96,6 @@
             -c ../sysdeps/unix/sysv/linux/x86/elision-unlock.c \
             -MD -MP -MF $$GLIBC_BASE/build/nptl/elision-unlock.o.dt \
             -MT $$GLIBC_BASE/build/nptl/elision-unlock.o
-=======
-        $$CC $$CFLAGS $$WARNINGS $$EXTRA_FLAGS \
-            $$INCLUDE_PATHS $$SYS_INCLUDE $$DEFINES $$EXTRA_DEFINES \
-            -o $$GLIBC_BASE/build/lind_syscall.o \
-            -c $$GLIBC_BASE/lind_syscall/lind_syscall.c
->>>>>>> 8d4a69ed
         
         # Compile assembly files
         cd ../ && \
