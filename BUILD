genrule(
    name = "make_all",
    tags = ["no-cache"],
    srcs = [
        "src/glibc",
        "clang+llvm-18.1.8-x86_64-linux-gnu-ubuntu-18.04",
    ],
    outs = ["check.log"],  # Output file
    cmd = """
        echo "test" > $@
        
        export GLIBC_BASE=$$PWD/src/glibc
        export WORKSPACE=$$PWD
        
        export CLANG=$$PWD/clang+llvm-18.1.8-x86_64-linux-gnu-ubuntu-18.04
        export CC=$$CLANG/bin/clang
        
        echo $$GLIBC_BASE >> $@
        echo $$CLANG >> $@
        echo $$CC >> $@
        
        cd $$GLIBC_BASE
        rm -rf build
        ./wasm-config.sh
        cd build
        make -j8 --keep-going 2>&1 THREAD_MODEL=posix | tee check.log || true
        
        cd ../nptl
        
        # Define common flags
        CFLAGS="--target=wasm32-unknown-wasi -v -Wno-int-conversion -std=gnu11 -fgnu89-inline -matomics -mbulk-memory -O2 -g -fPIC"
        WARNINGS="-Wall -Wwrite-strings -Wundef -Wstrict-prototypes -Wold-style-definition"
        EXTRA_FLAGS="-fmerge-all-constants -ftrapping-math -fno-stack-protector -fno-common"
        EXTRA_FLAGS+=" -Wp,-U_FORTIFY_SOURCE -fmath-errno -fPIE -ftls-model=local-exec"
        INCLUDE_PATHS="
            -I../include
            -I$$GLIBC_BASE/build/nptl
            -I$$GLIBC_BASE/build
            -I../sysdeps/lind
            -I../lind_syscall
            -I../sysdeps/unix/sysv/linux/i386/i686
            -I../sysdeps/unix/sysv/linux/i386
            -I../sysdeps/unix/sysv/linux/x86/include
            -I../sysdeps/unix/sysv/linux/x86
            -I../sysdeps/x86/nptl
            -I../sysdeps/i386/nptl
            -I../sysdeps/unix/sysv/linux/include
            -I../sysdeps/unix/sysv/linux
            -I../sysdeps/nptl
            -I../sysdeps/pthread
            -I../sysdeps/gnu
            -I../sysdeps/unix/inet
            -I../sysdeps/unix/sysv
            -I../sysdeps/unix/i386
            -I../sysdeps/unix
            -I../sysdeps/posix
            -I../sysdeps/i386/fpu
            -I../sysdeps/x86/fpu
            -I../sysdeps/i386
            -I../sysdeps/x86/include
            -I../sysdeps/x86
            -I../sysdeps/wordsize-32
            -I../sysdeps/ieee754/float128
            -I../sysdeps/ieee754/ldbl-96/include
            -I../sysdeps/ieee754/ldbl-96
            -I../sysdeps/ieee754/dbl-64
            -I../sysdeps/ieee754/flt-32
            -I../sysdeps/ieee754
            -I../sysdeps/generic
            -I..
            -I../libio
            -I.
        "
        SYS_INCLUDE="-nostdinc -isystem $$CLANG/lib/clang/18/include -isystem /usr/i686-linux-gnu/include"
        DEFINES="-D_LIBC_REENTRANT -include $$GLIBC_BASE/build/libc-modules.h -DMODULE_NAME=libc"
        EXTRA_DEFINES="-include ../include/libc-symbols.h -DPIC -DTOP_NAMESPACE=glibc"
        
        $$CC $$CFLAGS $$WARNINGS $$EXTRA_FLAGS \
            $$INCLUDE_PATHS $$SYS_INCLUDE $$DEFINES $$EXTRA_DEFINES \
            -o $$GLIBC_BASE/build/nptl/pthread_create.o \
            -c pthread_create.c -MD -MP -MF $$GLIBC_BASE/build/nptl/pthread_create.o.dt \
            -MT $$GLIBC_BASE/build/nptl/pthread_create.o
        
       # Compile elision-lock.c using the same flags/env
        $$CC $$CFLAGS $$WARNINGS $$EXTRA_FLAGS \
            $$INCLUDE_PATHS $$SYS_INCLUDE $$DEFINES $$EXTRA_DEFINES \
            -o $$GLIBC_BASE/build/nptl/elision-lock.o \
            -c ../sysdeps/unix/sysv/linux/x86/elision-lock.c \
            -MD -MP -MF $$GLIBC_BASE/build/nptl/elision-lock.o.dt \
            -MT $$GLIBC_BASE/build/nptl/elision-lock.o

        # Compile elision-unlock.c using the same flags/env
        $$CC $$CFLAGS $$WARNINGS $$EXTRA_FLAGS \
            $$INCLUDE_PATHS $$SYS_INCLUDE $$DEFINES $$EXTRA_DEFINES \
            -o $$GLIBC_BASE/build/nptl/elision-unlock.o \
            -c ../sysdeps/unix/sysv/linux/x86/elision-unlock.c \
            -MD -MP -MF $$GLIBC_BASE/build/nptl/elision-unlock.o.dt \
            -MT $$GLIBC_BASE/build/nptl/elision-unlock.o
        
        # Compile assembly files
        cd ../ && \
        $$CC --target=wasm32-wasi-threads -matomics \
            -o $$GLIBC_BASE/build/csu/wasi_thread_start.o \
            -c $$GLIBC_BASE/csu/wasm32/wasi_thread_start.s
        
        $$CC --target=wasm32-wasi-threads -matomics \
            -o $$GLIBC_BASE/build/csu/set_stack_pointer.o \
            -c $$GLIBC_BASE/csu/wasm32/set_stack_pointer.s
        ./gen_sysroot.sh
    """,
)

genrule(
    name = "make_wasmtime",
    tags = ["no-cache"],
    srcs = [
        "src/wasmtime",
        "src/RawPOSIX"
    ],
    outs = ["check_wasm.log"],  # Output file
    cmd = """
        echo "test" > $@
        
        export WASMTIME_BASE=$$PWD/src/wasmtime
        export WORKSPACE=$$PWD

        cd $$WASMTIME_BASE
        cargo build
    """,
)

<<<<<<< HEAD
sh_test(
    name = "my_bash_test",
    srcs = ["wasmtest.sh"],
    # If your script needs data files or depends on other files
    # (e.g., input configuration files), list them in data:
    data = [
        "tests",
         "clang+llvm-18.1.8-x86_64-linux-gnu-ubuntu-18.04",
    ],
)
=======
>>>>>>> 5731de76

# This build rule is to run the series of tests defined in 
# wasmtestreport.py
py_binary(
    name = "python_tests",
    srcs = ["wasmtestreport.py"],
    main = "wasmtestreport.py",    
    # This ensures the tests have access to the folders required.    
    data = [
        "tests",         
         "lindtool.sh",
         ":rawposix_files",
         ":wasmtime_files",
         ":clang_files",
    ],   
)

load("@rules_rust//rust:defs.bzl", "rust_binary")
# This build rule is to compile the clippy_delta binary
rust_binary(
    name = "clippy_delta",
    srcs = [
        "tests/ci-tests/clippy/src/main.rs",
        "tests/ci-tests/clippy/src/output.rs",
    ],
    edition = "2021",
    deps = [
        "@crates//:serde",
        "@crates//:serde_json",
        "@crates//:atty",
    ],
)

genrule(
    name = "run_clippy_manifest_scan",
    srcs = [
        ":clippy_delta",        
    ],
    outs = ["tests/ci-tests/clippy/clippy_out.json"],
    cmd = """
    cp $(location :clippy_delta) clippy_delta_bin
    chmod +x clippy_delta_bin

    export GIT_DIR=$$PWD/.git
    export GIT_WORK_TREE=$$PWD

    echo "Fetching origin/main without removing remotes..."
    git remote get-url origin || git remote add origin https://github.com/Lind-Project/lind-wasm.git
    git fetch origin main:refs/remotes/origin/main || echo "Warning: could not fetch origin/main"    

    set +e
    ./clippy_delta_bin --output-file $(location tests/ci-tests/clippy/clippy_out.json)
    status=$$?
    set -e

    echo ""
    echo "==================================================="
    if [ $$status -ne 0 ]; then
        echo "Clippy checks failed. Full results written to:"
    else
        echo "Clippy checks passed. Full results written to:"
    fi
    echo "  bazel-bin/tests/ci-tests/clippy/clippy_out.json"
    echo "==================================================="
    
    # Should succeed so logs are passed even if clippy issues are found
    exit 0
    """,
    executable = True,
    tags = ["no-cache", "no-sandbox"],
)





#FileGroup for .git files
# filegroup(
#     name = "git_files",
#     srcs = glob([".git/**/*"]),
#     visibility = ["//visibility:private"],
# )


# FileGroup for src/RawPOSIX files
filegroup(
    name = "rawposix_files",
    srcs = glob(["src/RawPOSIX/**"]),
)

# FileGroup for src/wasmtime files
filegroup(
    name = "wasmtime_files",
    srcs = glob(["src/wasmtime/**"]),
)

# FileGroup for clang files
filegroup(
    name = "clang_files",
    srcs = glob(["clang+llvm-18.1.8-x86_64-linux-gnu-ubuntu-18.04/**/*"])
)<|MERGE_RESOLUTION|>--- conflicted
+++ resolved
@@ -129,20 +129,6 @@
     """,
 )
 
-<<<<<<< HEAD
-sh_test(
-    name = "my_bash_test",
-    srcs = ["wasmtest.sh"],
-    # If your script needs data files or depends on other files
-    # (e.g., input configuration files), list them in data:
-    data = [
-        "tests",
-         "clang+llvm-18.1.8-x86_64-linux-gnu-ubuntu-18.04",
-    ],
-)
-=======
->>>>>>> 5731de76
-
 # This build rule is to run the series of tests defined in 
 # wasmtestreport.py
 py_binary(
