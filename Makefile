
.PHONY: build 
build: sysroot wasmtime
	@echo "Build complete"

.PHONY: prepare-lind-root
prepare-lind-root:
	mkdir -p $(LIND_ROOT)/dev
	touch $(LIND_ROOT)/dev/null

.PHONY: all
all: build

.PHONY: sysroot
sysroot:
	./scripts/make_glibc_and_sysroot.sh

.PHONY: wasmtime
wasmtime:
	# Build wasmtime with `--release` flag for faster runtime (e.g. for tests)
	cargo build --manifest-path src/wasmtime/Cargo.toml --release

.PHONY: wasmtime-debug
wasmtime-debug:
	# Build wasmtime in debug mode for faster iteration in devcontainer
	cargo build --manifest-path src/wasmtime/Cargo.toml

<<<<<<< HEAD
test: prepare-lind-root
=======
.PHONY: test
>>>>>>> 6492c3ec
test:
	# NOTE: `grep` workaround required for lack of meaningful exit code in wasmtestreport.py
	LIND_WASM_BASE=. LIND_ROOT=src/tmp \
	./scripts/wasmtestreport.py && \
	cat results.json; \
	if grep -q '"number_of_failures": [^0]' results.json; then \
	  echo "E2E_STATUS=fail" > e2e_status; \
	else \
	  echo "E2E_STATUS=pass" > e2e_status; \
	fi; \
	exit 0


.PHONY: md_generation
OUT ?= .
REPORT ?= report.html

md_generation:
	python3 -m pip install --quiet jinja2
	REPORT_PATH=$(REPORT) OUT_DIR=$(OUT) python3 scripts/render_e2e_templates.py
	@echo "Wrote $(OUT)/e2e_comment.md"

	

.PHONY: lint
lint:
	cargo fmt --check --all --manifest-path src/wasmtime/Cargo.toml
	cargo clippy \
	    --manifest-path src/wasmtime/Cargo.toml \
	    --all-features \
	    --keep-going \
	    -- \
	    -A warnings \
	    -A clippy::not_unsafe_ptr_arg_deref \
	    -A clippy::absurd_extreme_comparisons

.PHONY: format
format:
	cargo fmt --all --manifest-path src/wasmtime/Cargo.toml
 

.PHONY: docs-serve
docs-serve:
	mkdocs serve

.PHONY: clean
clean:
	@echo "cleaning glibc artifacts"
	# Remove only generated sysroot and intermediate .o files,
	# but KEEP required objects used by subsequent builds.
	$(RM) -r src/glibc/sysroot
	@find src/glibc -type f -name '*.o' \
	    ! -path 'src/glibc/csu/wasm32/wasi_thread_start.o' \
	    ! -path 'src/glibc/target/lib/Mcrt1.o' \
	    ! -path 'src/glibc/target/lib/Scrt1.o' \
	    ! -path 'src/glibc/target/lib/crt1.o' \
	    ! -path 'src/glibc/target/lib/crti.o' \
	    ! -path 'src/glibc/target/lib/crtn.o' \
	    ! -path 'src/glibc/target/lib/gcrt1.o' \
	    ! -path 'src/glibc/target/lib/grcrt1.o' \
	    ! -path 'src/glibc/target/lib/rcrt1.o' \
	    -exec rm -f {} +
	@echo "cargo clean (wasmtime)"
	cargo clean --manifest-path src/wasmtime/Cargo.toml

.PHONY: distclean
distclean: clean
	@echo "removing test outputs & temp files"
	$(RM) -f results.json report.html
	$(RM) -r src/tmp/testfiles || true
	find tests -type f \( -name '*.wasm' -o -name '*.cwasm' -o -name '*.o' \) -delete<|MERGE_RESOLUTION|>--- conflicted
+++ resolved
@@ -22,15 +22,11 @@
 
 .PHONY: wasmtime-debug
 wasmtime-debug:
-	# Build wasmtime in debug mode for faster iteration in devcontainer
-	cargo build --manifest-path src/wasmtime/Cargo.toml
+        # Build wasmtime in debug mode for faster iteration in devcontainer
+        cargo build --manifest-path src/wasmtime/Cargo.toml
 
-<<<<<<< HEAD
+.PHONY: test
 test: prepare-lind-root
-=======
-.PHONY: test
->>>>>>> 6492c3ec
-test:
 	# NOTE: `grep` workaround required for lack of meaningful exit code in wasmtestreport.py
 	LIND_WASM_BASE=. LIND_ROOT=src/tmp \
 	./scripts/wasmtestreport.py && \
