--- conflicted
+++ resolved
@@ -46,14 +46,9 @@
 
 .PHONY: clean
 clean:
-<<<<<<< HEAD
-	@echo "glibc artifacts"
-	$(RM) -r src/glibc/build src/glibc/sysroot src/glibc/target
-=======
 	@echo "cleaning glibc artifacts"
 	$(RM) -r src/glibc/sysroot
 	@find src/glibc -type f -name '*.o' -exec rm -f {} +
->>>>>>> e832a234
 	@echo "cargo clean (wasmtime)"
 	cargo clean --manifest-path src/wasmtime/Cargo.toml
 
