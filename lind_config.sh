script_dir="$(cd -- "$(dirname -- "${BASH_SOURCE[0]}")" && pwd)"
glibc_base="$script_dir/src/glibc"
wasmtime_base="$script_dir/src/wasmtime"
rawposix_base="$script_dir/src/RawPOSIX"

CC="${CLANG:=/home/lind/lind-wasm/clang+llvm-18.1.8-x86_64-linux-gnu-ubuntu-18.04}/bin/clang"

# Compilation flags
CFLAGS="--target=wasm32-unknown-wasi -v -Wno-int-conversion -std=gnu11 -fgnu89-inline -matomics -mbulk-memory -O2 -g"
WARNINGS="-Wall -Wwrite-strings -Wundef -Wstrict-prototypes -Wold-style-definition"
EXTRA_FLAGS="-fmerge-all-constants -ftrapping-math -fno-stack-protector -fno-common"
EXTRA_FLAGS+=" -Wp,-U_FORTIFY_SOURCE -fmath-errno -fPIE -ftls-model=local-exec"
INCLUDE_PATHS="-I../include \
    -I$glibc_base/build/nptl \
    -I$glibc_base/build \
    -I../sysdeps/lind \
    -I../lind_syscall \
    -I../sysdeps/unix/sysv/linux/i386/i686 \
    -I../sysdeps/unix/sysv/linux/i386 \
    -I../sysdeps/unix/sysv/linux/x86/include \
    -I../sysdeps/unix/sysv/linux/x86 \
    -I../sysdeps/x86/nptl \
    -I../sysdeps/i386/nptl \
    -I../sysdeps/unix/sysv/linux/include \
    -I../sysdeps/unix/sysv/linux \
    -I../sysdeps/nptl \
    -I../sysdeps/pthread \
    -I../sysdeps/gnu \
    -I../sysdeps/unix/inet \
    -I../sysdeps/unix/sysv \
    -I../sysdeps/unix/i386 \
    -I../sysdeps/unix \
    -I../sysdeps/posix \
    -I../sysdeps/i386/fpu \
    -I../sysdeps/x86/fpu \
    -I../sysdeps/i386 \
    -I../sysdeps/x86/include \
    -I../sysdeps/x86 \
    -I../sysdeps/wordsize-32 \
    -I../sysdeps/ieee754/float128 \
    -I../sysdeps/ieee754/ldbl-96/include \
    -I../sysdeps/ieee754/ldbl-96 \
    -I../sysdeps/ieee754/dbl-64 \
    -I../sysdeps/ieee754/flt-32 \
    -I../sysdeps/ieee754 \
    -I../sysdeps/generic \
    -I.. \
    -I../libio \
    -I../li \
"
SYS_INCLUDE="-nostdinc -isystem $CLANG/lib/clang/16/include -isystem /usr/i686-linux-gnu/include"
DEFINES="-D_LIBC_REENTRANT -include $glibc_base/build/libc-modules.h -DMODULE_NAME=libc"
EXTRA_DEFINES="-include ../include/libc-symbols.h -DPIC -DTOP_NAMESPACE=glibc"

precompile_wasm="$wasmtime_base/target/debug/wasmtime compile [input] -o [output]"

compile_test_cmd_fork_test="$CC -pthread --target=wasm32-unknown-wasi \
--sysroot $glibc_base/sysroot \
-Wl,--import-memory,--export-memory,--max-memory=67108864,--export="__stack_pointer",--export=__stack_low \
[input] -g -O0 -o [output] && \
 $script_dir/tools/binaryen/bin/wasm-opt --epoch-injection --asyncify -O2 --debuginfo [output] -o [output]"

run_cmd="$wasmtime_base/target/debug/wasmtime run --wasi \
threads=y \
--wasi preview2=n [target]"

run_cmd_precompile="$wasmtime_base/target/debug/wasmtime run \
--allow-precompiled \
--wasi threads=y \
--wasi preview2=n [target]"

run_cmd_debug="gdb --args $wasmtime_base/target/debug/wasmtime run \
-D debug-info \
-O opt-level=0 \
--wasi threads=y \
--wasi preview2=n [target]"

compile_wasmtime_cmd="cd $wasmtime_base && cargo build"
compile_rawposix_cmd="cd $rawposix_base && cargo build"

<<<<<<< HEAD
compile_pthread_create="$CC --target=wasm32-unknown-wasi \
-v -Wno-int-conversion pthread_create.c \
-c -std=gnu11 \
-fgnu89-inline \
 -matomics \
 -mbulk-memory \
 -O0 -g -Wall \
 -Wwrite-strings \
 -Wundef \
 -fmerge-all-constants \
-ftrapping-math \
 -fno-stack-protector  \
 -fno-common \
 -Wp,-U_FORTIFY_SOURCE \
 -Wstrict-prototypes \
 -Wold-style-definition \
 -fmath-errno \
 -fPIE \
 -ftls-model=local-exec \
 -I../include -I$glibc_base/build/nptl \
 -I$glibc_base/build \
 -I../sysdeps/lind  \
 -I../lind_syscall  \
 -I../sysdeps/unix/sysv/linux/i386/i686  \
 -I../sysdeps/unix/sysv/linux/i386  \
 -I../sysdeps/unix/sysv/linux/x86/include \
 -I../sysdeps/unix/sysv/linux/x86  \
 -I../sysdeps/x86/nptl  \
 -I../sysdeps/i386/nptl  \
 -I../sysdeps/unix/sysv/linux/include \
 -I../sysdeps/unix/sysv/linux  \
 -I../sysdeps/nptl  \
 -I../sysdeps/pthread  \
 -I../sysdeps/gnu  \
 -I../sysdeps/unix/inet  \
 -I../sysdeps/unix/sysv  \
 -I../sysdeps/unix/i386  \
 -I../sysdeps/unix  \
 -I../sysdeps/posix  \
 -I../sysdeps/i386/fpu  \
 -I../sysdeps/x86/fpu  \
 -I../sysdeps/i386  \
 -I../sysdeps/x86/include \
 -I../sysdeps/x86  \
 -I../sysdeps/wordsize-32  \
 -I../sysdeps/ieee754/float128  \
 -I../sysdeps/ieee754/ldbl-96/include \
 -I../sysdeps/ieee754/ldbl-96  \
 -I../sysdeps/ieee754/dbl-64  \
 -I../sysdeps/ieee754/flt-32  \
 -I../sysdeps/ieee754  \
 -I../sysdeps/generic  \
 -I.. \
 -I../libio \
 -I. -nostdinc \
 -isystem $CLANG/lib/clang/18/include \
 -isystem /usr/i686-linux-gnu/include \
 -D_LIBC_REENTRANT \
 -include $glibc_base/build/libc-modules.h \
 -DMODULE_NAME=libc \
 -include ../include/libc-symbols.h  \
 -DPIC     \
 -DTOP_NAMESPACE=glibc \
 -o $glibc_base/build/nptl/pthread_create.o \
 -MD -MP -MF $glibc_base/build/nptl/pthread_create.o.dt \
 -MT $glibc_base/build/nptl/pthread_create.o"
=======
compile_pthread_create="$CC $CFLAGS $WARNINGS $EXTRA_FLAGS \
    $INCLUDE_PATHS $SYS_INCLUDE $DEFINES $EXTRA_DEFINES \
    -o $glibc_base/build/nptl/pthread_create.o \
    -c pthread_create.c -MD -MP -MF $glibc_base/build/nptl/pthread_create.o.dt \
    -MT $glibc_base/build/nptl/pthread_create.o"

# Compiles lind syscall 
compile_lind_syscall="$CC $CFLAGS $WARNINGS $EXTRA_FLAGS \
    $INCLUDE_PATHS $SYS_INCLUDE $DEFINES $EXTRA_DEFINES \
    -o $glibc_base/build/lind_syscall.o \
    -c $glibc_base/lind_syscall/lind_syscall.c"
>>>>>>> 8d4a69ed

compile_wasi_thread_start="$CC --target=wasm32-wasi-threads \
    -matomics -o $glibc_base/build/csu/wasi_thread_start.o \
    -c $glibc_base/csu/wasm32/wasi_thread_start.s"

compile_set_stack_pointer="$CC --target=wasm32-wasi-threads -matomics \
    -o $glibc_base/build/csu/set_stack_pointer.o \
    -c $glibc_base/csu/wasm32/set_stack_pointer.s"

# Making glibc, renamed "make_cmd" and added compiling lind_syscall 
# Calls the Makefile, which will call the individual make files,
# Compiles pthread_create and lind_syscall separately,
# calls the gen_sysroot.sh script
make_glibc_cmd='
  cd "$glibc_base" && \
  rm -rf build && \
  ./wasm-config.sh ;

  cd build && \
  make -j8 --keep-going THREAD_MODEL=posix 2>&1 | tee check.log ;

  cd ../nptl && \
  '"$compile_pthread_create"' ;

  cd ../lind_syscall && \
  '"$compile_lind_syscall"' ;

  cd ../ && \
  '"$compile_wasi_thread_start"' && \
  '"$compile_set_stack_pointer"' ;

  ./gen_sysroot.sh
'

RED='\033[31m'
GREEN='\033[32m'
RESET='\033[0m'<|MERGE_RESOLUTION|>--- conflicted
+++ resolved
@@ -78,7 +78,6 @@
 compile_wasmtime_cmd="cd $wasmtime_base && cargo build"
 compile_rawposix_cmd="cd $rawposix_base && cargo build"
 
-<<<<<<< HEAD
 compile_pthread_create="$CC --target=wasm32-unknown-wasi \
 -v -Wno-int-conversion pthread_create.c \
 -c -std=gnu11 \
@@ -145,19 +144,6 @@
  -o $glibc_base/build/nptl/pthread_create.o \
  -MD -MP -MF $glibc_base/build/nptl/pthread_create.o.dt \
  -MT $glibc_base/build/nptl/pthread_create.o"
-=======
-compile_pthread_create="$CC $CFLAGS $WARNINGS $EXTRA_FLAGS \
-    $INCLUDE_PATHS $SYS_INCLUDE $DEFINES $EXTRA_DEFINES \
-    -o $glibc_base/build/nptl/pthread_create.o \
-    -c pthread_create.c -MD -MP -MF $glibc_base/build/nptl/pthread_create.o.dt \
-    -MT $glibc_base/build/nptl/pthread_create.o"
-
-# Compiles lind syscall 
-compile_lind_syscall="$CC $CFLAGS $WARNINGS $EXTRA_FLAGS \
-    $INCLUDE_PATHS $SYS_INCLUDE $DEFINES $EXTRA_DEFINES \
-    -o $glibc_base/build/lind_syscall.o \
-    -c $glibc_base/lind_syscall/lind_syscall.c"
->>>>>>> 8d4a69ed
 
 compile_wasi_thread_start="$CC --target=wasm32-wasi-threads \
     -matomics -o $glibc_base/build/csu/wasi_thread_start.o \
